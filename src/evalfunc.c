--- conflicted
+++ resolved
@@ -6833,13 +6833,11 @@
 #ifdef FEAT_NETBEANS_INTG
 	"netbeans_intg",
 #endif
-<<<<<<< HEAD
 #ifdef FEAT_ODB_EDITOR
 	"odbeditor",
-=======
+#endif
 #ifdef FEAT_SOUND
 	"sound",
->>>>>>> 38ea784f
 #endif
 #ifdef FEAT_SPELL
 	"spell",
