--- conflicted
+++ resolved
@@ -272,13 +272,8 @@
 
 # include <dispatch/dispatch.h>
 
-<<<<<<< HEAD
-# if !defined(MAC_OS_X_VERSION_10_12) || \
-	(MAC_OS_X_VERSION_MAX_ALLOWED < MAC_OS_X_VERSION_10_12)
-=======
 # if !defined(MAC_OS_X_VERSION_10_12) \
 	|| (MAC_OS_X_VERSION_MAX_ALLOWED < MAC_OS_X_VERSION_10_12)
->>>>>>> f0300fc7
 typedef int clockid_t;
 # endif
 # ifndef CLOCK_REALTIME
