--- conflicted
+++ resolved
@@ -657,16 +657,10 @@
 	--buf->b_nwindows;
 #endif
 
-<<<<<<< HEAD
 #ifdef FEAT_ODB_EDITOR
     odb_buffer_close(buf);
 #endif
 
-    /* Change directories when the 'acd' option is set. */
-    DO_AUTOCHDIR
-
-=======
->>>>>>> 15833239
     /*
      * Remove the buffer from the list.
      */
