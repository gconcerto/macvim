--- conflicted
+++ resolved
@@ -314,11 +314,8 @@
      * make sense to try using a terminal.
      */
 #if defined(ALWAYS_USE_GUI) || defined(FEAT_GUI_X11) || defined(FEAT_GUI_GTK) \
-<<<<<<< HEAD
-	|| defined(FEAT_GUI_MACVIM)
-=======
+	|| defined(FEAT_GUI_MACVIM) \
 	|| defined(VIMDLL)
->>>>>>> 9dfa3139
     if (gui.starting
 # ifdef FEAT_GUI_GTK
 	    && !isatty(2)
