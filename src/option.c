/* vi:set ts=8 sts=4 sw=4 noet:
 *
 * VIM - Vi IMproved	by Bram Moolenaar
 *
 * Do ":help uganda"  in Vim to read copying and usage conditions.
 * Do ":help credits" in Vim to see a list of people who contributed.
 * See README.txt for an overview of the Vim source code.
 */

/*
 * Code to handle user-settable options. This is all pretty much table-
 * driven. Checklist for adding a new option:
 * - Put it in the options array in optiondefs.h (copy an existing entry).
 * - For a global option: Add a variable for it in option.h.
 * - For a buffer or window local option:
 *   - Add a PV_XX macro definition to the optiondefs.h file.
 *   - Add a variable to the window or buffer struct in structs.h.
 *   - For a window option, add some code to copy_winopt().
 *   - For a window string option, add code to check_win_options() and
 *     clear_winopt().
 *   - For a buffer option, add some code to buf_copy_options().
 *   - For a buffer string option, add code to check_buf_options().
 * - If it's a numeric option, add any necessary bounds checks to
 *   set_num_option().
 * - If it's a list of flags, add some code in did_set_string_option(), search
 *   for WW_ALL.
 * - When adding an option with expansion (P_EXPAND), but with a different
 *   default for Vi and Vim (no P_VI_DEF), add some code at VIMEXP.
 * - Add documentation!  One line in doc/quickref.txt, full description in
 *   options.txt, and any other related places.
 * - Add an entry in runtime/optwin.vim.
 * When making changes:
 * - Adjust the help for the option in doc/option.txt.
 * - When an entry has the P_VIM flag, or is lacking the P_VI_DEF flag, add a
 *   comment at the help for the 'compatible' option.
 */

#define IN_OPTION_C
#include "vim.h"
#include "optiondefs.h"

static void set_options_default(int opt_flags);
static void set_string_default_esc(char *name, char_u *val, int escape);
static char_u *find_dup_item(char_u *origval, char_u *newval, long_u flags);
static char_u *option_expand(int opt_idx, char_u *val);
static void didset_options(void);
static void didset_options2(void);
#if defined(FEAT_EVAL) || defined(PROTO)
static long_u *insecure_flag(int opt_idx, int opt_flags);
#else
# define insecure_flag(opt_idx, opt_flags) (&options[opt_idx].flags)
#endif
static char *set_bool_option(int opt_idx, char_u *varp, int value, int opt_flags);
static char *set_num_option(int opt_idx, char_u *varp, long value, char *errbuf, size_t errbuflen, int opt_flags);
static int find_key_option(char_u *arg_arg, int has_lt);
static void showoptions(int all, int opt_flags);
static int optval_default(struct vimoption *, char_u *varp, int compatible);
static void showoneopt(struct vimoption *, int opt_flags);
static int put_setstring(FILE *fd, char *cmd, char *name, char_u **valuep, long_u flags);
static int put_setnum(FILE *fd, char *cmd, char *name, long *valuep);
static int put_setbool(FILE *fd, char *cmd, char *name, int value);
static int istermoption(struct vimoption *p);
static char_u *get_varp_scope(struct vimoption *p, int scope);
static char_u *get_varp(struct vimoption *);
static void check_win_options(win_T *win);
static void option_value2string(struct vimoption *, int scope);
static void check_winopt(winopt_T *wop);
static int wc_use_keyname(char_u *varp, long *wcp);
static void compatible_set(void);

/*
 * Initialize the 'shell' option to a default value.
 */
    static void
set_init_default_shell(void)
{
    char_u	*p;

    // Find default value for 'shell' option.
    // Don't use it if it is empty.
    if (((p = mch_getenv((char_u *)"SHELL")) != NULL && *p != NUL)
#if defined(MSWIN)
	    || ((p = mch_getenv((char_u *)"COMSPEC")) != NULL && *p != NUL)
	    || ((p = (char_u *)default_shell()) != NULL && *p != NUL)
#endif
	    )
#if defined(MSWIN)
    {
	// For MS-Windows put the path in quotes instead of escaping spaces.
	char_u	    *cmd;
	size_t	    len;

	if (vim_strchr(p, ' ') != NULL)
	{
	    len = STRLEN(p) + 3;  // two quotes and a trailing NUL
	    cmd = alloc(len);
	    if (cmd != NULL)
	    {
		vim_snprintf((char *)cmd, len, "\"%s\"", p);
		set_string_default("sh", cmd);
		vim_free(cmd);
	    }
	}
	else
	    set_string_default("sh", p);
    }
#else
	set_string_default_esc("sh", p, TRUE);
#endif
}

/*
 * Set the default for 'backupskip' to include environment variables for
 * temp files.
 */
    static void
set_init_default_backupskip(void)
{
    int		opt_idx;
    long_u	n;
    char_u	*p;
#ifdef UNIX
    static char	*(names[4]) = {"", "TMPDIR", "TEMP", "TMP"};
#else
    static char	*(names[3]) = {"TMPDIR", "TEMP", "TMP"};
#endif
    int		len;
    garray_T	ga;
    int		mustfree;
    char_u		*item;

    opt_idx = findoption((char_u *)"backupskip");

    ga_init2(&ga, 1, 100);
    for (n = 0; n < (long)ARRAY_LENGTH(names); ++n)
    {
	mustfree = FALSE;
#ifdef UNIX
	if (*names[n] == NUL)
# ifdef MACOS_X
	    p = (char_u *)"/private/tmp";
# else
	p = (char_u *)"/tmp";
# endif
	else
#endif
	    p = vim_getenv((char_u *)names[n], &mustfree);
	if (p != NULL && *p != NUL)
	{
	    // First time count the NUL, otherwise count the ','.
	    len = (int)STRLEN(p) + 3;
	    item = alloc(len);
	    STRCPY(item, p);
	    add_pathsep(item);
	    STRCAT(item, "*");
	    if (find_dup_item(ga.ga_data, item, options[opt_idx].flags)
		    == NULL
		    && ga_grow(&ga, len) == OK)
	    {
		if (ga.ga_len > 0)
		    STRCAT(ga.ga_data, ",");
		STRCAT(ga.ga_data, item);
		ga.ga_len += len;
	    }
	    vim_free(item);
	}
	if (mustfree)
	    vim_free(p);
    }
    if (ga.ga_data != NULL)
    {
	set_string_default("bsk", ga.ga_data);
	vim_free(ga.ga_data);
    }
}

/*
 * Initialize the 'maxmemtot' and 'maxmem' options to a default value.
 * 'maxmemtot' and 'maxmem' may have to be adjusted for available memory.
 */
    static void
set_init_default_maxmemtot(void)
{
    int		opt_idx;
    long_u	n;

    opt_idx = findoption((char_u *)"maxmemtot");
    if (opt_idx < 0)
	return;

#if !defined(HAVE_AVAIL_MEM) && !defined(HAVE_TOTAL_MEM)
    if (options[opt_idx].def_val[VI_DEFAULT] == (char_u *)0L)
#endif
    {
#if defined(HAVE_AVAIL_MEM)
	// Use amount of memory available at this moment.
	n = (mch_avail_mem(FALSE) >> 1);
#elif defined(HAVE_TOTAL_MEM)
	// Use amount of memory available to Vim.
	n = (mch_total_mem(FALSE) >> 1);
#else
	n = (0x7fffffff >> 11);
#endif
	options[opt_idx].def_val[VI_DEFAULT] = (char_u *)n;
	opt_idx = findoption((char_u *)"maxmem");
	if (opt_idx >= 0)
	{
#if !defined(HAVE_AVAIL_MEM) && !defined(HAVE_TOTAL_MEM)
	    if ((long)(long_i)options[opt_idx].def_val[VI_DEFAULT] > (long)n
		    || (long)(long_i)options[opt_idx].def_val[VI_DEFAULT] == 0L)
#endif
		options[opt_idx].def_val[VI_DEFAULT] = (char_u *)n;
	}
    }
}

/*
 * Initialize the 'cdpath' option to a default value.
 */
    static void
set_init_default_cdpath(void)
{
    int		opt_idx;
    char_u	*cdpath;
    char_u	*buf;
    int	i;
    int	j;
    int	mustfree = FALSE;

    cdpath = vim_getenv((char_u *)"CDPATH", &mustfree);
    if (cdpath == NULL)
	return;

    buf = alloc((STRLEN(cdpath) << 1) + 2);
    if (buf != NULL)
    {
	buf[0] = ',';	    // start with ",", current dir first
	j = 1;
	for (i = 0; cdpath[i] != NUL; ++i)
	{
	    if (vim_ispathlistsep(cdpath[i]))
		buf[j++] = ',';
	    else
	    {
		if (cdpath[i] == ' ' || cdpath[i] == ',')
		    buf[j++] = '\\';
		buf[j++] = cdpath[i];
	    }
	}
	buf[j] = NUL;
	opt_idx = findoption((char_u *)"cdpath");
	if (opt_idx >= 0)
	{
	    options[opt_idx].def_val[VI_DEFAULT] = buf;
	    options[opt_idx].flags |= P_DEF_ALLOCED;
	}
	else
	    vim_free(buf); // cannot happen
    }
    if (mustfree)
	vim_free(cdpath);
}

/*
 * Initialize the 'printencoding' option to a default value.
 */
    static void
set_init_default_printencoding(void)
{
#if defined(FEAT_POSTSCRIPT) && \
    (defined(MSWIN) || defined(VMS) || defined(MAC) || defined(hpux))
    // Set print encoding on platforms that don't default to latin1
    set_string_default("penc",
# if defined(MSWIN)
	    (char_u *)"cp1252"
# elif defined(VMS)
	    (char_u *)"dec-mcs"
# elif defined(MAC)
	    (char_u *)"mac-roman"
# else // HPUX
	    (char_u *)"hp-roman8"
# endif
	    );
#endif
}

#ifdef FEAT_POSTSCRIPT
/*
 * Initialize the 'printexpr' option to a default value.
 */
    static void
set_init_default_printexpr(void)
{
    // 'printexpr' must be allocated to be able to evaluate it.
    set_string_default("pexpr",
# if defined(MSWIN)
	    (char_u *)"system('copy' . ' ' . v:fname_in . (&printdevice == '' ? ' LPT1:' : (' \"' . &printdevice . '\"'))) . delete(v:fname_in)"
# elif defined(VMS)
	    (char_u *)"system('print/delete' . (&printdevice == '' ? '' : ' /queue=' . &printdevice) . ' ' . v:fname_in)"

# else
	    (char_u *)"system('lpr' . (&printdevice == '' ? '' : ' -P' . &printdevice) . ' ' . v:fname_in) . delete(v:fname_in) + v:shell_error"
# endif
	    );
}
#endif

#ifdef UNIX
/*
 * Force restricted-mode on for "nologin" or "false" $SHELL
 */
    static void
set_init_restricted_mode(void)
{
    char_u	*p;

    p = get_isolated_shell_name();
    if (p == NULL)
	return;
    if (fnamecmp(p, "nologin") == 0 || fnamecmp(p, "false") == 0)
	restricted = TRUE;
    vim_free(p);
}
#endif

#ifdef CLEAN_RUNTIMEPATH
/*
 * When Vim is started with the "--clean" argument, set the default value
 * for the 'runtimepath' and 'packpath' options.
 */
    static void
set_init_clean_rtp(void)
{
    int		opt_idx;

    opt_idx = findoption((char_u *)"runtimepath");
    if (opt_idx >= 0)
    {
	options[opt_idx].def_val[VI_DEFAULT] = (char_u *)CLEAN_RUNTIMEPATH;
	p_rtp = (char_u *)CLEAN_RUNTIMEPATH;
    }
    opt_idx = findoption((char_u *)"packpath");
    if (opt_idx < 0)
	return;
    options[opt_idx].def_val[VI_DEFAULT] = (char_u *)CLEAN_RUNTIMEPATH;
    p_pp = (char_u *)CLEAN_RUNTIMEPATH;
}
#endif

/*
 * Expand environment variables and things like "~" for the defaults.
 * If option_expand() returns non-NULL the variable is expanded.  This can
 * only happen for non-indirect options.
 * Also set the default to the expanded value, so ":set" does not list
 * them.
 * Don't set the P_ALLOCED flag, because we don't want to free the
 * default.
 */
    static void
set_init_expand_env(void)
{
    int		opt_idx;
    char_u	*p;

    for (opt_idx = 0; !istermoption_idx(opt_idx); opt_idx++)
    {
	if ((options[opt_idx].flags & P_GETTEXT)
		&& options[opt_idx].var != NULL)
	    p = (char_u *)_(*(char **)options[opt_idx].var);
	else
	    p = option_expand(opt_idx, NULL);
	if (p != NULL && (p = vim_strsave(p)) != NULL)
	{
	    *(char_u **)options[opt_idx].var = p;
	    // VIMEXP
	    // Defaults for all expanded options are currently the same for Vi
	    // and Vim.  When this changes, add some code here!  Also need to
	    // split P_DEF_ALLOCED in two.
	    if (options[opt_idx].flags & P_DEF_ALLOCED)
		vim_free(options[opt_idx].def_val[VI_DEFAULT]);
	    options[opt_idx].def_val[VI_DEFAULT] = p;
	    options[opt_idx].flags |= P_DEF_ALLOCED;
	}
    }
}

/*
 * Initialize the 'LANG' environment variable to a default value.
 */
    static void
set_init_lang_env(void)
{
#if defined(MSWIN) && defined(FEAT_GETTEXT)
    // If $LANG isn't set, try to get a good value for it.  This makes the
    // right language be used automatically.  Don't do this for English.
    if (mch_getenv((char_u *)"LANG") == NULL)
    {
	char	buf[20];
	long_u	n;

	// Could use LOCALE_SISO639LANGNAME, but it's not in Win95.
	// LOCALE_SABBREVLANGNAME gives us three letters, like "enu", we use
	// only the first two.
	n = GetLocaleInfo(LOCALE_USER_DEFAULT, LOCALE_SABBREVLANGNAME,
							     (LPTSTR)buf, 20);
	if (n >= 2 && STRNICMP(buf, "en", 2) != 0)
	{
	    // There are a few exceptions (probably more)
	    if (STRNICMP(buf, "cht", 3) == 0 || STRNICMP(buf, "zht", 3) == 0)
		STRCPY(buf, "zh_TW");
	    else if (STRNICMP(buf, "chs", 3) == 0
					      || STRNICMP(buf, "zhc", 3) == 0)
		STRCPY(buf, "zh_CN");
	    else if (STRNICMP(buf, "jp", 2) == 0)
		STRCPY(buf, "ja");
	    else
		buf[2] = NUL;		// truncate to two-letter code
	    vim_setenv((char_u *)"LANG", (char_u *)buf);
	}
    }
#elif defined(MACOS_CONVERT)
    // Moved to os_mac_conv.c to avoid dependency problems.
    mac_lang_init();
#endif
}

/*
 * Initialize the 'encoding' option to a default value.
 */
    static void
set_init_default_encoding(void)
{
    char_u	*p;
    int		opt_idx;
#if defined(FEAT_GUI_MACVIM)
    int		did_mb_init;
#endif

# ifdef MSWIN
    // MS-Windows has builtin support for conversion to and from Unicode, using
    // "utf-8" for 'encoding' should work best for most users.
    p = vim_strsave((char_u *)ENC_DFLT);
# else
    // enc_locale() will try to find the encoding of the current locale.
    // This works best for properly configured systems, old and new.
    p = enc_locale();
# endif
    if (p == NULL)
	return;

    // Try setting 'encoding' and check if the value is valid.
    // If not, go back to the default encoding.
    char_u *save_enc = p_enc;
    p_enc = p;
    if (STRCMP(p_enc, "gb18030") == 0)
    {
	// We don't support "gb18030", but "cp936" is a good substitute
	// for practical purposes, thus use that.  It's not an alias to
	// still support conversion between gb18030 and utf-8.
	p_enc = vim_strsave((char_u *)"cp936");
	vim_free(p);
    }
#if defined(FEAT_GUI_MACVIM)
    did_mb_init = (mb_init() == NULL);
    if (!did_mb_init)
    {
	/* The encoding returned by enc_locale() was invalid, so fall back
	 * on using utf-8 as the default encoding in MacVim. */
	vim_free(p_enc);
	p_enc = vim_strsave((char_u *)"utf-8");
	did_mb_init = (mb_init() == NULL);
    }

    /* did_mb_init should always be TRUE, but check just in case. */
    if (did_mb_init)
#else
    if (mb_init() == NULL)
#endif
    {
	opt_idx = findoption((char_u *)"encoding");
	if (opt_idx >= 0)
	{
	    options[opt_idx].def_val[VI_DEFAULT] = p_enc;
	    options[opt_idx].flags |= P_DEF_ALLOCED;
	}

#if defined(MSWIN) || defined(MACOS_X) || defined(VMS)
	if (STRCMP(p_enc, "latin1") == 0 || enc_utf8)
	{
	    // Adjust the default for 'isprint' and 'iskeyword' to match
	    // latin1.  Also set the defaults for when 'nocompatible' is
	    // set.
	    set_string_option_direct((char_u *)"isp", -1,
		    ISP_LATIN1, OPT_FREE, SID_NONE);
	    set_string_option_direct((char_u *)"isk", -1,
		    ISK_LATIN1, OPT_FREE, SID_NONE);
	    opt_idx = findoption((char_u *)"isp");
	    if (opt_idx >= 0)
		options[opt_idx].def_val[VIM_DEFAULT] = ISP_LATIN1;
	    opt_idx = findoption((char_u *)"isk");
	    if (opt_idx >= 0)
		options[opt_idx].def_val[VIM_DEFAULT] = ISK_LATIN1;
	    (void)init_chartab();
	}
#endif

#if defined(MSWIN) && (!defined(FEAT_GUI) || defined(VIMDLL))
	// Win32 console: When GetACP() returns a different value from
	// GetConsoleCP() set 'termencoding'.
	if (
# ifdef VIMDLL
		(!gui.in_use && !gui.starting) &&
# endif
		GetACP() != GetConsoleCP())
	{
	    char	buf[50];

	    // Win32 console: In ConPTY, GetConsoleCP() returns zero.
	    // Use an alternative value.
	    if (GetConsoleCP() == 0)
		sprintf(buf, "cp%ld", (long)GetACP());
	    else
		sprintf(buf, "cp%ld", (long)GetConsoleCP());
	    p_tenc = vim_strsave((char_u *)buf);
	    if (p_tenc != NULL)
	    {
		opt_idx = findoption((char_u *)"termencoding");
		if (opt_idx >= 0)
		{
		    options[opt_idx].def_val[VI_DEFAULT] = p_tenc;
		    options[opt_idx].flags |= P_DEF_ALLOCED;
		}
		convert_setup(&input_conv, p_tenc, p_enc);
		convert_setup(&output_conv, p_enc, p_tenc);
	    }
	    else
		p_tenc = empty_option;
	}
#endif
#if defined(MSWIN)
	// $HOME may have characters in active code page.
	init_homedir();
#endif
    }
    else
    {
	vim_free(p_enc);
	p_enc = save_enc;
    }
}

/*
 * Initialize the options, first part.
 *
 * Called only once from main(), just after creating the first buffer.
 * If "clean_arg" is TRUE Vim was started with --clean.
 */
    void
set_init_1(int clean_arg)
{
#ifdef FEAT_LANGMAP
    langmap_init();
#endif

    // Be Vi compatible by default
    p_cp = TRUE;

    // Use POSIX compatibility when $VIM_POSIX is set.
    if (mch_getenv((char_u *)"VIM_POSIX") != NULL)
    {
	set_string_default("cpo", (char_u *)CPO_ALL);
	set_string_default("shm", (char_u *)SHM_POSIX);
    }

    set_init_default_shell();
    set_init_default_backupskip();
    set_init_default_maxmemtot();
    set_init_default_cdpath();
    set_init_default_printencoding();
#ifdef FEAT_POSTSCRIPT
    set_init_default_printexpr();
#endif

    /*
     * Set all the options (except the terminal options) to their default
     * value.  Also set the global value for local options.
     */
    set_options_default(0);

#ifdef UNIX
    set_init_restricted_mode();
#endif

#ifdef CLEAN_RUNTIMEPATH
    if (clean_arg)
	set_init_clean_rtp();
#endif

#ifdef FEAT_GUI
    if (found_reverse_arg)
	set_option_value_give_err((char_u *)"bg", 0L, (char_u *)"dark", 0);
#endif

    curbuf->b_p_initialized = TRUE;
    curbuf->b_p_ar = -1;	// no local 'autoread' value
    curbuf->b_p_ul = NO_LOCAL_UNDOLEVEL;
    check_buf_options(curbuf);
    check_win_options(curwin);
    check_options();

    // Must be before option_expand(), because that one needs vim_isIDc()
    didset_options();

#ifdef FEAT_SPELL
    // Use the current chartab for the generic chartab. This is not in
    // didset_options() because it only depends on 'encoding'.
    init_spell_chartab();
#endif

    set_init_default_encoding();

    // Expand environment variables and things like "~" for the defaults.
    set_init_expand_env();

    save_file_ff(curbuf);	// Buffer is unchanged

#if defined(FEAT_ARABIC)
    // Detect use of mlterm.
    // Mlterm is a terminal emulator akin to xterm that has some special
    // abilities (bidi namely).
    // NOTE: mlterm's author is being asked to 'set' a variable
    //       instead of an environment variable due to inheritance.
    if (mch_getenv((char_u *)"MLTERM") != NULL)
	set_option_value_give_err((char_u *)"tbidi", 1L, NULL, 0);
#endif

    didset_options2();

    set_init_lang_env();

#ifdef FEAT_MULTI_LANG
    // Set the default for 'helplang'.
    set_helplang_default(get_mess_lang());
#endif
}

static char_u *fencs_utf8_default = (char_u *)"ucs-bom,utf-8,default,latin1";

/*
 * Set the "fileencodings" option to the default value for when 'encoding' is
 * utf-8.
 */
    void
set_fencs_unicode(void)
{
    set_string_option_direct((char_u *)"fencs", -1, fencs_utf8_default,
								  OPT_FREE, 0);
}

/*
 * Set an option to its default value.
 * This does not take care of side effects!
 */
    static void
set_option_default(
    int		opt_idx,
    int		opt_flags,	// OPT_FREE, OPT_LOCAL and/or OPT_GLOBAL
    int		compatible)	// use Vi default value
{
    char_u	*varp;		// pointer to variable for current option
    int		dvi;		// index in def_val[]
    long_u	flags;
    long_u	*flagsp;
    int		both = (opt_flags & (OPT_LOCAL | OPT_GLOBAL)) == 0;

    varp = get_varp_scope(&(options[opt_idx]), both ? OPT_LOCAL : opt_flags);
    flags = options[opt_idx].flags;
    if (varp != NULL)	    // skip hidden option, nothing to do for it
    {
	dvi = ((flags & P_VI_DEF) || compatible) ? VI_DEFAULT : VIM_DEFAULT;
	if (flags & P_STRING)
	{
	    // 'fencs' default value depends on 'encoding'
	    if (options[opt_idx].var == (char_u *)&p_fencs && enc_utf8)
		set_fencs_unicode();
	    // Use set_string_option_direct() for local options to handle
	    // freeing and allocating the value.
	    else if (options[opt_idx].indir != PV_NONE)
		set_string_option_direct(NULL, opt_idx,
				 options[opt_idx].def_val[dvi], opt_flags, 0);
	    else
	    {
		if ((opt_flags & OPT_FREE) && (flags & P_ALLOCED))
		    free_string_option(*(char_u **)(varp));
		*(char_u **)varp = options[opt_idx].def_val[dvi];
		options[opt_idx].flags &= ~P_ALLOCED;
	    }
	}
	else if (flags & P_NUM)
	{
	    if (options[opt_idx].indir == PV_SCROLL)
		win_comp_scroll(curwin);
	    else
	    {
		long def_val = (long)(long_i)options[opt_idx].def_val[dvi];

		if ((long *)varp == &curwin->w_p_so
			|| (long *)varp == &curwin->w_p_siso)
		    // 'scrolloff' and 'sidescrolloff' local values have a
		    // different default value than the global default.
		    *(long *)varp = -1;
		else
		    *(long *)varp = def_val;
		// May also set global value for local option.
		if (both)
		    *(long *)get_varp_scope(&(options[opt_idx]), OPT_GLOBAL) =
								def_val;
	    }
	}
	else	// P_BOOL
	{
	    // the cast to long is required for Manx C, long_i is needed for
	    // MSVC
	    *(int *)varp = (int)(long)(long_i)options[opt_idx].def_val[dvi];
#ifdef UNIX
	    // 'modeline' defaults to off for root
	    if (options[opt_idx].indir == PV_ML && getuid() == ROOT_UID)
		*(int *)varp = FALSE;
#endif
	    // May also set global value for local option.
	    if (both)
		*(int *)get_varp_scope(&(options[opt_idx]), OPT_GLOBAL) =
								*(int *)varp;
	}

	// The default value is not insecure.
	flagsp = insecure_flag(opt_idx, opt_flags);
	*flagsp = *flagsp & ~P_INSECURE;
    }

#ifdef FEAT_EVAL
    set_option_sctx_idx(opt_idx, opt_flags, current_sctx);
#endif
}

/*
 * Set all options (except terminal options) to their default value.
 * When "opt_flags" is non-zero skip 'encoding'.
 */
    static void
set_options_default(
    int		opt_flags)	// OPT_FREE, OPT_LOCAL and/or OPT_GLOBAL
{
    int		i;
    win_T	*wp;
    tabpage_T	*tp;

    for (i = 0; !istermoption_idx(i); i++)
	if (!(options[i].flags & P_NODEFAULT)
		&& (opt_flags == 0
		    || (options[i].var != (char_u *)&p_enc
# if defined(FEAT_CRYPT)
			&& options[i].var != (char_u *)&p_cm
			&& options[i].var != (char_u *)&p_key
# endif
			)))
	    set_option_default(i, opt_flags, p_cp);

    // The 'scroll' option must be computed for all windows.
    FOR_ALL_TAB_WINDOWS(tp, wp)
	win_comp_scroll(wp);
    parse_cino(curbuf);
}

/*
 * Set the Vi-default value of a string option.
 * Used for 'sh', 'backupskip' and 'term'.
 * When "escape" is TRUE escape spaces with a backslash.
 */
    static void
set_string_default_esc(char *name, char_u *val, int escape)
{
    char_u	*p;
    int		opt_idx;

    if (escape && vim_strchr(val, ' ') != NULL)
	p = vim_strsave_escaped(val, (char_u *)" ");
    else
	p = vim_strsave(val);
    if (p == NULL)		// we don't want a NULL
	return;

    opt_idx = findoption((char_u *)name);
    if (opt_idx < 0)
	return;

    if (options[opt_idx].flags & P_DEF_ALLOCED)
	vim_free(options[opt_idx].def_val[VI_DEFAULT]);
    options[opt_idx].def_val[VI_DEFAULT] = p;
    options[opt_idx].flags |= P_DEF_ALLOCED;
}

    void
set_string_default(char *name, char_u *val)
{
    set_string_default_esc(name, val, FALSE);
}

/*
 * For an option value that contains comma separated items, find "newval" in
 * "origval".  Return NULL if not found.
 */
    static char_u *
find_dup_item(char_u *origval, char_u *newval, long_u flags)
{
    int	    bs = 0;
    size_t  newlen;
    char_u  *s;

    if (origval == NULL)
	return NULL;

    newlen = STRLEN(newval);
    for (s = origval; *s != NUL; ++s)
    {
	if ((!(flags & P_COMMA)
		    || s == origval
		    || (s[-1] == ',' && !(bs & 1)))
		&& STRNCMP(s, newval, newlen) == 0
		&& (!(flags & P_COMMA)
		    || s[newlen] == ','
		    || s[newlen] == NUL))
	    return s;
	// Count backslashes.  Only a comma with an even number of backslashes
	// or a single backslash preceded by a comma before it is recognized as
	// a separator.
	if ((s > origval + 1
		    && s[-1] == '\\'
		    && s[-2] != ',')
		|| (s == origval + 1
		    && s[-1] == '\\'))
	    ++bs;
	else
	    bs = 0;
    }
    return NULL;
}

/*
 * Set the Vi-default value of a number option.
 * Used for 'lines' and 'columns'.
 */
    void
set_number_default(char *name, long val)
{
    int		opt_idx;

    opt_idx = findoption((char_u *)name);
    if (opt_idx >= 0)
	options[opt_idx].def_val[VI_DEFAULT] = (char_u *)(long_i)val;
}

#if defined(FEAT_PROP_POPUP) || defined(PROTO)
/*
 * Set all window-local and buffer-local options to the Vim default.
 * local-global options will use the global value.
 * When "do_buffer" is FALSE don't set buffer-local options.
 */
    void
set_local_options_default(win_T *wp, int do_buffer)
{
    win_T	*save_curwin = curwin;
    int		i;

    curwin = wp;
    curbuf = curwin->w_buffer;
    block_autocmds();

    for (i = 0; !istermoption_idx(i); i++)
    {
	struct vimoption    *p = &(options[i]);
	char_u		    *varp = get_varp_scope(p, OPT_LOCAL);

	if (p->indir != PV_NONE
		&& (do_buffer || (p->indir & PV_BUF) == 0)
		&& !(options[i].flags & P_NODEFAULT)
		&& !optval_default(p, varp, FALSE))
	    set_option_default(i, OPT_FREE|OPT_LOCAL, FALSE);
    }

    unblock_autocmds();
    curwin = save_curwin;
    curbuf = curwin->w_buffer;
}
#endif

#if defined(EXITFREE) || defined(PROTO)
/*
 * Free all options.
 */
    void
free_all_options(void)
{
    int		i;

    for (i = 0; !istermoption_idx(i); i++)
    {
	if (options[i].indir == PV_NONE)
	{
	    // global option: free value and default value.
	    if ((options[i].flags & P_ALLOCED) && options[i].var != NULL)
		free_string_option(*(char_u **)options[i].var);
	    if (options[i].flags & P_DEF_ALLOCED)
		free_string_option(options[i].def_val[VI_DEFAULT]);
	}
	else if (options[i].var != VAR_WIN
		&& (options[i].flags & P_STRING))
	    // buffer-local option: free global value
	    clear_string_option((char_u **)options[i].var);
    }
    free_operatorfunc_option();
    free_tagfunc_option();
}
#endif


/*
 * Initialize the options, part two: After getting Rows and Columns and
 * setting 'term'.
 */
    void
set_init_2(void)
{
    int		idx;

    // 'scroll' defaults to half the window height. The stored default is zero,
    // which results in the actual value computed from the window height.
    idx = findoption((char_u *)"scroll");
    if (idx >= 0 && !(options[idx].flags & P_WAS_SET))
	set_option_default(idx, OPT_LOCAL, p_cp);
    comp_col();

    // 'window' is only for backwards compatibility with Vi.
    // Default is Rows - 1.
    if (!option_was_set((char_u *)"window"))
	p_window = Rows - 1;
    set_number_default("window", Rows - 1);

    // For DOS console the default is always black.
#if !((defined(MSWIN)) && !defined(FEAT_GUI))
    // If 'background' wasn't set by the user, try guessing the value,
    // depending on the terminal name.  Only need to check for terminals
    // with a dark background, that can handle color.
    idx = findoption((char_u *)"bg");
    if (idx >= 0 && !(options[idx].flags & P_WAS_SET)
						 && *term_bg_default() == 'd')
    {
	set_string_option_direct(NULL, idx, (char_u *)"dark", OPT_FREE, 0);
	// don't mark it as set, when starting the GUI it may be
	// changed again
	options[idx].flags &= ~P_WAS_SET;
    }
#endif

#ifdef CURSOR_SHAPE
    parse_shape_opt(SHAPE_CURSOR);	// set cursor shapes from 'guicursor'
#endif
#ifdef FEAT_MOUSESHAPE
    parse_shape_opt(SHAPE_MOUSE);	// set mouse shapes from 'mouseshape'
#endif
#ifdef FEAT_PRINTER
    (void)parse_printoptions(NULL);	// parse 'printoptions' default value
#endif
}

/*
 * Initialize the options, part three: After reading the .vimrc
 */
    void
set_init_3(void)
{
#if defined(UNIX) || defined(MSWIN)
/*
 * Set 'shellpipe' and 'shellredir', depending on the 'shell' option.
 * This is done after other initializations, where 'shell' might have been
 * set, but only if they have not been set before.
 */
    char_u  *p;
    int	    idx_srr;
    int	    do_srr;
# ifdef FEAT_QUICKFIX
    int	    idx_sp;
    int	    do_sp;
# endif

    idx_srr = findoption((char_u *)"srr");
    if (idx_srr < 0)
	do_srr = FALSE;
    else
	do_srr = !(options[idx_srr].flags & P_WAS_SET);
# ifdef FEAT_QUICKFIX
    idx_sp = findoption((char_u *)"sp");
    if (idx_sp < 0)
	do_sp = FALSE;
    else
	do_sp = !(options[idx_sp].flags & P_WAS_SET);
# endif
    p = get_isolated_shell_name();
    if (p != NULL)
    {
	// Default for p_sp is "| tee", for p_srr is ">".
	// For known shells it is changed here to include stderr.
	if (	   fnamecmp(p, "csh") == 0
		|| fnamecmp(p, "tcsh") == 0
# if defined(MSWIN)	// also check with .exe extension
		|| fnamecmp(p, "csh.exe") == 0
		|| fnamecmp(p, "tcsh.exe") == 0
# endif
	   )
	{
# if defined(FEAT_QUICKFIX)
	    if (do_sp)
	    {
#  ifdef MSWIN
		p_sp = (char_u *)">&";
#  else
		p_sp = (char_u *)"|& tee";
#  endif
		options[idx_sp].def_val[VI_DEFAULT] = p_sp;
	    }
# endif
	    if (do_srr)
	    {
		p_srr = (char_u *)">&";
		options[idx_srr].def_val[VI_DEFAULT] = p_srr;
	    }
	}
# ifdef MSWIN
	// Windows PowerShell output is UTF-16 with BOM so re-encode to the
	// current codepage.
	else if (   fnamecmp(p, "powershell") == 0
		    || fnamecmp(p, "powershell.exe") == 0
		)
	{
# if defined(FEAT_QUICKFIX)
		if (do_sp)
		{
		    p_sp = (char_u *)"2>&1 | Out-File -Encoding default";
		    options[idx_sp].def_val[VI_DEFAULT] = p_sp;
		}
# endif
		if (do_srr)
		{
		    p_srr = (char_u *)"2>&1 | Out-File -Encoding default";
		    options[idx_srr].def_val[VI_DEFAULT] = p_srr;
		}
	}
#endif
	else
	    // Always use POSIX shell style redirection if we reach this
	    if (       fnamecmp(p, "sh") == 0
		    || fnamecmp(p, "ksh") == 0
		    || fnamecmp(p, "mksh") == 0
		    || fnamecmp(p, "pdksh") == 0
		    || fnamecmp(p, "zsh") == 0
		    || fnamecmp(p, "zsh-beta") == 0
		    || fnamecmp(p, "bash") == 0
		    || fnamecmp(p, "fish") == 0
		    || fnamecmp(p, "ash") == 0
		    || fnamecmp(p, "dash") == 0
		    || fnamecmp(p, "pwsh") == 0
# ifdef MSWIN
		    || fnamecmp(p, "cmd") == 0
		    || fnamecmp(p, "sh.exe") == 0
		    || fnamecmp(p, "ksh.exe") == 0
		    || fnamecmp(p, "mksh.exe") == 0
		    || fnamecmp(p, "pdksh.exe") == 0
		    || fnamecmp(p, "zsh.exe") == 0
		    || fnamecmp(p, "zsh-beta.exe") == 0
		    || fnamecmp(p, "bash.exe") == 0
		    || fnamecmp(p, "cmd.exe") == 0
		    || fnamecmp(p, "dash.exe") == 0
		    || fnamecmp(p, "pwsh.exe") == 0
# endif
		    )
	    {
# if defined(FEAT_QUICKFIX)
		if (do_sp)
		{
#  ifdef MSWIN
		    p_sp = (char_u *)">%s 2>&1";
#  else
		    if (fnamecmp(p, "pwsh") == 0)
			p_sp = (char_u *)">%s 2>&1";
		    else
			p_sp = (char_u *)"2>&1| tee";
#  endif
		    options[idx_sp].def_val[VI_DEFAULT] = p_sp;
		}
# endif
		if (do_srr)
		{
		    p_srr = (char_u *)">%s 2>&1";
		    options[idx_srr].def_val[VI_DEFAULT] = p_srr;
		}
	    }
	vim_free(p);
    }
#endif

#if defined(MSWIN)
    /*
     * Set 'shellcmdflag', 'shellxquote', and 'shellquote' depending on the
     * 'shell' option.
     * This is done after other initializations, where 'shell' might have been
     * set, but only if they have not been set before.
     * Default values depend on shell (cmd.exe is default shell):
     *
     *			    p_shcf	p_sxq
     * cmd.exe		-   "/c"	"("
     * powershell.exe   -   "-Command"	"\""
     * pwsh.exe		-   "-c"	"\""
     * "sh" like shells -   "-c"	"\""
     *
     * For Win32 p_sxq is set instead of p_shq to include shell redirection.
     */
    if (strstr((char *)gettail(p_sh), "powershell") != NULL)
    {
	int	idx_opt;

	idx_opt = findoption((char_u *)"shcf");
	if (idx_opt >= 0 && !(options[idx_opt].flags & P_WAS_SET))
	{
	    p_shcf = (char_u*)"-Command";
	    options[idx_opt].def_val[VI_DEFAULT] = p_shcf;
	}

	idx_opt = findoption((char_u *)"sxq");
	if (idx_opt >= 0 && !(options[idx_opt].flags & P_WAS_SET))
	{
	    p_sxq = (char_u*)"\"";
	    options[idx_opt].def_val[VI_DEFAULT] = p_sxq;
	}
    }
    else if (strstr((char *)gettail(p_sh), "sh") != NULL)
    {
	int	idx3;

	idx3 = findoption((char_u *)"shcf");
	if (idx3 >= 0 && !(options[idx3].flags & P_WAS_SET))
	{
	    p_shcf = (char_u *)"-c";
	    options[idx3].def_val[VI_DEFAULT] = p_shcf;
	}

	// Somehow Win32 requires the quotes around the redirection too
	idx3 = findoption((char_u *)"sxq");
	if (idx3 >= 0 && !(options[idx3].flags & P_WAS_SET))
	{
	    p_sxq = (char_u *)"\"";
	    options[idx3].def_val[VI_DEFAULT] = p_sxq;
	}
    }
    else if (strstr((char *)gettail(p_sh), "cmd.exe") != NULL)
    {
	int	idx3;

	/*
	 * cmd.exe on Windows will strip the first and last double quote given
	 * on the command line, e.g. most of the time things like:
	 *   cmd /c "my path/to/echo" "my args to echo"
	 * become:
	 *   my path/to/echo" "my args to echo
	 * when executed.
	 *
	 * To avoid this, set shellxquote to surround the command in
	 * parenthesis.  This appears to make most commands work, without
	 * breaking commands that worked previously, such as
	 * '"path with spaces/cmd" "a&b"'.
	 */
	idx3 = findoption((char_u *)"sxq");
	if (idx3 >= 0 && !(options[idx3].flags & P_WAS_SET))
	{
	    p_sxq = (char_u *)"(";
	    options[idx3].def_val[VI_DEFAULT] = p_sxq;
	}

	idx3 = findoption((char_u *)"shcf");
	if (idx3 >= 0 && !(options[idx3].flags & P_WAS_SET))
	{
	    p_shcf = (char_u *)"/c";
	    options[idx3].def_val[VI_DEFAULT] = p_shcf;
	}
    }
#endif

    if (BUFEMPTY())
    {
	int idx_ffs = findoption((char_u *)"ffs");

	// Apply the first entry of 'fileformats' to the initial buffer.
	if (idx_ffs >= 0 && (options[idx_ffs].flags & P_WAS_SET))
	    set_fileformat(default_fileformat(), OPT_LOCAL);
    }

    set_title_defaults();
}

#if defined(FEAT_MULTI_LANG) || defined(PROTO)
/*
 * When 'helplang' is still at its default value, set it to "lang".
 * Only the first two characters of "lang" are used.
 */
    void
set_helplang_default(char_u *lang)
{
    int		idx;

    if (lang == NULL || STRLEN(lang) < 2)	// safety check
	return;
    idx = findoption((char_u *)"hlg");
    if (idx < 0 || (options[idx].flags & P_WAS_SET))
	return;

    if (options[idx].flags & P_ALLOCED)
	free_string_option(p_hlg);
    p_hlg = vim_strsave(lang);
    if (p_hlg == NULL)
	p_hlg = empty_option;
    else
    {
	// zh_CN becomes "cn", zh_TW becomes "tw"
	if (STRNICMP(p_hlg, "zh_", 3) == 0 && STRLEN(p_hlg) >= 5)
	{
	    p_hlg[0] = TOLOWER_ASC(p_hlg[3]);
	    p_hlg[1] = TOLOWER_ASC(p_hlg[4]);
	}
	// any C like setting, such as C.UTF-8, becomes "en"
	else if (STRLEN(p_hlg) >= 1 && *p_hlg == 'C')
	{
	    p_hlg[0] = 'e';
	    p_hlg[1] = 'n';
	}
	p_hlg[2] = NUL;
    }
    options[idx].flags |= P_ALLOCED;
}
#endif

/*
 * 'title' and 'icon' only default to true if they have not been set or reset
 * in .vimrc and we can read the old value.
 * When 'title' and 'icon' have been reset in .vimrc, we won't even check if
 * they can be reset.  This reduces startup time when using X on a remote
 * machine.
 */
    void
set_title_defaults(void)
{
    int	    idx1;
    long    val;

    // If GUI is (going to be) used, we can always set the window title and
    // icon name.  Saves a bit of time, because the X11 display server does
    // not need to be contacted.
    idx1 = findoption((char_u *)"title");
    if (idx1 >= 0 && !(options[idx1].flags & P_WAS_SET))
    {
#ifdef FEAT_GUI
	if (gui.starting || gui.in_use)
	    val = TRUE;
	else
#endif
	    val = mch_can_restore_title();
	options[idx1].def_val[VI_DEFAULT] = (char_u *)(long_i)val;
	p_title = val;
    }
    idx1 = findoption((char_u *)"icon");
    if (idx1 < 0 || (options[idx1].flags & P_WAS_SET))
    {
	return;
    }

#ifdef FEAT_GUI
    if (gui.starting || gui.in_use)
	val = TRUE;
    else
#endif
	val = mch_can_restore_icon();
    options[idx1].def_val[VI_DEFAULT] = (char_u *)(long_i)val;
    p_icon = val;
}

    void
ex_set(exarg_T *eap)
{
    int		flags = 0;

    if (eap->cmdidx == CMD_setlocal)
	flags = OPT_LOCAL;
    else if (eap->cmdidx == CMD_setglobal)
	flags = OPT_GLOBAL;
#if defined(FEAT_EVAL) && defined(FEAT_BROWSE)
    if ((cmdmod.cmod_flags & CMOD_BROWSE) && flags == 0)
	ex_options(eap);
    else
#endif
    {
	if (eap->forceit)
	    flags |= OPT_ONECOLUMN;
	(void)do_set(eap->arg, flags);
    }
}

/*
 * :set operator types
 */
typedef enum {
    OP_NONE = 0,
    OP_ADDING,		// "opt+=arg"
    OP_PREPENDING,	// "opt^=arg"
    OP_REMOVING,	// "opt-=arg"
} set_op_T;

typedef enum {
    PREFIX_NO = 0,	// "no" prefix
    PREFIX_NONE,	// no prefix
    PREFIX_INV,		// "inv" prefix
} set_prefix_T;

/*
 * Return the prefix type for the option name in *argp.
 */
    static set_prefix_T
get_option_prefix(char_u **argp)
{
    int		prefix = PREFIX_NONE;
    char_u	*arg = *argp;

    if (STRNCMP(arg, "no", 2) == 0 && STRNCMP(arg, "novice", 6) != 0)
    {
	prefix = PREFIX_NO;
	arg += 2;
    }
    else if (STRNCMP(arg, "inv", 3) == 0)
    {
	prefix = PREFIX_INV;
	arg += 3;
    }

    *argp = arg;
    return prefix;
}

/*
 * Parse the option name in "arg" and return the option index in "*opt_idxp",
 * and the option name length in "*lenp".  For a <t_xx> option, return the key
 * number in "*keyp".
 *
 * Returns FAIL if an option starting with "<" doesn't end with a ">",
 * otherwise returns OK.
 */
    static int
parse_option_name(char_u *arg, int *opt_idxp, int *lenp, int *keyp)
{
    int	key = 0;
    int	len;
    int	opt_idx;

    if (*arg == '<')
    {
	opt_idx = -1;
	// look out for <t_>;>
	if (arg[1] == 't' && arg[2] == '_' && arg[3] && arg[4])
	    len = 5;
	else
	{
	    len = 1;
	    while (arg[len] != NUL && arg[len] != '>')
		++len;
	}
	if (arg[len] != '>')
	    return FAIL;

	arg[len] = NUL;			    // put NUL after name
	if (arg[1] == 't' && arg[2] == '_') // could be term code
	    opt_idx = findoption(arg + 1);
	arg[len++] = '>';		    // restore '>'
	if (opt_idx == -1)
	    key = find_key_option(arg + 1, TRUE);
    }
    else
    {
	int	nextchar;   // next non-white char after option name

	len = 0;
	// The two characters after "t_" may not be alphanumeric.
	if (arg[0] == 't' && arg[1] == '_' && arg[2] && arg[3])
	    len = 4;
	else
	    while (ASCII_ISALNUM(arg[len]) || arg[len] == '_')
		++len;
	nextchar = arg[len];
	arg[len] = NUL;			    // put NUL after name
	opt_idx = findoption(arg);
	arg[len] = nextchar;		    // restore nextchar
	if (opt_idx == -1)
	    key = find_key_option(arg, FALSE);
    }

    *keyp = key;
    *lenp = len;
    *opt_idxp = opt_idx;

    return OK;
}

/*
 * Get the option operator (+=, ^=, -=).
 */
    static set_op_T
get_opt_op(char_u *arg)
{
    set_op_T op = OP_NONE;

    if (*arg != NUL && *(arg + 1) == '=')
    {
	if (*arg == '+')
	    op = OP_ADDING;		// "+="
	else if (*arg == '^')
	    op = OP_PREPENDING;		// "^="
	else if (*arg == '-')
	    op = OP_REMOVING;		// "-="
    }

    return op;
}

/*
 * Validate whether the value of the option in "opt_idx" can be changed.
 * Returns FAIL if the option can be skipped or cannot be changed. Returns OK
 * if it can be changed.
 */
    static int
validate_opt_idx(int opt_idx, int opt_flags, long_u flags, char **errmsg)
{
    // Skip all options that are not window-local (used when showing
    // an already loaded buffer in a window).
    if ((opt_flags & OPT_WINONLY)
	    && (opt_idx < 0 || options[opt_idx].var != VAR_WIN))
	return FAIL;

    // Skip all options that are window-local (used for :vimgrep).
    if ((opt_flags & OPT_NOWIN) && opt_idx >= 0
	    && options[opt_idx].var == VAR_WIN)
	return FAIL;

    // Disallow changing some options from modelines.
    if (opt_flags & OPT_MODELINE)
    {
	if (flags & (P_SECURE | P_NO_ML))
	{
	    *errmsg = e_not_allowed_in_modeline;
	    return FAIL;
	}
	if ((flags & P_MLE) && !p_mle)
	{
	    *errmsg = e_not_allowed_in_modeline_when_modelineexpr_is_off;
	    return FAIL;
	}
#ifdef FEAT_DIFF
	// In diff mode some options are overruled.  This avoids that
	// 'foldmethod' becomes "marker" instead of "diff" and that
	// "wrap" gets set.
	if (curwin->w_p_diff
		&& opt_idx >= 0  // shut up coverity warning
		&& (
# ifdef FEAT_FOLDING
		    options[opt_idx].indir == PV_FDM ||
# endif
		    options[opt_idx].indir == PV_WRAP))
	    return FAIL;
#endif
    }

#ifdef HAVE_SANDBOX
    // Disallow changing some options in the sandbox
    if (sandbox != 0 && (flags & P_SECURE))
    {
	*errmsg = e_not_allowed_in_sandbox;
	return FAIL;
    }
#endif

    return OK;
}

/*
 * Get the Vim/Vi default value for a string option.
 */
    static char_u *
stropt_get_default_val(
    int		opt_idx,
    char_u	*varp,
    int		flags,
    int		cp_val)
{
    char_u	*newval;

    newval = options[opt_idx].def_val[((flags & P_VI_DEF) || cp_val)
	? VI_DEFAULT : VIM_DEFAULT];
    if ((char_u **)varp == &p_bg)
    {
	// guess the value of 'background'
#ifdef FEAT_GUI
	if (gui.in_use)
	    newval = gui_bg_default();
	else
#endif
	    newval = term_bg_default();
    }
    else if ((char_u **)varp == &p_fencs && enc_utf8)
	newval = fencs_utf8_default;

    // expand environment variables and ~ since the default value was
    // already expanded, only required when an environment variable was set
    // later
    if (newval == NULL)
	newval = empty_option;
    else
    {
	char_u *s = option_expand(opt_idx, newval);
	if (s == NULL)
	    s = newval;
	newval = vim_strsave(s);
    }

    return newval;
}

/*
 * Convert the 'backspace' option number value to a string: for adding,
 * prepending and removing string.
 */
    static void
opt_backspace_nr2str(
    char_u	*varp,
    char_u	**origval_p,
    char_u	**origval_l_p,
    char_u	**origval_g_p,
    char_u	**oldval_p)
{
    int		i = getdigits((char_u **)varp);

    switch (i)
    {
	case 0:
	    *(char_u **)varp = empty_option;
	    break;
	case 1:
	    *(char_u **)varp = vim_strsave((char_u *)"indent,eol");
	    break;
	case 2:
	    *(char_u **)varp = vim_strsave((char_u *)"indent,eol,start");
	    break;
	case 3:
	    *(char_u **)varp = vim_strsave((char_u *)"indent,eol,nostop");
	    break;
    }
    vim_free(*oldval_p);
    if (*origval_p == *oldval_p)
	*origval_p = *(char_u **)varp;
    if (*origval_l_p == *oldval_p)
	*origval_l_p = *(char_u **)varp;
    if (*origval_g_p == *oldval_p)
	*origval_g_p = *(char_u **)varp;
    *oldval_p = *(char_u **)varp;
}

/*
 * Convert the 'whichwrap' option number value to a string, for backwards
 * compatibility with Vim 3.0.
 * Note: 'argp' is a pointer to a char_u pointer and is updated.
 */
    static char_u *
opt_whichwrap_nr2str(char_u **argp, char_u *whichwrap)
{
    *whichwrap = NUL;
    int i = getdigits(argp);
    if (i & 1)
	STRCAT(whichwrap, "b,");
    if (i & 2)
	STRCAT(whichwrap, "s,");
    if (i & 4)
	STRCAT(whichwrap, "h,l,");
    if (i & 8)
	STRCAT(whichwrap, "<,>,");
    if (i & 16)
	STRCAT(whichwrap, "[,],");
    if (*whichwrap != NUL)	// remove trailing ,
	whichwrap[STRLEN(whichwrap) - 1] = NUL;

    return whichwrap;
}

/*
 * Copy the new string value into allocated memory for the option.
 * Can't use set_string_option_direct(), because we need to remove the
 * backslashes.
 */
    static char_u *
stropt_copy_value(
    char_u	*origval,
    char_u	**argp,
    set_op_T	op,
    int		flags UNUSED)
{
    char_u	*arg = *argp;
    unsigned	newlen;
    char_u	*newval;
    char_u	*s = NULL;

    // get a bit too much
    newlen = (unsigned)STRLEN(arg) + 1;
    if (op != OP_NONE)
	newlen += (unsigned)STRLEN(origval) + 1;
    newval = alloc(newlen);
    if (newval == NULL)  // out of mem, don't change
	return NULL;
    s = newval;

    // Copy the string, skip over escaped chars.
    // For MS-DOS and WIN32 backslashes before normal file name characters
    // are not removed, and keep backslash at start, for "\\machine\path",
    // but do remove it for "\\\\machine\\path".
    // The reverse is found in ExpandOldSetting().
    while (*arg != NUL && !VIM_ISWHITE(*arg))
    {
	int i;

	if (*arg == '\\' && arg[1] != NUL
#ifdef BACKSLASH_IN_FILENAME
		&& !((flags & P_EXPAND)
		    && vim_isfilec(arg[1])
		    && !VIM_ISWHITE(arg[1])
		    && (arg[1] != '\\'
			|| (s == newval && arg[2] != '\\')))
#endif
	   )
	    ++arg;	// remove backslash
	if (has_mbyte && (i = (*mb_ptr2len)(arg)) > 1)
	{
	    // copy multibyte char
	    mch_memmove(s, arg, (size_t)i);
	    arg += i;
	    s += i;
	}
	else
	    *s++ = *arg++;
    }
    *s = NUL;

    *argp = arg;
    return newval;
}

/*
 * Expand environment variables and ~ in string option value 'newval'.
 */
    static char_u *
stropt_expand_envvar(
    int		opt_idx,
    char_u	*origval,
    char_u	*newval,
    set_op_T	op)
{
    char_u *s = option_expand(opt_idx, newval);
    if (s == NULL)
	return newval;

    vim_free(newval);
    unsigned newlen = (unsigned)STRLEN(s) + 1;
    if (op != OP_NONE)
	newlen += (unsigned)STRLEN(origval) + 1;

    newval = alloc(newlen);
    if (newval == NULL)
	return NULL;

    STRCPY(newval, s);

    return newval;
}

/*
 * Concatenate the original and new values of a string option, adding a "," if
 * needed.
 */
    static void
stropt_concat_with_comma(
    char_u	*origval,
    char_u	*newval,
    set_op_T	op,
    int		flags)
{
    int		len = 0;

    int comma = ((flags & P_COMMA) && *origval != NUL && *newval != NUL);
    if (op == OP_ADDING)
    {
	len = (int)STRLEN(origval);
	// strip a trailing comma, would get 2
	if (comma && len > 1
		&& (flags & P_ONECOMMA) == P_ONECOMMA
		&& origval[len - 1] == ','
		&& origval[len - 2] != '\\')
	    len--;
	mch_memmove(newval + len + comma, newval, STRLEN(newval) + 1);
	mch_memmove(newval, origval, (size_t)len);
    }
    else
    {
	len = (int)STRLEN(newval);
	STRMOVE(newval + len + comma, origval);
    }
    if (comma)
	newval[len] = ',';
}

/*
 * Remove a value from a string option.  Copy string option value in "origval"
 * to "newval" and then remove the string "strval" of length "len".
 */
    static void
stropt_remove_val(
    char_u	*origval,
    char_u	*newval,
    int		flags,
    char_u	*strval,
    int		len)
{
    // Remove newval[] from origval[]. (Note: "len" has been set above
    // and is used here).
    STRCPY(newval, origval);
    if (*strval)
    {
	// may need to remove a comma
	if (flags & P_COMMA)
	{
	    if (strval == origval)
	    {
		// include comma after string
		if (strval[len] == ',')
		    ++len;
	    }
	    else
	    {
		// include comma before string
		--strval;
		++len;
	    }
	}
	STRMOVE(newval + (strval - origval), strval + len);
    }
}

/*
 * Remove flags that appear twice in the string option value 'newval'.
 */
    static void
stropt_remove_dupflags(char_u *newval, int flags)
{
    char_u	*s = newval;

    // Remove flags that appear twice.
    while (*s)
    {
	// if options have P_FLAGLIST and P_ONECOMMA such as 'whichwrap'
	if (flags & P_ONECOMMA)
	{
	    if (*s != ',' && *(s + 1) == ',' && vim_strchr(s + 2, *s) != NULL)
	    {
		// Remove the duplicated value and the next comma.
		STRMOVE(s, s + 2);
		continue;
	    }
	}
	else
	{
	    if ((!(flags & P_COMMA) || *s != ',')
		    && vim_strchr(s + 1, *s) != NULL)
	    {
		STRMOVE(s, s + 1);
		continue;
	    }
	}
	++s;
    }
}

/*
 * Get the string value specified for a ":set" command.  The following set
 * options are supported:
 *	set {opt}&
 *	set {opt}<
 *	set {opt}={val}
 *	set {opt}:{val}
 */
    static char_u *
stropt_get_newval(
    int		nextchar,
    int		opt_idx,
    char_u	**argp,
    char_u	*varp,
    char_u	**origval_arg,
    char_u	**origval_l_arg,
    char_u	**origval_g_arg,
    char_u	**oldval_arg,
    set_op_T    *op_arg,
    int		flags,
    int		cp_val)
{
    char_u	*arg = *argp;
    char_u	*origval = *origval_arg;
    char_u	*origval_l = *origval_l_arg;
    char_u	*origval_g = *origval_g_arg;
    char_u	*oldval = *oldval_arg;
    set_op_T    op = *op_arg;
    char_u	*save_arg = NULL;
    char_u	*newval;
    char_u	*s = NULL;
    char_u	whichwrap[80];

    if (nextchar == '&')	// set to default val
	newval = stropt_get_default_val(opt_idx, varp, flags, cp_val);
    else if (nextchar == '<')	// set to global val
	newval = vim_strsave(*(char_u **)get_varp_scope(
					     &(options[opt_idx]), OPT_GLOBAL));
    else
    {
	++arg;	// jump to after the '=' or ':'

	// Set 'keywordprg' to ":help" if an empty
	// value was passed to :set by the user.
	if (varp == (char_u *)&p_kp && (*arg == NUL || *arg == ' '))
	{
	    save_arg = arg;
	    arg = (char_u *)":help";
	}
	// Convert 'backspace' number to string
	else if (varp == (char_u *)&p_bs && VIM_ISDIGIT(**(char_u **)varp))
	    opt_backspace_nr2str(varp, &origval, &origval_l, &origval_g,
								&oldval);
	else if (varp == (char_u *)&p_ww && VIM_ISDIGIT(*arg))
	{
	    // Convert 'whichwrap' number to string, for backwards
	    // compatibility with Vim 3.0.
	    char_u *t = opt_whichwrap_nr2str(&arg, whichwrap);
	    save_arg = arg;
	    arg = t;
	}
	// Remove '>' before 'dir' and 'bdir', for backwards compatibility with
	// version 3.0
	else if (*arg == '>' && (varp == (char_u *)&p_dir
		    || varp == (char_u *)&p_bdir))
	    ++arg;

	// Copy the new string into allocated memory.
	newval = stropt_copy_value(origval, &arg, op, flags);
	if (newval == NULL)
	    goto done;

	// Expand environment variables and ~.
	// Don't do it when adding without inserting a comma.
	if (op == OP_NONE || (flags & P_COMMA))
	{
	    newval = stropt_expand_envvar(opt_idx, origval, newval, op);
	    if (newval == NULL)
		goto done;
	}

	// locate newval[] in origval[] when removing it and when adding to
	// avoid duplicates
	int len = 0;
	if (op == OP_REMOVING || (flags & P_NODUP))
	{
	    len = (int)STRLEN(newval);
	    s = find_dup_item(origval, newval, flags);

	    // do not add if already there
	    if ((op == OP_ADDING || op == OP_PREPENDING) && s != NULL)
	    {
		op = OP_NONE;
		STRCPY(newval, origval);
	    }

	    // if no duplicate, move pointer to end of original value
	    if (s == NULL)
		s = origval + (int)STRLEN(origval);
	}

	// concatenate the two strings; add a ',' if needed
	if (op == OP_ADDING || op == OP_PREPENDING)
	    stropt_concat_with_comma(origval, newval, op, flags);
	else if (op == OP_REMOVING)
	    // Remove newval[] from origval[]. (Note: "len" has been set above
	    // and is used here).
	    stropt_remove_val(origval, newval, flags, s, len);

	if (flags & P_FLAGLIST)
	    // Remove flags that appear twice.
	    stropt_remove_dupflags(newval, flags);
    }

done:
    if (save_arg != NULL)
	arg = save_arg;  // arg was temporarily changed, restore it
    *argp = arg;
    *origval_arg = origval;
    *origval_l_arg = origval_l;
    *origval_g_arg = origval_g;
    *oldval_arg = oldval;
    *op_arg = op;

    return newval;
}

/*
 * Part of do_set() for string options.
 * Returns FAIL on failure, do not process further options.
 */
    static int
do_set_option_string(
	int	    opt_idx,
	int	    opt_flags,
	char_u	    **argp,
	int	    nextchar,
	set_op_T    op_arg,
	int	    flags,
	int	    cp_val,
	char_u	    *varp_arg,
	char	    *errbuf,
	int	    *value_checked,
	char	    **errmsg)
{
    char_u	*arg = *argp;
    set_op_T    op = op_arg;
    char_u	*varp = varp_arg;
    char_u	*oldval = NULL; // previous value if *varp
    char_u	*newval;
    char_u	*origval = NULL;
    char_u	*origval_l = NULL;
    char_u	*origval_g = NULL;
#if defined(FEAT_EVAL)
    char_u	*saved_origval = NULL;
    char_u	*saved_origval_l = NULL;
    char_u	*saved_origval_g = NULL;
    char_u	*saved_newval = NULL;
#endif

    // When using ":set opt=val" for a global option
    // with a local value the local value will be
    // reset, use the global value here.
    if ((opt_flags & (OPT_LOCAL | OPT_GLOBAL)) == 0
	    && ((int)options[opt_idx].indir & PV_BOTH))
	varp = options[opt_idx].var;

    // The old value is kept until we are sure that the new value is valid.
    oldval = *(char_u **)varp;

    if ((opt_flags & (OPT_LOCAL | OPT_GLOBAL)) == 0)
    {
	origval_l = *(char_u **)get_varp_scope(
			   &(options[opt_idx]), OPT_LOCAL);
	origval_g = *(char_u **)get_varp_scope(
			  &(options[opt_idx]), OPT_GLOBAL);

	// A global-local string option might have an empty option as value to
	// indicate that the global value should be used.
	if (((int)options[opt_idx].indir & PV_BOTH)
						  && origval_l == empty_option)
	    origval_l = origval_g;
    }

    // When setting the local value of a global option, the old value may be
    // the global value.
    if (((int)options[opt_idx].indir & PV_BOTH) && (opt_flags & OPT_LOCAL))
	origval = *(char_u **)get_varp(&options[opt_idx]);
    else
	origval = oldval;

    // Get the new value for the option
    newval = stropt_get_newval(nextchar, opt_idx, &arg, varp, &origval,
				&origval_l, &origval_g, &oldval, &op, flags,
				cp_val);

    // Set the new value.
    *(char_u **)(varp) = newval;
    if (newval == NULL)
	*(char_u **)(varp) = empty_option;

#if defined(FEAT_EVAL)
    if (!starting
# ifdef FEAT_CRYPT
	    && options[opt_idx].indir != PV_KEY
# endif
		      && origval != NULL && newval != NULL)
    {
	// origval may be freed by did_set_string_option(), make a copy.
	saved_origval = vim_strsave(origval);
	// newval (and varp) may become invalid if the buffer is closed by
	// autocommands.
	saved_newval = vim_strsave(newval);
	if (origval_l != NULL)
	    saved_origval_l = vim_strsave(origval_l);
	if (origval_g != NULL)
	    saved_origval_g = vim_strsave(origval_g);
    }
#endif

    {
	long_u	*p = insecure_flag(opt_idx, opt_flags);
	int	secure_saved = secure;

	// When an option is set in the sandbox, from a modeline or in secure
	// mode, then deal with side effects in secure mode.  Also when the
	// value was set with the P_INSECURE flag and is not completely
	// replaced.
	if ((opt_flags & OPT_MODELINE)
#ifdef HAVE_SANDBOX
	      || sandbox != 0
#endif
	      || (op != OP_NONE && (*p & P_INSECURE)))
	    secure = 1;

	// Handle side effects, and set the global value for ":set" on local
	// options. Note: when setting 'syntax' or 'filetype' autocommands may
	// be triggered that can cause havoc.
	*errmsg = did_set_string_option(
			opt_idx, (char_u **)varp, oldval, newval, errbuf,
			opt_flags, value_checked);

	secure = secure_saved;
    }

#if defined(FEAT_EVAL)
    if (*errmsg == NULL)
	trigger_optionset_string(opt_idx, opt_flags, saved_origval,
			       saved_origval_l, saved_origval_g, saved_newval);
    vim_free(saved_origval);
    vim_free(saved_origval_l);
    vim_free(saved_origval_g);
    vim_free(saved_newval);
#endif

    *argp = arg;
    return *errmsg == NULL ? OK : FAIL;
}

/*
 * Set a boolean option.
 * Returns an untranslated error message or NULL.
 */
    static char *
do_set_option_bool(
    int		opt_idx,
    int		opt_flags,
    set_prefix_T prefix,
    long_u	flags,
    char_u	*varp,
    int		nextchar,
    int		afterchar,
    int		cp_val)

{
    varnumber_T	value;

    if (nextchar == '=' || nextchar == ':')
	return e_invalid_argument;
    if (opt_idx < 0 || varp == NULL)
	return NULL;  // "cannot happen"

    // ":set opt!": invert
    // ":set opt&": reset to default value
    // ":set opt<": reset to global value
    if (nextchar == '!')
	value = *(int *)(varp) ^ 1;
    else if (nextchar == '&')
	value = (int)(long)(long_i)options[opt_idx].def_val[
	    ((flags & P_VI_DEF) || cp_val) ? VI_DEFAULT : VIM_DEFAULT];
    else if (nextchar == '<')
    {
	// For 'autoread' -1 means to use global value.
	if ((int *)varp == &curbuf->b_p_ar && opt_flags == OPT_LOCAL)
	    value = -1;
	else
	    value = *(int *)get_varp_scope(&(options[opt_idx]), OPT_GLOBAL);
    }
    else
    {
	// ":set invopt": invert
	// ":set opt" or ":set noopt": set or reset
	if (nextchar != NUL && !VIM_ISWHITE(afterchar))
	    return e_trailing_characters;
	if (prefix == PREFIX_INV)
	    value = *(int *)(varp) ^ 1;
	else
	    value = prefix == PREFIX_NO ? 0 : 1;
    }

    return set_bool_option(opt_idx, varp, (int)value, opt_flags);
}

/*
 * Set a numeric option.
 * Returns an untranslated error message or NULL.
 */
    static char *
do_set_option_numeric(
    int		opt_idx,
    int		opt_flags,
    char_u	**argp,
    int		nextchar,
    set_op_T	op,
    long_u	flags,
    int		cp_val,
    char_u	*varp,
    char	*errbuf,
    size_t	errbuflen)
{
    char_u		*arg = *argp;
    varnumber_T		value;
    int			i;
    char		*errmsg = NULL;

    if (opt_idx < 0 || varp == NULL)
	return NULL;  // "cannot happen"
		      //
    /*
     * Different ways to set a number option:
     * &	    set to default value
     * <	    set to global value
     * <xx>	    accept special key codes for 'wildchar'
     * c	    accept any non-digit for 'wildchar'
     * [-]0-9   set number
     * other    error
     */
    ++arg;
    if (nextchar == '&')
	value = (long)(long_i)options[opt_idx].def_val[
	    ((flags & P_VI_DEF) || cp_val) ? VI_DEFAULT : VIM_DEFAULT];
    else if (nextchar == '<')
    {
	// For 'undolevels' NO_LOCAL_UNDOLEVEL means to
	// use the global value.
	if ((long *)varp == &curbuf->b_p_ul && opt_flags == OPT_LOCAL)
	    value = NO_LOCAL_UNDOLEVEL;
	else
	    value = *(long *)get_varp_scope(&(options[opt_idx]), OPT_GLOBAL);
    }
    else if (((long *)varp == &p_wc || (long *)varp == &p_wcm)
	    && (*arg == '<'
		|| *arg == '^'
		|| (*arg != NUL
		    && (!arg[1] || VIM_ISWHITE(arg[1]))
		    && !VIM_ISDIGIT(*arg))))
    {
	value = string_to_key(arg, FALSE);
	if (value == 0 && (long *)varp != &p_wcm)
	{
	    errmsg = e_invalid_argument;
	    goto skip;
	}
    }
    else if (*arg == '-' || VIM_ISDIGIT(*arg))
    {
	// Allow negative (for 'undolevels'), octal and hex numbers.
	vim_str2nr(arg, NULL, &i, STR2NR_ALL, &value, NULL, 0, TRUE, NULL);
	if (i == 0 || (arg[i] != NUL && !VIM_ISWHITE(arg[i])))
	{
	    errmsg = e_number_required_after_equal;
	    goto skip;
	}
    }
    else
    {
	errmsg = e_number_required_after_equal;
	goto skip;
    }

    if (op == OP_ADDING)
	value = *(long *)varp + value;
    else if (op == OP_PREPENDING)
	value = *(long *)varp * value;
    else if (op == OP_REMOVING)
	value = *(long *)varp - value;

    errmsg = set_num_option(opt_idx, varp, value, errbuf, errbuflen,
								opt_flags);

skip:
    *argp = arg;
    return errmsg;
}

/*
 * Set a key code (t_xx) option
 */
    static char *
do_set_option_keycode(char_u **argp, char_u *key_name, int nextchar)
{
    char_u	*arg = *argp;
    char_u	*p;

    if (nextchar == '&')
    {
	if (add_termcap_entry(key_name, TRUE) == FAIL)
	    return e_not_found_in_termcap;
    }
    else
    {
	++arg; // jump to after the '=' or ':'
	for (p = arg; *p && !VIM_ISWHITE(*p); ++p)
	    if (*p == '\\' && p[1] != NUL)
		++p;
	nextchar = *p;
	*p = NUL;
	add_termcode(key_name, arg, FALSE);
	*p = nextchar;
    }
    if (full_screen)
	ttest(FALSE);
    redraw_all_later(UPD_CLEAR);

    *argp = arg;
    return NULL;
}

/*
 * Set an option to a new value.
 */
    static char *
do_set_option_value(
    int		opt_idx,
    int		opt_flags,
    char_u	**argp,
    set_prefix_T prefix,
    set_op_T	op,
    long_u	flags,
    char_u	*varp,
    char_u	*key_name,
    int		nextchar,
    int		afterchar,
    int		cp_val,
    int		*stopopteval,
    char	*errbuf,
    size_t	errbuflen)
{
    int		value_checked = FALSE;
    char	*errmsg = NULL;
    char_u	*arg = *argp;

    if (flags & P_BOOL)
    {
	// boolean option
	errmsg = do_set_option_bool(opt_idx, opt_flags, prefix, flags, varp,
						nextchar, afterchar, cp_val);
	if (errmsg != NULL)
	    goto skip;
    }
    else
    {
	// numeric or string option
	if (vim_strchr((char_u *)"=:&<", nextchar) == NULL
		|| prefix != PREFIX_NONE)
	{
	    errmsg = e_invalid_argument;
	    goto skip;
	}

	if (flags & P_NUM)
	{
	    // numeric option
	    errmsg = do_set_option_numeric(opt_idx, opt_flags, &arg, nextchar,
						op, flags, cp_val, varp,
						errbuf, errbuflen);
	    if (errmsg != NULL)
		goto skip;
	}
	else if (opt_idx >= 0)
	{
	    // string option
	    if (do_set_option_string(opt_idx, opt_flags, &arg, nextchar, op,
					flags, cp_val, varp, errbuf,
					&value_checked, &errmsg) == FAIL)
	    {
		if (errmsg != NULL)
		    goto skip;
		*stopopteval = TRUE;
		goto skip;
	    }
	}
	else
	{
	    // key code option
	    errmsg = do_set_option_keycode(&arg, key_name, nextchar);
	    if (errmsg != NULL)
		goto skip;
	}
    }

    if (opt_idx >= 0)
	did_set_option(opt_idx, opt_flags, op == OP_NONE, value_checked);

skip:
    *argp = arg;
    return errmsg;
}

/*
 * Set an option to a new value.
 * Return NULL if OK, return an untranslated error message when something is
 * wrong.  "errbuf[errbuflen]" can be used to create the error message.
 */
    static char *
do_set_option(
    int		opt_flags,
    char_u	**argp,
    char_u	*arg_start,
    char_u	**startarg,
    int		*did_show,
    int		*stopopteval,
    char	*errbuf,
    size_t	errbuflen)
{
    int		opt_idx;
    char_u	*arg;
    set_prefix_T prefix;	// no prefix, "no" prefix or "inv" prefix
    set_op_T	op;
    long_u	flags;		// flags for current option
    char_u	*varp;		// pointer to variable for current option
    char_u	key_name[2];
    int		nextchar;	// next non-white char after option name
    int		afterchar;	// character just after option name
    char	*errmsg = NULL;
    int		key;
    int		len;

    prefix = get_option_prefix(argp);
    arg = *argp;

    // find end of name
    key = 0;
    if (parse_option_name(arg, &opt_idx, &len, &key) == FAIL)
	return e_invalid_argument;

    // remember character after option name
    afterchar = arg[len];

    if (in_vim9script())
    {
	char_u *p = skipwhite(arg + len);

	// disallow white space before =val, +=val, -=val, ^=val
	if (p > arg + len && (p[0] == '='
		    || (vim_strchr((char_u *)"+-^", p[0]) != NULL
			&& p[1] == '=')))
	{
	    errmsg = e_no_white_space_allowed_between_option_and;
	    arg = p;
	    *startarg = p;
	    goto skip;
	}
    }
    else
	// skip white space, allow ":set ai  ?", ":set hlsearch  !"
	while (VIM_ISWHITE(arg[len]))
	    ++len;

    op = get_opt_op(arg + len);
    if (op != OP_NONE)
	len++;

    nextchar = arg[len];

    if (opt_idx == -1 && key == 0)	// found a mismatch: skip
    {
	if (in_vim9script() && arg > arg_start
		&& vim_strchr((char_u *)"!&<", *arg) != NULL)
	    errmsg = e_no_white_space_allowed_between_option_and;
	else
	    errmsg = e_unknown_option;
	goto skip;
    }

    if (opt_idx >= 0)
    {
	if (options[opt_idx].var == NULL)   // hidden option: skip
	{
	    // Only give an error message when requesting the value of
	    // a hidden option, ignore setting it.
	    if (vim_strchr((char_u *)"=:!&<", nextchar) == NULL
		    && (!(options[opt_idx].flags & P_BOOL)
			|| nextchar == '?'))
		errmsg = e_option_not_supported;
	    goto skip;
	}

	flags = options[opt_idx].flags;
	varp = get_varp_scope(&(options[opt_idx]), opt_flags);
    }
    else
    {
	flags = P_STRING;
	varp = NULL;
	if (key < 0)
	{
	    key_name[0] = KEY2TERMCAP0(key);
	    key_name[1] = KEY2TERMCAP1(key);
	}
	else
	{
	    key_name[0] = KS_KEY;
	    key_name[1] = (key & 0xff);
	}
    }

    // Make sure the option value can be changed.
    if (validate_opt_idx(opt_idx, opt_flags, flags, &errmsg) == FAIL)
	goto skip;

    int cp_val = p_cp;
    if (vim_strchr((char_u *)"?=:!&<", nextchar) != NULL)
    {
	arg += len;
	if (nextchar == '&' && arg[1] == 'v' && arg[2] == 'i')
	{
	    if (arg[3] == 'm')	// "opt&vim": set to Vim default
	    {
		cp_val = FALSE;
		arg += 3;
	    }
	    else		// "opt&vi": set to Vi default
	    {
		cp_val = TRUE;
		arg += 2;
	    }
	}
	if (vim_strchr((char_u *)"?!&<", nextchar) != NULL
		&& arg[1] != NUL && !VIM_ISWHITE(arg[1]))
	{
	    errmsg = e_trailing_characters;
	    goto skip;
	}
    }

    // Allow '=' and ':' for historical reasons (MSDOS command.com).
    // Allows only one '=' character per "set" command line. grrr. (jw)
    if (nextchar == '?'
	    || (prefix == PREFIX_NONE
		&& vim_strchr((char_u *)"=:&<", nextchar) == NULL
		&& !(flags & P_BOOL)))
    {
	// print value
	if (*did_show)
	    msg_putchar('\n');	    // cursor below last one
	else
	{
	    gotocmdline(TRUE);	    // cursor at status line
	    *did_show = TRUE;	    // remember that we did a line
	}
	if (opt_idx >= 0)
	{
	    showoneopt(&options[opt_idx], opt_flags);
#ifdef FEAT_EVAL
	    if (p_verbose > 0)
	    {
		// Mention where the option was last set.
		if (varp == options[opt_idx].var)
		    last_set_msg(options[opt_idx].script_ctx);
		else if ((int)options[opt_idx].indir & PV_WIN)
		    last_set_msg(curwin->w_p_script_ctx[
			    (int)options[opt_idx].indir & PV_MASK]);
		else if ((int)options[opt_idx].indir & PV_BUF)
		    last_set_msg(curbuf->b_p_script_ctx[
			    (int)options[opt_idx].indir & PV_MASK]);
	    }
#endif
	}
	else
	{
	    char_u	    *p;

	    p = find_termcode(key_name);
	    if (p == NULL)
	    {
		errmsg = e_key_code_not_set;
		goto skip;
	    }
	    else
		(void)show_one_termcode(key_name, p, TRUE);
	}
	if (nextchar != '?'
		&& nextchar != NUL && !VIM_ISWHITE(afterchar))
	    errmsg = e_trailing_characters;
    }
    else
    {
	errmsg = do_set_option_value(opt_idx, opt_flags, &arg, prefix, op,
					flags, varp, key_name, nextchar,
					afterchar, cp_val, stopopteval, errbuf,
					errbuflen);
    }

skip:
    *argp = arg;
    return errmsg;
}

/*
 * Parse 'arg' for option settings.
 *
 * 'arg' may be IObuff, but only when no errors can be present and option
 * does not need to be expanded with option_expand().
 * "opt_flags":
 * 0 for ":set"
 * OPT_GLOBAL     for ":setglobal"
 * OPT_LOCAL      for ":setlocal" and a modeline
 * OPT_MODELINE   for a modeline
 * OPT_WINONLY    to only set window-local options
 * OPT_NOWIN	  to skip setting window-local options
 * OPT_ONECOLUMN  do not use multiple columns
 *
 * Returns FAIL if an error is detected, OK otherwise.
 */
    int
do_set(
    char_u	*arg_start,	// option string (may be written to!)
    int		opt_flags)
{
    char_u	*arg = arg_start;
    int		i;
    int		did_show = FALSE;   // already showed one value

    if (*arg == NUL)
    {
	showoptions(0, opt_flags);
	did_show = TRUE;
	goto theend;
    }

    while (*arg != NUL)		// loop to process all options
    {
	if (STRNCMP(arg, "all", 3) == 0 && !ASCII_ISALPHA(arg[3])
						&& !(opt_flags & OPT_MODELINE))
	{
	    // ":set all"  show all options.
	    // ":set all&" set all options to their default value.
	    arg += 3;
	    if (*arg == '&')
	    {
		++arg;
		// Only for :set command set global value of local options.
		set_options_default(OPT_FREE | opt_flags);
		didset_options();
		didset_options2();
		redraw_all_later(UPD_CLEAR);
	    }
	    else
	    {
		showoptions(1, opt_flags);
		did_show = TRUE;
	    }
	}
	else if (STRNCMP(arg, "termcap", 7) == 0 && !(opt_flags & OPT_MODELINE))
	{
	    showoptions(2, opt_flags);
	    show_termcodes(opt_flags);
	    did_show = TRUE;
	    arg += 7;
	}
	else
	{
	    int		stopopteval = FALSE;
	    char	*errmsg = NULL;
	    char	errbuf[80];
	    char_u	*startarg = arg;

	    errmsg = do_set_option(opt_flags, &arg, arg_start, &startarg,
					&did_show, &stopopteval, errbuf,
					sizeof(errbuf));
	    if (stopopteval)
		break;

	    // Advance to next argument.
	    // - skip until a blank found, taking care of backslashes
	    // - skip blanks
	    // - skip one "=val" argument (for hidden options ":set gfn =xx")
	    for (i = 0; i < 2 ; ++i)
	    {
		while (*arg != NUL && !VIM_ISWHITE(*arg))
		    if (*arg++ == '\\' && *arg != NUL)
			++arg;
		arg = skipwhite(arg);
		if (*arg != '=')
		    break;
	    }

	    if (errmsg != NULL)
	    {
		vim_strncpy(IObuff, (char_u *)_(errmsg), IOSIZE - 1);
		i = (int)STRLEN(IObuff) + 2;
		if (i + (arg - startarg) < IOSIZE)
		{
		    // append the argument with the error
		    STRCAT(IObuff, ": ");
		    mch_memmove(IObuff + i, startarg, (arg - startarg));
		    IObuff[i + (arg - startarg)] = NUL;
		}
		// make sure all characters are printable
		trans_characters(IObuff, IOSIZE);

		++no_wait_return;		// wait_return() done later
		emsg((char *)IObuff);	// show error highlighted
		--no_wait_return;

		return FAIL;
	    }
	}

	arg = skipwhite(arg);
    }

theend:
    if (silent_mode && did_show)
    {
	// After displaying option values in silent mode.
	silent_mode = FALSE;
	info_message = TRUE;	// use mch_msg(), not mch_errmsg()
	msg_putchar('\n');
	cursor_on();		// msg_start() switches it off
	out_flush();
	silent_mode = TRUE;
	info_message = FALSE;	// use mch_msg(), not mch_errmsg()
    }

    return OK;
}

/*
 * Call this when an option has been given a new value through a user command.
 * Sets the P_WAS_SET flag and takes care of the P_INSECURE flag.
 */
    void
did_set_option(
    int	    opt_idx,
    int	    opt_flags,	    // possibly with OPT_MODELINE
    int	    new_value,	    // value was replaced completely
    int	    value_checked)  // value was checked to be safe, no need to set the
			    // P_INSECURE flag.
{
    long_u	*p;

    options[opt_idx].flags |= P_WAS_SET;

    // When an option is set in the sandbox, from a modeline or in secure mode
    // set the P_INSECURE flag.  Otherwise, if a new value is stored reset the
    // flag.
    p = insecure_flag(opt_idx, opt_flags);
    if (!value_checked && (secure
#ifdef HAVE_SANDBOX
	    || sandbox != 0
#endif
	    || (opt_flags & OPT_MODELINE)))
	*p = *p | P_INSECURE;
    else if (new_value)
	*p = *p & ~P_INSECURE;
}

/*
 * Convert a key name or string into a key value.
 * Used for 'wildchar' and 'cedit' options.
 * When "multi_byte" is TRUE allow for multi-byte characters.
 */
    int
string_to_key(char_u *arg, int multi_byte)
{
    if (*arg == '<')
	return find_key_option(arg + 1, TRUE);
    if (*arg == '^')
	return Ctrl_chr(arg[1]);
    if (multi_byte)
	return PTR2CHAR(arg);
    return *arg;
}

/*
 * When changing 'title', 'titlestring', 'icon' or 'iconstring', call
 * maketitle() to create and display it.
 * When switching the title or icon off, call mch_restore_title() to get
 * the old value back.
 */
    void
did_set_title(void)
{
    if (starting != NO_SCREEN
#ifdef FEAT_GUI
	    && !gui.starting
#endif
				)
	maketitle();
}

/*
 * set_options_bin -  called when 'bin' changes value.
 */
    void
set_options_bin(
    int		oldval,
    int		newval,
    int		opt_flags)	// OPT_LOCAL and/or OPT_GLOBAL
{
    // The option values that are changed when 'bin' changes are
    // copied when 'bin is set and restored when 'bin' is reset.
    if (newval)
    {
	if (!oldval)		// switched on
	{
	    if (!(opt_flags & OPT_GLOBAL))
	    {
		curbuf->b_p_tw_nobin = curbuf->b_p_tw;
		curbuf->b_p_wm_nobin = curbuf->b_p_wm;
		curbuf->b_p_ml_nobin = curbuf->b_p_ml;
		curbuf->b_p_et_nobin = curbuf->b_p_et;
	    }
	    if (!(opt_flags & OPT_LOCAL))
	    {
		p_tw_nobin = p_tw;
		p_wm_nobin = p_wm;
		p_ml_nobin = p_ml;
		p_et_nobin = p_et;
	    }
	}

	if (!(opt_flags & OPT_GLOBAL))
	{
	    curbuf->b_p_tw = 0;	// no automatic line wrap
	    curbuf->b_p_wm = 0;	// no automatic line wrap
	    curbuf->b_p_ml = 0;	// no modelines
	    curbuf->b_p_et = 0;	// no expandtab
	}
	if (!(opt_flags & OPT_LOCAL))
	{
	    p_tw = 0;
	    p_wm = 0;
	    p_ml = FALSE;
	    p_et = FALSE;
	    p_bin = TRUE;	// needed when called for the "-b" argument
	}
    }
    else if (oldval)		// switched off
    {
	if (!(opt_flags & OPT_GLOBAL))
	{
	    curbuf->b_p_tw = curbuf->b_p_tw_nobin;
	    curbuf->b_p_wm = curbuf->b_p_wm_nobin;
	    curbuf->b_p_ml = curbuf->b_p_ml_nobin;
	    curbuf->b_p_et = curbuf->b_p_et_nobin;
	}
	if (!(opt_flags & OPT_LOCAL))
	{
	    p_tw = p_tw_nobin;
	    p_wm = p_wm_nobin;
	    p_ml = p_ml_nobin;
	    p_et = p_et_nobin;
	}
    }
}

/*
 * Expand environment variables for some string options.
 * These string options cannot be indirect!
 * If "val" is NULL expand the current value of the option.
 * Return pointer to NameBuff, or NULL when not expanded.
 */
    static char_u *
option_expand(int opt_idx, char_u *val)
{
    // if option doesn't need expansion nothing to do
    if (!(options[opt_idx].flags & P_EXPAND) || options[opt_idx].var == NULL)
	return NULL;

    // If val is longer than MAXPATHL no meaningful expansion can be done,
    // expand_env() would truncate the string.
    if (val != NULL && STRLEN(val) > MAXPATHL)
	return NULL;

    if (val == NULL)
	val = *(char_u **)options[opt_idx].var;

    /*
     * Expanding this with NameBuff, expand_env() must not be passed IObuff.
     * Escape spaces when expanding 'tags', they are used to separate file
     * names.
     * For 'spellsuggest' expand after "file:".
     */
    expand_env_esc(val, NameBuff, MAXPATHL,
	    (char_u **)options[opt_idx].var == &p_tags, FALSE,
#ifdef FEAT_SPELL
	    (char_u **)options[opt_idx].var == &p_sps ? (char_u *)"file:" :
#endif
				  NULL);
    if (STRCMP(NameBuff, val) == 0)   // they are the same
	return NULL;

    return NameBuff;
}

/*
 * After setting various option values: recompute variables that depend on
 * option values.
 */
    static void
didset_options(void)
{
    // initialize the table for 'iskeyword' et.al.
    (void)init_chartab();

    didset_string_options();

#ifdef FEAT_FULLSCREEN
    (void)check_fuoptions();
#endif

#ifdef FEAT_SPELL
    (void)spell_check_msm();
    (void)spell_check_sps();
    (void)compile_cap_prog(curwin->w_s);
    (void)did_set_spell_option(TRUE);
#endif
    // set cedit_key
    (void)did_set_cedit(NULL);
#ifdef FEAT_LINEBREAK
    // initialize the table for 'breakat'.
    did_set_breakat(NULL);
#endif
    after_copy_winopt(curwin);
}

/*
 * More side effects of setting options.
 */
    static void
didset_options2(void)
{
    // Initialize the highlight_attr[] table.
    (void)highlight_changed();

    // Parse default for 'wildmode'
    check_opt_wim();

    // Parse default for 'listchars'.
    (void)set_listchars_option(curwin, curwin->w_p_lcs, TRUE);

    // Parse default for 'fillchars'.
    (void)set_fillchars_option(curwin, curwin->w_p_fcs, TRUE);

#ifdef FEAT_CLIPBOARD
    // Parse default for 'clipboard'
    (void)did_set_clipboard(NULL);
#endif
#ifdef FEAT_VARTABS
    vim_free(curbuf->b_p_vsts_array);
    (void)tabstop_set(curbuf->b_p_vsts, &curbuf->b_p_vsts_array);
    vim_free(curbuf->b_p_vts_array);
    (void)tabstop_set(curbuf->b_p_vts,  &curbuf->b_p_vts_array);
#endif
}

/*
 * Check for string options that are NULL (normally only termcap options).
 */
    void
check_options(void)
{
    int		opt_idx;

    for (opt_idx = 0; options[opt_idx].fullname != NULL; opt_idx++)
	if ((options[opt_idx].flags & P_STRING) && options[opt_idx].var != NULL)
	    check_string_option((char_u **)get_varp(&(options[opt_idx])));
}

/*
 * Return the option index found by a pointer into term_strings[].
 * Return -1 if not found.
 */
    int
get_term_opt_idx(char_u **p)
{
    int opt_idx;

    for (opt_idx = 1; options[opt_idx].fullname != NULL; opt_idx++)
	if (options[opt_idx].var == (char_u *)p)
	    return opt_idx;
    return -1; // cannot happen: didn't find it!
}

/*
 * Mark a terminal option as allocated, found by a pointer into term_strings[].
 * Return the option index or -1 if not found.
 */
    int
set_term_option_alloced(char_u **p)
{
    int		opt_idx = get_term_opt_idx(p);

    if (opt_idx >= 0)
	options[opt_idx].flags |= P_ALLOCED;
    return opt_idx;
}

#if defined(FEAT_EVAL) || defined(PROTO)
/*
 * Return TRUE when option "opt" was set from a modeline or in secure mode.
 * Return FALSE when it wasn't.
 * Return -1 for an unknown option.
 */
    int
was_set_insecurely(char_u *opt, int opt_flags)
{
    int	    idx = findoption(opt);
    long_u  *flagp;

    if (idx >= 0)
    {
	flagp = insecure_flag(idx, opt_flags);
	return (*flagp & P_INSECURE) != 0;
    }
    internal_error("was_set_insecurely()");
    return -1;
}

/*
 * Get a pointer to the flags used for the P_INSECURE flag of option
 * "opt_idx".  For some local options a local flags field is used.
 * NOTE: Caller must make sure that "curwin" is set to the window from which
 * the option is used.
 */
    static long_u *
insecure_flag(int opt_idx, int opt_flags)
{
    if (opt_flags & OPT_LOCAL)
	switch ((int)options[opt_idx].indir)
	{
#ifdef FEAT_STL_OPT
	    case PV_STL:	return &curwin->w_p_stl_flags;
#endif
#ifdef FEAT_EVAL
# ifdef FEAT_FOLDING
	    case PV_FDE:	return &curwin->w_p_fde_flags;
	    case PV_FDT:	return &curwin->w_p_fdt_flags;
# endif
# ifdef FEAT_BEVAL
	    case PV_BEXPR:	return &curbuf->b_p_bexpr_flags;
# endif
	    case PV_INDE:	return &curbuf->b_p_inde_flags;
	    case PV_FEX:	return &curbuf->b_p_fex_flags;
# ifdef FEAT_FIND_ID
	    case PV_INEX:	return &curbuf->b_p_inex_flags;
# endif
#endif
	}

    // Nothing special, return global flags field.
    return &options[opt_idx].flags;
}
#endif

/*
 * Redraw the window title and/or tab page text later.
 */
void redraw_titles(void)
{
    need_maketitle = TRUE;
    redraw_tabline = TRUE;
}

/*
 * Return TRUE if "val" is a valid name: only consists of alphanumeric ASCII
 * characters or characters in "allowed".
 */
    int
valid_name(char_u *val, char *allowed)
{
    char_u *s;

    for (s = val; *s != NUL; ++s)
	if (!ASCII_ISALNUM(*s) && vim_strchr((char_u *)allowed, *s) == NULL)
	    return FALSE;
    return TRUE;
}

#if defined(FEAT_EVAL) || defined(PROTO)
/*
 * Set the script_ctx for an option, taking care of setting the buffer- or
 * window-local value.
 */
    void
set_option_sctx_idx(int opt_idx, int opt_flags, sctx_T script_ctx)
{
    int		both = (opt_flags & (OPT_LOCAL | OPT_GLOBAL)) == 0;
    int		indir = (int)options[opt_idx].indir;
    sctx_T	new_script_ctx = script_ctx;

    // Modeline already has the line number set.
    if (!(opt_flags & OPT_MODELINE))
	new_script_ctx.sc_lnum += SOURCING_LNUM;

    // Remember where the option was set.  For local options need to do that
    // in the buffer or window structure.
    if (both || (opt_flags & OPT_GLOBAL) || (indir & (PV_BUF|PV_WIN)) == 0)
	options[opt_idx].script_ctx = new_script_ctx;
    if (both || (opt_flags & OPT_LOCAL))
    {
	if (indir & PV_BUF)
	    curbuf->b_p_script_ctx[indir & PV_MASK] = new_script_ctx;
	else if (indir & PV_WIN)
	{
	    curwin->w_p_script_ctx[indir & PV_MASK] = new_script_ctx;
	    if (both)
		// also setting the "all buffers" value
		curwin->w_allbuf_opt.wo_script_ctx[indir & PV_MASK] =
								new_script_ctx;
	}
    }
}

/*
 * Get the script context of global option "name".
 *
 */
    sctx_T *
get_option_sctx(char *name)
{
    int idx = findoption((char_u *)name);

    if (idx >= 0)
	return &options[idx].script_ctx;
    siemsg("no such option: %s", name);
    return NULL;
}

/*
 * Set the script_ctx for a termcap option.
 * "name" must be the two character code, e.g. "RV".
 * When "name" is NULL use "opt_idx".
 */
    void
set_term_option_sctx_idx(char *name, int opt_idx)
{
    char_u  buf[5];
    int	    idx;

    if (name == NULL)
	idx = opt_idx;
    else
    {
	buf[0] = 't';
	buf[1] = '_';
	buf[2] = name[0];
	buf[3] = name[1];
	buf[4] = 0;
	idx = findoption(buf);
    }
    if (idx >= 0)
	set_option_sctx_idx(idx, OPT_GLOBAL, current_sctx);
}
#endif

#if defined(FEAT_EVAL)
/*
 * Apply the OptionSet autocommand.
 */
    static void
apply_optionset_autocmd(
	int	opt_idx,
	long	opt_flags,
	long	oldval,
	long	oldval_g,
	long	newval,
	char	*errmsg)
{
    char_u buf_old[12], buf_old_global[12], buf_new[12], buf_type[12];

    // Don't do this while starting up, failure or recursively.
    if (starting || errmsg != NULL || *get_vim_var_str(VV_OPTION_TYPE) != NUL)
	return;

    vim_snprintf((char *)buf_old, sizeof(buf_old), "%ld", oldval);
    vim_snprintf((char *)buf_old_global, sizeof(buf_old_global), "%ld",
							oldval_g);
    vim_snprintf((char *)buf_new, sizeof(buf_new), "%ld", newval);
    vim_snprintf((char *)buf_type, sizeof(buf_type), "%s",
				(opt_flags & OPT_LOCAL) ? "local" : "global");
    set_vim_var_string(VV_OPTION_NEW, buf_new, -1);
    set_vim_var_string(VV_OPTION_OLD, buf_old, -1);
    set_vim_var_string(VV_OPTION_TYPE, buf_type, -1);
    if (opt_flags & OPT_LOCAL)
    {
	set_vim_var_string(VV_OPTION_COMMAND, (char_u *)"setlocal", -1);
	set_vim_var_string(VV_OPTION_OLDLOCAL, buf_old, -1);
    }
    if (opt_flags & OPT_GLOBAL)
    {
	set_vim_var_string(VV_OPTION_COMMAND, (char_u *)"setglobal", -1);
	set_vim_var_string(VV_OPTION_OLDGLOBAL, buf_old, -1);
    }
    if ((opt_flags & (OPT_LOCAL | OPT_GLOBAL)) == 0)
    {
	set_vim_var_string(VV_OPTION_COMMAND, (char_u *)"set", -1);
	set_vim_var_string(VV_OPTION_OLDLOCAL, buf_old, -1);
	set_vim_var_string(VV_OPTION_OLDGLOBAL, buf_old_global, -1);
    }
    if (opt_flags & OPT_MODELINE)
    {
	set_vim_var_string(VV_OPTION_COMMAND, (char_u *)"modeline", -1);
	set_vim_var_string(VV_OPTION_OLDLOCAL, buf_old, -1);
    }
    apply_autocmds(EVENT_OPTIONSET, (char_u *)options[opt_idx].fullname,
	    NULL, FALSE, NULL);
    reset_v_option_vars();
}
#endif

#if defined(FEAT_ARABIC) || defined(PROTO)
/*
 * Process the updated 'arabic' option value.
 */
    char *
did_set_arabic(optset_T *args UNUSED)
{
    char *errmsg = NULL;

    if (curwin->w_p_arab)
    {
	// 'arabic' is set, handle various sub-settings.
	if (!p_tbidi)
	{
	    // set rightleft mode
	    if (!curwin->w_p_rl)
	    {
		curwin->w_p_rl = TRUE;
		changed_window_setting();
	    }

	    // Enable Arabic shaping (major part of what Arabic requires)
	    if (!p_arshape)
	    {
		p_arshape = TRUE;
		redraw_later_clear();
	    }
	}

	// Arabic requires a utf-8 encoding, inform the user if it's not
	// set.
	if (STRCMP(p_enc, "utf-8") != 0)
	{
	    static char *w_arabic = N_("W17: Arabic requires UTF-8, do ':set encoding=utf-8'");

	    msg_source(HL_ATTR(HLF_W));
	    msg_attr(_(w_arabic), HL_ATTR(HLF_W));
#ifdef FEAT_EVAL
	    set_vim_var_string(VV_WARNINGMSG, (char_u *)_(w_arabic), -1);
#endif
	}

	// set 'delcombine'
	p_deco = TRUE;

# ifdef FEAT_KEYMAP
	// Force-set the necessary keymap for arabic
	errmsg = set_option_value((char_u *)"keymap", 0L, (char_u *)"arabic",
								OPT_LOCAL);
# endif
    }
    else
    {
	// 'arabic' is reset, handle various sub-settings.
	if (!p_tbidi)
	{
	    // reset rightleft mode
	    if (curwin->w_p_rl)
	    {
		curwin->w_p_rl = FALSE;
		changed_window_setting();
	    }

	    // 'arabicshape' isn't reset, it is a global option and
	    // another window may still need it "on".
	}

	// 'delcombine' isn't reset, it is a global option and another
	// window may still want it "on".

# ifdef FEAT_KEYMAP
	// Revert to the default keymap
	curbuf->b_p_iminsert = B_IMODE_NONE;
	curbuf->b_p_imsearch = B_IMODE_USE_INSERT;
# endif
    }

    return errmsg;
}
#endif

#if defined(FEAT_AUTOCHDIR) || defined(PROTO)
/*
 * Process the updated 'autochdir' option value.
 */
    char *
did_set_autochdir(optset_T *args UNUSED)
{
<<<<<<< HEAD
# if !defined(FEAT_GUI_MACVIM)
    if (!p_mh)
	gui_mch_mousehide(FALSE);
# endif
=======
    // Change directories when the 'acd' option is set now.
    DO_AUTOCHDIR;
>>>>>>> e764d1b4
    return NULL;
}
#endif

#if defined(FEAT_BEVAL_GUI) || defined(PROTO)
/*
 * Process the updated 'ballooneval' option value.
 */
    char *
did_set_ballooneval(optset_T *args)
{
    if (balloonEvalForTerm)
	return NULL;

    if (p_beval && !args->os_oldval.boolean)
	gui_mch_enable_beval_area(balloonEval);
    else if (!p_beval && args->os_oldval.boolean)
	gui_mch_disable_beval_area(balloonEval);

    return NULL;
}
#endif

#if defined(FEAT_BEVAL_TERM) || defined(PROTO)
/*
 * Process the updated 'balloonevalterm' option value.
 */
    char *
did_set_balloonevalterm(optset_T *args UNUSED)
{
    mch_bevalterm_changed();
    return NULL;
}
#endif

/*
 * Process the updated 'binary' option value.
 */
    char *
did_set_binary(optset_T *args)
{
    // when 'bin' is set also set some other options
    set_options_bin(args->os_oldval.boolean, curbuf->b_p_bin, args->os_flags);
    redraw_titles();

    return NULL;
}

#if defined(FEAT_LINEBREAK) || defined(PROTO)
/*
 * Called when the 'breakat' option changes value.
 */
    char *
did_set_breakat(optset_T *args UNUSED)
{
    char_u	*p;
    int		i;

    for (i = 0; i < 256; i++)
	breakat_flags[i] = FALSE;

    if (p_breakat != NULL)
	for (p = p_breakat; *p; p++)
	    breakat_flags[*p] = TRUE;

    return NULL;
}
#endif

/*
 * Process the updated 'buflisted' option value.
 */
    char *
did_set_buflisted(optset_T *args)
{
    // when 'buflisted' changes, trigger autocommands
    if (args->os_oldval.boolean != curbuf->b_p_bl)
	apply_autocmds(curbuf->b_p_bl ? EVENT_BUFADD : EVENT_BUFDELETE,
						NULL, NULL, TRUE, curbuf);
    return NULL;
}

/*
 * Process the new 'cmdheight' option value.
 */
    char *
did_set_cmdheight(optset_T *args)
{
    long old_value = args->os_oldval.number;
    char *errmsg = NULL;

    // if p_ch changed value, change the command line height
    if (p_ch < 1)
    {
	errmsg = e_argument_must_be_positive;
	p_ch = 1;
    }
    if (p_ch > Rows - min_rows() + 1)
	p_ch = Rows - min_rows() + 1;

    // Only compute the new window layout when startup has been
    // completed. Otherwise the frame sizes may be wrong.
    if ((p_ch != old_value
		|| tabline_height() + topframe->fr_height != Rows - p_ch)
	    && full_screen
#ifdef FEAT_GUI
	    && !gui.starting
#endif
       )
	command_height();

    return errmsg;
}

/*
 * Process the updated 'compatible' option value.
 */
    char *
did_set_compatible(optset_T *args UNUSED)
{
    compatible_set();
    return NULL;
}

#if defined(FEAT_CONCEAL) || defined(PROTO)
/*
 * Process the new 'conceallevel' option value.
 */
    char *
did_set_conceallevel(optset_T *args UNUSED)
{
    char *errmsg = NULL;

    if (curwin->w_p_cole < 0)
    {
	errmsg = e_argument_must_be_positive;
	curwin->w_p_cole = 0;
    }
    else if (curwin->w_p_cole > 3)
    {
	errmsg = e_invalid_argument;
	curwin->w_p_cole = 3;
    }

    return errmsg;
}
#endif

#if defined(FEAT_DIFF) || defined(PROTO)
/*
 * Process the updated 'diff' option value.
 */
    char *
did_set_diff(optset_T *args UNUSED)
{
    // May add or remove the buffer from the list of diff buffers.
    diff_buf_adjust(curwin);
# ifdef FEAT_FOLDING
    if (foldmethodIsDiff(curwin))
	foldUpdateAll(curwin);
# endif
    return NULL;
}
#endif

/*
 * Process the updated 'endoffile' or 'endofline' or 'fixendofline' or 'bomb'
 * option value.
 */
    char *
did_set_eof_eol_fixeol_bomb(optset_T *args UNUSED)
{
    // redraw the window title and tab page text
    redraw_titles();
    return NULL;
}

/*
 * Process the updated 'equalalways' option value.
 */
    char *
did_set_equalalways(optset_T *args)
{
    if (p_ea && !args->os_oldval.boolean)
	win_equal(curwin, FALSE, 0);

    return NULL;
}

#if defined(FEAT_FOLDING) || defined(PROTO)
/*
 * Process the new 'foldcolumn' option value.
 */
    char *
did_set_foldcolumn(optset_T *args UNUSED)
{
    char *errmsg = NULL;

    if (curwin->w_p_fdc < 0)
    {
	errmsg = e_argument_must_be_positive;
	curwin->w_p_fdc = 0;
    }
    else if (curwin->w_p_fdc > 12)
    {
	errmsg = e_invalid_argument;
	curwin->w_p_fdc = 12;
    }

    return errmsg;
}

/*
 * Process the new 'foldlevel' option value.
 */
    char *
did_set_foldlevel(optset_T *args UNUSED)
{
    if (curwin->w_p_fdl < 0)
	curwin->w_p_fdl = 0;
    newFoldLevel();
    return NULL;
}

/*
 * Process the new 'foldminlines' option value.
 */
    char *
did_set_foldminlines(optset_T *args UNUSED)
{
    foldUpdateAll(curwin);
    return NULL;
}

#if defined(FEAT_FULLSCREEN) || defined(PROTO)
/*
 * Process the updated 'fullscreen' option value.
 */
    char *
did_set_fullscreen(optset_T *args)
{
    int old_value = args->os_oldval.boolean;
    if (p_fullscreen && !old_value)
    {
	guicolor_T fg, bg;

	if (fuoptions_flags & FUOPT_BGCOLOR_HLGROUP)
	{
	    // Find out background color from colorscheme via highlight
	    // group id
	    syn_id2colors(fuoptions_bgcolor, &fg, &bg);
	}
	else
	{
	    // set explicit background color
	    bg = fuoptions_bgcolor;
	}
	gui_mch_enter_fullscreen(bg);
    }
    else if (!p_fullscreen && old_value)
    {
	gui_mch_leave_fullscreen();
    }
    return NULL;
}
#endif

#if (defined(FEAT_ANTIALIAS) && defined(FEAT_GUI_MACVIM)) || defined(PROTO)
/*
 * Process the updated 'antialias' option value.
 */
    char *
did_set_antialias(optset_T *args UNUSED)
{
    gui_macvim_set_antialias(p_antialias);
    return NULL;
}
#endif

#if defined(FEAT_GUI_MACVIM) || defined(PROTO)
/*
 * Process the updated 'macligatures' option value.
 */
    char *
did_set_macligatures(optset_T *args UNUSED)
{
    gui_macvim_set_ligatures(p_macligatures);
    return NULL;
}

/*
 * Process the updated 'macthinstrokes' option value.
 */
    char *
did_set_macthinstrokes(optset_T *args UNUSED)
{
    gui_macvim_set_thinstrokes(p_macthinstrokes);
    return NULL;
}
#endif

/*
 * Process the new 'foldnestmax' option value.
 */
    char *
did_set_foldnestmax(optset_T *args UNUSED)
{
    if (foldmethodIsSyntax(curwin) || foldmethodIsIndent(curwin))
	foldUpdateAll(curwin);
    return NULL;
}
#endif

#if defined(FEAT_SEARCH_EXTRA) || defined(PROTO)
/*
 * Process the updated 'hlsearch' option value.
 */
    char *
did_set_hlsearch(optset_T *args UNUSED)
{
    // when 'hlsearch' is set or reset: reset no_hlsearch
    set_no_hlsearch(FALSE);
    return NULL;
}
#endif

/*
 * Process the updated 'ignorecase' option value.
 */
    char *
did_set_ignorecase(optset_T *args UNUSED)
{
    // when 'ignorecase' is set or reset and 'hlsearch' is set, redraw
    if (p_hls)
	redraw_all_later(UPD_SOME_VALID);
    return NULL;
}

#if defined(HAVE_INPUT_METHOD) || defined(PROTO)
/*
 * Process the updated 'imdisable' option value.
 */
    char *
did_set_imdisable(optset_T *args UNUSED)
{
    // Only de-activate it here, it will be enabled when changing mode.
    if (p_imdisable)
	im_set_active(FALSE);
    else if (State & MODE_INSERT)
	// When the option is set from an autocommand, it may need to take
	// effect right away.
	im_set_active(curbuf->b_p_iminsert == B_IMODE_IM);
    return NULL;
}
#endif

/*
 * Process the new 'iminsert' option value.
 */
    char *
did_set_iminsert(optset_T *args UNUSED)
{
    char *errmsg = NULL;

    if (curbuf->b_p_iminsert < 0 || curbuf->b_p_iminsert > B_IMODE_LAST)
    {
	errmsg = e_invalid_argument;
	curbuf->b_p_iminsert = B_IMODE_NONE;
    }
    p_iminsert = curbuf->b_p_iminsert;
    if (termcap_active)	// don't do this in the alternate screen
	showmode();
#if defined(FEAT_KEYMAP)
    // Show/unshow value of 'keymap' in status lines.
    status_redraw_curbuf();
#endif

    return errmsg;
}

/*
 * Process the new 'imsearch' option value.
 */
    char *
did_set_imsearch(optset_T *args UNUSED)
{
    char *errmsg = NULL;

    if (curbuf->b_p_imsearch < -1 || curbuf->b_p_imsearch > B_IMODE_LAST)
    {
	errmsg = e_invalid_argument;
	curbuf->b_p_imsearch = B_IMODE_NONE;
    }
    p_imsearch = curbuf->b_p_imsearch;

    return errmsg;
}

#if (defined(FEAT_XIM) && defined(FEAT_GUI_GTK)) || defined(PROTO)
/*
 * Process the new 'imstyle' option value.
 */
    char *
did_set_imstyle(optset_T *args UNUSED)
{
    char *errmsg = NULL;

    if (p_imst != IM_ON_THE_SPOT && p_imst != IM_OVER_THE_SPOT)
	errmsg = e_invalid_argument;

    return errmsg;
}
#endif

/*
 * Process the updated 'insertmode' option value.
 */
    char *
did_set_insertmode(optset_T *args)
{
    // when 'insertmode' is set from an autocommand need to do work here
    if (p_im)
    {
	if ((State & MODE_INSERT) == 0)
	    need_start_insertmode = TRUE;
	stop_insert_mode = FALSE;
    }
    // only reset if it was set previously
    else if (args->os_oldval.boolean)
    {
	need_start_insertmode = FALSE;
	stop_insert_mode = TRUE;
	if (restart_edit != 0 && mode_displayed)
	    clear_cmdline = TRUE;	// remove "(insert)"
	restart_edit = 0;
    }

    return NULL;
}

#if defined(FEAT_LANGMAP) || defined(PROTO)
/*
 * Process the updated 'langnoremap' option value.
 */
    char *
did_set_langnoremap(optset_T *args UNUSED)
{
    // 'langnoremap' -> !'langremap'
    p_lrm = !p_lnr;
    return NULL;
}

/*
 * Process the updated 'langremap' option value.
 */
    char *
did_set_langremap(optset_T *args UNUSED)
{
    // 'langremap' -> !'langnoremap'
    p_lnr = !p_lrm;
    return NULL;
}
#endif

/*
 * Process the new 'laststatus' option value.
 */
    char *
did_set_laststatus(optset_T *args UNUSED)
{
    last_status(FALSE);	// (re)set last window status line
    return NULL;
}

#if defined(FEAT_GUI) || defined(PROTO)
/*
 * Process the new 'linespace' option value.
 */
    char *
did_set_linespace(optset_T *args UNUSED)
{
    // Recompute gui.char_height and resize the Vim window to keep the
    // same number of lines.
    if (gui.in_use && gui_mch_adjust_charheight() == OK)
	gui_set_shellsize(FALSE, FALSE, RESIZE_VERT);
    return NULL;
}
#endif

/*
 * Process the updated 'lisp' option value.
 */
    char *
did_set_lisp(optset_T *args UNUSED)
{
<<<<<<< HEAD
    // Only de-activate it here, it will be enabled when changing mode.
    if (p_imdisable)
	im_set_active(FALSE);
    else if (State & MODE_INSERT)
	// When the option is set from an autocommand, it may need to take
	// effect right away.
	im_set_active(curbuf->b_p_iminsert == B_IMODE_IM);
#ifdef FEAT_GUI_MACVIM
    im_set_control(!p_imdisable);
#endif
=======
    // When 'lisp' option changes include/exclude '-' in keyword characters.
    (void)buf_init_chartab(curbuf, FALSE);	    // ignore errors
>>>>>>> e764d1b4
    return NULL;
}

/*
 * Process the new 'maxcombine' option value.
 */
    char *
did_set_maxcombine(optset_T *args UNUSED)
{
    if (p_mco > MAX_MCO)
	p_mco = MAX_MCO;
    else if (p_mco < 0)
	p_mco = 0;
    screenclear();	    // will re-allocate the screen
    return NULL;
}

/*
 * Process the updated 'modifiable' option value.
 */
    char *
did_set_modifiable(optset_T *args UNUSED)
{
    // when 'modifiable' is changed, redraw the window title

# ifdef FEAT_TERMINAL
    // Cannot set 'modifiable' when in Terminal mode.
    if (curbuf->b_p_ma && (term_in_normal_mode() || (bt_terminal(curbuf)
		    && curbuf->b_term != NULL && !term_is_finished(curbuf))))
    {
	curbuf->b_p_ma = FALSE;
	args->os_doskip = TRUE;
	return e_cannot_make_terminal_with_running_job_modifiable;
    }
# endif
    redraw_titles();

    return NULL;
}

/*
 * Process the updated 'modified' option value.
 */
    char *
did_set_modified(optset_T *args)
{
    if (!args->os_newval.boolean)
	save_file_ff(curbuf);	// Buffer is unchanged
    redraw_titles();
    modified_was_set = args->os_newval.boolean;
    return NULL;
}

#if defined(FEAT_GUI) || defined(PROTO)
/*
 * Process the updated 'mousehide' option value.
 */
    char *
did_set_mousehide(optset_T *args UNUSED)
{
    if (!p_mh)
	gui_mch_mousehide(FALSE);
    return NULL;
}
#endif

/*
 * Process the updated 'number' or 'relativenumber' option value.
 */
    char *
did_set_number_relativenumber(optset_T *args UNUSED)
{
#if (defined(FEAT_SIGNS) && defined(FEAT_GUI)) || defined(PROTO)
    if (gui.in_use
	    && (*curwin->w_p_scl == 'n' && *(curwin->w_p_scl + 1) == 'u')
	    && curbuf->b_signlist != NULL)
    {
	// If the 'number' or 'relativenumber' options are modified and
	// 'signcolumn' is set to 'number', then clear the screen for a full
	// refresh. Otherwise the sign icons are not displayed properly in the
	// number column.  If the 'number' option is set and only the
	// 'relativenumber' option is toggled, then don't refresh the screen
	// (optimization).
	if (!(curwin->w_p_nu && ((int *)args->os_varp == &curwin->w_p_rnu)))
	    redraw_all_later(UPD_CLEAR);
    }
#endif
    return NULL;
}

#if defined(FEAT_LINEBREAK) || defined(PROTO)
/*
 * Process the new 'numberwidth' option value.
 */
    char *
did_set_numberwidth(optset_T *args UNUSED)
{
    char *errmsg = NULL;

    // 'numberwidth' must be positive
    if (curwin->w_p_nuw < 1)
    {
	errmsg = e_argument_must_be_positive;
	curwin->w_p_nuw = 1;
    }
    if (curwin->w_p_nuw > 20)
    {
	errmsg = e_invalid_argument;
	curwin->w_p_nuw = 20;
    }
    curwin->w_nrwidth_line_count = 0; // trigger a redraw

    return errmsg;
}
#endif

/*
 * Process the updated 'paste' option value.  Called after p_paste was set or
 * reset.  When 'paste' is set or reset also change other options.
 */
    char *
did_set_paste(optset_T *args UNUSED)
{
    static int	old_p_paste = FALSE;
    static int	save_sm = 0;
    static int	save_sta = 0;
    static int	save_ru = 0;
#ifdef FEAT_RIGHTLEFT
    static int	save_ri = 0;
    static int	save_hkmap = 0;
#endif
    buf_T	*buf;

    if (p_paste)
    {
	// Paste switched from off to on.
	// Save the current values, so they can be restored later.
	if (!old_p_paste)
	{
	    // save options for each buffer
	    FOR_ALL_BUFFERS(buf)
	    {
		buf->b_p_tw_nopaste = buf->b_p_tw;
		buf->b_p_wm_nopaste = buf->b_p_wm;
		buf->b_p_sts_nopaste = buf->b_p_sts;
		buf->b_p_ai_nopaste = buf->b_p_ai;
		buf->b_p_et_nopaste = buf->b_p_et;
#ifdef FEAT_VARTABS
		if (buf->b_p_vsts_nopaste)
		    vim_free(buf->b_p_vsts_nopaste);
		buf->b_p_vsts_nopaste =
			buf->b_p_vsts && buf->b_p_vsts != empty_option
					   ? vim_strsave(buf->b_p_vsts) : NULL;
#endif
	    }

	    // save global options
	    save_sm = p_sm;
	    save_sta = p_sta;
	    save_ru = p_ru;
#ifdef FEAT_RIGHTLEFT
	    save_ri = p_ri;
	    save_hkmap = p_hkmap;
#endif
	    // save global values for local buffer options
	    p_ai_nopaste = p_ai;
	    p_et_nopaste = p_et;
	    p_sts_nopaste = p_sts;
	    p_tw_nopaste = p_tw;
	    p_wm_nopaste = p_wm;
#ifdef FEAT_VARTABS
	    if (p_vsts_nopaste)
		vim_free(p_vsts_nopaste);
	    p_vsts_nopaste = p_vsts && p_vsts != empty_option
						  ? vim_strsave(p_vsts) : NULL;
#endif
	}

	// Always set the option values, also when 'paste' is set when it is
	// already on.  Set options for each buffer.
	FOR_ALL_BUFFERS(buf)
	{
	    buf->b_p_tw = 0;	    // textwidth is 0
	    buf->b_p_wm = 0;	    // wrapmargin is 0
	    buf->b_p_sts = 0;	    // softtabstop is 0
	    buf->b_p_ai = 0;	    // no auto-indent
	    buf->b_p_et = 0;	    // no expandtab
#ifdef FEAT_VARTABS
	    if (buf->b_p_vsts)
		free_string_option(buf->b_p_vsts);
	    buf->b_p_vsts = empty_option;
	    VIM_CLEAR(buf->b_p_vsts_array);
#endif
	}

	// set global options
	p_sm = 0;		    // no showmatch
	p_sta = 0;		    // no smarttab
	if (p_ru)
	    status_redraw_all();    // redraw to remove the ruler
	p_ru = 0;		    // no ruler
#ifdef FEAT_RIGHTLEFT
	p_ri = 0;		    // no reverse insert
	p_hkmap = 0;		    // no Hebrew keyboard
#endif
	// set global values for local buffer options
	p_tw = 0;
	p_wm = 0;
	p_sts = 0;
	p_ai = 0;
#ifdef FEAT_VARTABS
	if (p_vsts)
	    free_string_option(p_vsts);
	p_vsts = empty_option;
#endif
    }

    // Paste switched from on to off: Restore saved values.
    else if (old_p_paste)
    {
	// restore options for each buffer
	FOR_ALL_BUFFERS(buf)
	{
	    buf->b_p_tw = buf->b_p_tw_nopaste;
	    buf->b_p_wm = buf->b_p_wm_nopaste;
	    buf->b_p_sts = buf->b_p_sts_nopaste;
	    buf->b_p_ai = buf->b_p_ai_nopaste;
	    buf->b_p_et = buf->b_p_et_nopaste;
#ifdef FEAT_VARTABS
	    if (buf->b_p_vsts)
		free_string_option(buf->b_p_vsts);
	    buf->b_p_vsts = buf->b_p_vsts_nopaste
			 ? vim_strsave(buf->b_p_vsts_nopaste) : empty_option;
	    vim_free(buf->b_p_vsts_array);
	    if (buf->b_p_vsts && buf->b_p_vsts != empty_option)
		(void)tabstop_set(buf->b_p_vsts, &buf->b_p_vsts_array);
	    else
		buf->b_p_vsts_array = NULL;
#endif
	}

	// restore global options
	p_sm = save_sm;
	p_sta = save_sta;
	if (p_ru != save_ru)
	    status_redraw_all();    // redraw to draw the ruler
	p_ru = save_ru;
#ifdef FEAT_RIGHTLEFT
	p_ri = save_ri;
	p_hkmap = save_hkmap;
#endif
	// set global values for local buffer options
	p_ai = p_ai_nopaste;
	p_et = p_et_nopaste;
	p_sts = p_sts_nopaste;
	p_tw = p_tw_nopaste;
	p_wm = p_wm_nopaste;
#ifdef FEAT_VARTABS
	if (p_vsts)
	    free_string_option(p_vsts);
	p_vsts = p_vsts_nopaste ? vim_strsave(p_vsts_nopaste) : empty_option;
#endif
    }

    old_p_paste = p_paste;

    return NULL;
}


#ifdef FEAT_QUICKFIX
/*
 * Process the updated 'previewwindow' option value.
 */
    char *
did_set_previewwindow(optset_T *args)
{
    if (!curwin->w_p_pvw)
	return NULL;

    // There can be only one window with 'previewwindow' set.
    win_T	*win;

    FOR_ALL_WINDOWS(win)
	if (win->w_p_pvw && win != curwin)
	{
	    curwin->w_p_pvw = FALSE;
	    args->os_doskip = TRUE;
	    return e_preview_window_already_exists;
	}

    return NULL;
}
#endif

#if defined(FEAT_PYTHON) || defined(FEAT_PYTHON3) || defined(PROTO)
/*
 * Process the new 'pyxversion' option value.
 */
    char *
did_set_pyxversion(optset_T *args UNUSED)
{
    char *errmsg = NULL;

    if (p_pyx != 0 && p_pyx != 2 && p_pyx != 3)
	errmsg = e_invalid_argument;

    return errmsg;
}
#endif

/*
 * Process the updated 'readonly' option value.
 */
    char *
did_set_readonly(optset_T *args)
{
    // when 'readonly' is reset globally, also reset readonlymode
    if (!curbuf->b_p_ro && (args->os_flags & OPT_LOCAL) == 0)
	readonlymode = FALSE;

    // when 'readonly' is set may give W10 again
    if (curbuf->b_p_ro)
	curbuf->b_did_warn = FALSE;

    redraw_titles();

    return NULL;
}

/*
 * Process the updated 'scrollbind' option value.
 */
    char *
did_set_scrollbind(optset_T *args UNUSED)
{
    // when 'scrollbind' is set: snapshot the current position to avoid a jump
    // at the end of normal_cmd()
    if (!curwin->w_p_scb)
	return NULL;

    do_check_scrollbind(FALSE);
    curwin->w_scbind_pos = curwin->w_topline;
    return NULL;
}

#if defined(BACKSLASH_IN_FILENAME) || defined(PROTO)
/*
 * Process the updated 'shellslash' option value.
 */
    char *
did_set_shellslash(optset_T *args UNUSED)
{
    if (p_ssl)
    {
	psepc = '/';
	psepcN = '\\';
	pseps[0] = '/';
    }
    else
    {
	psepc = '\\';
	psepcN = '/';
	pseps[0] = '\\';
    }

    // need to adjust the file name arguments and buffer names.
    buflist_slash_adjust();
    alist_slash_adjust();
# ifdef FEAT_EVAL
    scriptnames_slash_adjust();
# endif
    return NULL;
}
#endif

/*
 * Process the new 'shiftwidth' or the 'tabstop' option value.
 */
    char *
did_set_shiftwidth_tabstop(optset_T *args)
{
    long	*pp = (long *)args->os_varp;
    char	*errmsg = NULL;

    if (curbuf->b_p_sw < 0)
    {
	errmsg = e_argument_must_be_positive;
#ifdef FEAT_VARTABS
	// Use the first 'vartabstop' value, or 'tabstop' if vts isn't in use.
	curbuf->b_p_sw = tabstop_count(curbuf->b_p_vts_array) > 0
		       ? tabstop_first(curbuf->b_p_vts_array)
		       : curbuf->b_p_ts;
#else
	curbuf->b_p_sw = curbuf->b_p_ts;
#endif
    }

#ifdef FEAT_FOLDING
    if (foldmethodIsIndent(curwin))
	foldUpdateAll(curwin);
#endif
    // When 'shiftwidth' changes, or it's zero and 'tabstop' changes:
    // parse 'cinoptions'.
    if (pp == &curbuf->b_p_sw || curbuf->b_p_sw == 0)
	parse_cino(curbuf);

    return errmsg;
}

/*
 * Process the new 'showtabline' option value.
 */
    char *
did_set_showtabline(optset_T *args UNUSED)
{
    shell_new_rows();	// recompute window positions and heights
    return NULL;
}

/*
 * Process the updated 'smoothscroll' option value.
 */
    char *
did_set_smoothscroll(optset_T *args UNUSED)
{
    if (curwin->w_p_sms)
	return NULL;

    curwin->w_skipcol = 0;
    changed_line_abv_curs();
    return NULL;
}

#if defined(FEAT_SPELL) || defined(PROTO)
/*
 * Process the updated 'spell' option value.
 */
    char *
did_set_spell(optset_T *args UNUSED)
{
    if (curwin->w_p_spell)
	return parse_spelllang(curwin);

    return NULL;
}
#endif

/*
 * Process the updated 'swapfile' option value.
 */
    char *
did_set_swapfile(optset_T *args UNUSED)
{
    // when 'swf' is set, create swapfile, when reset remove swapfile
    if (curbuf->b_p_swf && p_uc)
	ml_open_file(curbuf);		// create the swap file
    else
	// no need to reset curbuf->b_may_swap, ml_open_file() will check
	// buf->b_p_swf
	mf_close_file(curbuf, TRUE);	// remove the swap file
    return NULL;
}

#if defined(FEAT_TERMGUICOLORS) || defined(PROTO)
    char *
did_set_termguicolors(optset_T *args UNUSED)
{
# ifdef FEAT_VTP
    // Do not turn on 'tgc' when 24-bit colors are not supported.
    if (
#  ifdef VIMDLL
	    !gui.in_use && !gui.starting &&
#  endif
	    !has_vtp_working())
    {
	p_tgc = 0;
	args->os_doskip = TRUE;
	return e_24_bit_colors_are_not_supported_on_this_environment;
    }
    if (is_term_win32())
	swap_tcap();
# endif
# ifdef FEAT_GUI
    if (!gui.in_use && !gui.starting)
# endif
	highlight_gui_started();
# ifdef FEAT_VTP
    // reset t_Co
    if (is_term_win32())
    {
	control_console_color_rgb();
	set_termname(T_NAME);
	init_highlight(TRUE, FALSE);
    }
# endif
# ifdef FEAT_TERMINAL
    term_update_colors_all();
    term_update_palette_all();
    term_update_wincolor_all();
# endif

    return NULL;
}
#endif

/*
 * Process the updated 'terse' option value.
 */
    char *
did_set_terse(optset_T *args UNUSED)
{
    char_u	*p;

    // when 'terse' is set change 'shortmess'
    p = vim_strchr(p_shm, SHM_SEARCH);

    // insert 's' in p_shm
    if (p_terse && p == NULL)
    {
	STRCPY(IObuff, p_shm);
	STRCAT(IObuff, "s");
	set_string_option_direct((char_u *)"shm", -1, IObuff, OPT_FREE, 0);
    }
    // remove 's' from p_shm
    else if (!p_terse && p != NULL)
	STRMOVE(p, p + 1);
    return NULL;
}

/*
 * Process the updated 'textauto' option value.
 */
    char *
did_set_textauto(optset_T *args)
{
    // when 'textauto' is set or reset also change 'fileformats'
    set_string_option_direct((char_u *)"ffs", -1,
				p_ta ? (char_u *)DFLT_FFS_VIM : (char_u *)"",
				OPT_FREE | args->os_flags, 0);

    return NULL;
}

<<<<<<< HEAD
#if defined(FEAT_GUI_MACVIM) || defined(PROTO)
/*
 * Process the new 'columnspace' option value.
 */
    char *
did_set_columnspace(optset_T *args UNUSED)
{
    // Recompute gui.char_width and resize the Vim window to keep the
    // same number of columns.
    if (gui.in_use && gui_mch_adjust_charwidth() == OK)
	gui_set_shellsize(FALSE, FALSE, RESIZE_HOR);
    return NULL;
}
#endif

#if defined(FEAT_FOLDING) || defined(PROTO)
=======
>>>>>>> e764d1b4
/*
 * Process the updated 'textmode' option value.
 */
    char *
did_set_textmode(optset_T *args)
{
    // when 'textmode' is set or reset also change 'fileformat'
    set_fileformat(curbuf->b_p_tx ? EOL_DOS : EOL_UNIX, args->os_flags);

    return NULL;
}

/*
 * Process the new 'textwidth' option value.
 */
    char *
did_set_textwidth(optset_T *args UNUSED)
{
    char *errmsg = NULL;

    if (curbuf->b_p_tw < 0)
    {
	errmsg = e_argument_must_be_positive;
	curbuf->b_p_tw = 0;
    }
#ifdef FEAT_SYN_HL
    {
	win_T	*wp;
	tabpage_T	*tp;

	FOR_ALL_TAB_WINDOWS(tp, wp)
	    check_colorcolumn(wp);
    }
#endif

    return errmsg;
}

/*
 * Process the updated 'title' or the 'icon' option value.
 */
    char *
did_set_title_icon(optset_T *args UNUSED)
{
    // when 'title' changed, may need to change the title; same for 'icon'
    did_set_title();
    return NULL;
}

/*
 * Process the new 'titlelen' option value.
 */
    char *
did_set_titlelen(optset_T *args)
{
    long old_value = args->os_oldval.number;
    char *errmsg = NULL;

    // if 'titlelen' has changed, redraw the title
    if (p_titlelen < 0)
    {
	errmsg = e_argument_must_be_positive;
	p_titlelen = 85;
    }
    if (starting != NO_SCREEN && old_value != p_titlelen)
	need_maketitle = TRUE;

    return errmsg;
}

#if defined(FEAT_PERSISTENT_UNDO) || defined(PROTO)
/*
 * Process the updated 'undofile' option value.
 */
    char *
did_set_undofile(optset_T *args)
{
    // Only take action when the option was set.
    if (!curbuf->b_p_udf && !p_udf)
	return NULL;

    // When reset we do not delete the undo file, the option may be set again
    // without making any changes in between.
    char_u	hash[UNDO_HASH_SIZE];
    buf_T	*save_curbuf = curbuf;

    FOR_ALL_BUFFERS(curbuf)
    {
	// When 'undofile' is set globally: for every buffer, otherwise
	// only for the current buffer: Try to read in the undofile,
	// if one exists, the buffer wasn't changed and the buffer was
	// loaded
	if ((curbuf == save_curbuf
		    || (args->os_flags & OPT_GLOBAL)
		    || args->os_flags == 0)
		&& !curbufIsChanged() && curbuf->b_ml.ml_mfp != NULL)
	{
#ifdef FEAT_CRYPT
	    if (crypt_get_method_nr(curbuf) == CRYPT_M_SOD)
		continue;
#endif
	    u_compute_hash(hash);
	    u_read_undo(NULL, hash, curbuf->b_fname);
	}
    }
    curbuf = save_curbuf;

    return NULL;
}
#endif

/*
 * Process the new global 'undolevels' option value.
 */
    static void
update_global_undolevels(long value, long old_value)
{
    // sync undo before 'undolevels' changes

    // use the old value, otherwise u_sync() may not work properly
    p_ul = old_value;
    u_sync(TRUE);
    p_ul = value;
}

/*
 * Process the new buffer local 'undolevels' option value.
 */
    static void
update_buflocal_undolevels(long value, long old_value)
{
    // use the old value, otherwise u_sync() may not work properly
    curbuf->b_p_ul = old_value;
    u_sync(TRUE);
    curbuf->b_p_ul = value;
}

/*
 * Process the new 'undolevels' option value.
 */
    char *
did_set_undolevels(optset_T *args)
{
    long *pp = (long *)args->os_varp;

    if (pp == &p_ul)			// global 'undolevels'
	update_global_undolevels(args->os_newval.number,
						       args->os_oldval.number);
    else if (pp == &curbuf->b_p_ul)	// buffer local 'undolevels'
	update_buflocal_undolevels(args->os_newval.number,
						       args->os_oldval.number);

    return NULL;
}

/*
 * Process the new 'updatecount' option value.
 */
    char *
did_set_updatecount(optset_T *args)
{
    long old_value = args->os_oldval.number;
    char *errmsg = NULL;

    // when 'updatecount' changes from zero to non-zero, open swap files
    if (p_uc < 0)
    {
	errmsg = e_argument_must_be_positive;
	p_uc = 100;
    }
    if (p_uc && !old_value)
	ml_open_files();

    return errmsg;
}

<<<<<<< HEAD
#if (defined(FEAT_XIM) && defined(FEAT_GUI_GTK)) || defined(FEAT_GUI_MACVIM) || defined(PROTO)
=======
>>>>>>> e764d1b4
/*
 * Process the updated 'weirdinvert' option value.
 */
    char *
did_set_weirdinvert(optset_T *args)
{
    // When 'weirdinvert' changed, set/reset 't_xs'.
    // Then set 'weirdinvert' according to value of 't_xs'.
    if (p_wiv && !args->os_oldval.boolean)
	T_XS = (char_u *)"y";
    else if (!p_wiv && args->os_oldval.boolean)
	T_XS = empty_option;
    p_wiv = (*T_XS != NUL);

    return NULL;
}

/*
 * Process the new 'window' option value.
 */
    char *
did_set_window(optset_T *args UNUSED)
{
    if (p_window < 1)
	p_window = 1;
    else if (p_window >= Rows)
	p_window = Rows - 1;
    return NULL;
}

/*
 * Process the new 'winheight' or the 'helpheight' option value.
 */
    char *
did_set_winheight_helpheight(optset_T *args)
{
    long	*pp = (long *)args->os_varp;
    char	*errmsg = NULL;

    if (p_wh < 1)
    {
	errmsg = e_argument_must_be_positive;
	p_wh = 1;
    }
    if (p_wmh > p_wh)
    {
	errmsg = e_winheight_cannot_be_smaller_than_winminheight;
	p_wh = p_wmh;
    }
    if (p_hh < 0)
    {
	errmsg = e_argument_must_be_positive;
	p_hh = 0;
    }

    // Change window height NOW
    if (!ONE_WINDOW)
    {
	if (pp == &p_wh && curwin->w_height < p_wh)
	    win_setheight((int)p_wh);
	if (pp == &p_hh && curbuf->b_help && curwin->w_height < p_hh)
	    win_setheight((int)p_hh);
    }

    return errmsg;
}

/*
 * Process the new 'winminheight' option value.
 */
    char *
did_set_winminheight(optset_T *args UNUSED)
{
    char *errmsg = NULL;

    if (p_wmh < 0)
    {
	errmsg = e_argument_must_be_positive;
	p_wmh = 0;
    }
    if (p_wmh > p_wh)
    {
	errmsg = e_winheight_cannot_be_smaller_than_winminheight;
	p_wmh = p_wh;
    }
    win_setminheight();

    return errmsg;
}

/*
 * Process the new 'winminwidth' option value.
 */
    char *
did_set_winminwidth(optset_T *args UNUSED)
{
    char *errmsg = NULL;

    if (p_wmw < 0)
    {
	errmsg = e_argument_must_be_positive;
	p_wmw = 0;
    }
    if (p_wmw > p_wiw)
    {
	errmsg = e_winwidth_cannot_be_smaller_than_winminwidth;
	p_wmw = p_wiw;
    }
    win_setminwidth();

    return errmsg;
}

/*
 * Process the new 'winwidth' option value.
 */
    char *
did_set_winwidth(optset_T *args UNUSED)
{
    char *errmsg = NULL;

    if (p_wiw < 1)
    {
	errmsg = e_argument_must_be_positive;
	p_wiw = 1;
    }
    if (p_wmw > p_wiw)
    {
	errmsg = e_winwidth_cannot_be_smaller_than_winminwidth;
	p_wiw = p_wmw;
    }

    // Change window width NOW
    if (!ONE_WINDOW && curwin->w_width < p_wiw)
	win_setwidth((int)p_wiw);

    return errmsg;
}

/*
 * Process the updated 'wrap' option value.
 */
    char *
did_set_wrap(optset_T *args UNUSED)
{
    // If 'wrap' is set, set w_leftcol to zero.
    if (curwin->w_p_wrap)
	curwin->w_leftcol = 0;
    return NULL;
}

/*
 * Set the value of a boolean option, and take care of side effects.
 * Returns NULL for success, or an error message for an error.
 */
    static char *
set_bool_option(
    int		opt_idx,		// index in options[] table
    char_u	*varp,			// pointer to the option variable
    int		value,			// new value
    int		opt_flags)		// OPT_LOCAL and/or OPT_GLOBAL
{
    int		old_value = *(int *)varp;
#if defined(FEAT_EVAL)
    int		old_global_value = 0;
#endif
    char	*errmsg = NULL;

    // Disallow changing some options from secure mode
    if ((secure
#ifdef HAVE_SANDBOX
		|| sandbox != 0
#endif
		) && (options[opt_idx].flags & P_SECURE))
	return e_not_allowed_here;

#if defined(FEAT_EVAL)
    // Save the global value before changing anything. This is needed as for
    // a global-only option setting the "local value" in fact sets the global
    // value (since there is only one value).
    if ((opt_flags & (OPT_LOCAL | OPT_GLOBAL)) == 0)
	old_global_value = *(int *)get_varp_scope(&(options[opt_idx]),
								   OPT_GLOBAL);
#endif

    *(int *)varp = value;	    // set the new value
#ifdef FEAT_EVAL
    // Remember where the option was set.
    set_option_sctx_idx(opt_idx, opt_flags, current_sctx);
#endif

#ifdef FEAT_GUI
    need_mouse_correct = TRUE;
#endif

<<<<<<< HEAD
#if defined(FEAT_TRANSPARENCY) || defined(PROTO)
/*
 * Process the new 'transparency' option value.
 */
    char *
did_set_transparency(optset_T *args)
{
    long old_value = args->os_oldval.number;
    char *errmsg = NULL;
    // 'transparency' is a number between 0 and 100
    if (p_transp < 0 || p_transp > 100)
    {
	errmsg = e_invalid_argument;
	p_transp = old_value;
    }
    else if (gui.in_use)
	gui_mch_new_colors();
    return errmsg;
}
#endif

#if defined(FEAT_GUI_MACVIM) || defined(PROTO)
/*
 * Process the new 'blue' option value.
 */
    char *
did_set_blur(optset_T *args)
{
    long old_value = args->os_oldval.number;
    char *errmsg = NULL;
    if (p_blur < 0)
    {
	errmsg = e_invalid_argument;
	p_blur = old_value;
    }
    else
	gui_macvim_set_blur(p_blur);
    return errmsg;
}
#endif

/*
 * Process the new 'textwidth' option value.
 */
    char *
did_set_textwidth(optset_T *args UNUSED)
{
    char *errmsg = NULL;
=======
    // May set global value for local option.
    if ((opt_flags & (OPT_LOCAL | OPT_GLOBAL)) == 0)
	*(int *)get_varp_scope(&(options[opt_idx]), OPT_GLOBAL) = value;
>>>>>>> e764d1b4

    // Handle side effects of changing a bool option.
    if (options[opt_idx].opt_did_set_cb != NULL)
    {
	optset_T args;

	CLEAR_FIELD(args);
	args.os_varp = varp;
	args.os_flags = opt_flags;
	args.os_oldval.boolean = old_value;
	args.os_newval.boolean = value;
	args.os_errbuf = NULL;
	errmsg = options[opt_idx].opt_did_set_cb(&args);
	if (args.os_doskip)
	    return errmsg;
    }

    // after handling side effects, call autocommand

    options[opt_idx].flags |= P_WAS_SET;

#if defined(FEAT_EVAL)
    apply_optionset_autocmd(opt_idx, opt_flags,
				(long)(old_value ? TRUE : FALSE),
				(long)(old_global_value ? TRUE : FALSE),
				(long)(value ? TRUE : FALSE), NULL);
#endif

    comp_col();			    // in case 'ruler' or 'showcmd' changed
    if (curwin->w_curswant != MAXCOL
		     && (options[opt_idx].flags & (P_CURSWANT | P_RALL)) != 0)
	curwin->w_set_curswant = TRUE;

    if ((opt_flags & OPT_NO_REDRAW) == 0)
	check_redraw(options[opt_idx].flags);

    return errmsg;
}

/*
 * Check the bounds of numeric options.
 */
    static char *
check_num_option_bounds(
    long	*pp,
    long	old_value,
    long	old_Rows,
    long	old_Columns,
    char	*errbuf,
    size_t	errbuflen,
    char	*errmsg)
{
    if (Rows < min_rows() && full_screen)
    {
	if (errbuf != NULL)
	{
	    vim_snprintf(errbuf, errbuflen,
		    _(e_need_at_least_nr_lines), min_rows());
	    errmsg = errbuf;
	}
	Rows = min_rows();
    }
    if (Columns < MIN_COLUMNS && full_screen)
    {
	if (errbuf != NULL)
	{
	    vim_snprintf(errbuf, errbuflen,
		    _(e_need_at_least_nr_columns), MIN_COLUMNS);
	    errmsg = errbuf;
	}
	Columns = MIN_COLUMNS;
    }
    limit_screen_size();

    // If the screen (shell) height has been changed, assume it is the
    // physical screenheight.
    if (old_Rows != Rows || old_Columns != Columns)
    {
	// Changing the screen size is not allowed while updating the screen.
	if (updating_screen)
	    *pp = old_value;
	else if (full_screen
#ifdef FEAT_GUI
		&& !gui.starting
#endif
		)
	    set_shellsize((int)Columns, (int)Rows, TRUE);
	else
	{
	    // Postpone the resizing; check the size and cmdline position for
	    // messages.
	    check_shellsize();
	    if (cmdline_row > Rows - p_ch && Rows > p_ch)
		cmdline_row = Rows - p_ch;
	}
	if (p_window >= Rows || !option_was_set((char_u *)"window"))
	    p_window = Rows - 1;
    }

    if (curbuf->b_p_ts <= 0)
    {
	errmsg = e_argument_must_be_positive;
	curbuf->b_p_ts = 8;
    }
    else if (curbuf->b_p_ts > TABSTOP_MAX)
    {
	errmsg = e_invalid_argument;
	curbuf->b_p_ts = 8;
    }
    if (p_tm < 0)
    {
	errmsg = e_argument_must_be_positive;
	p_tm = 0;
    }
    if ((curwin->w_p_scr <= 0
		|| (curwin->w_p_scr > curwin->w_height
		    && curwin->w_height > 0))
	    && full_screen)
    {
	if (pp == &(curwin->w_p_scr))
	{
	    if (curwin->w_p_scr != 0)
		errmsg = e_invalid_scroll_size;
	    win_comp_scroll(curwin);
	}
	// If 'scroll' became invalid because of a side effect silently adjust
	// it.
	else if (curwin->w_p_scr <= 0)
	    curwin->w_p_scr = 1;
	else // curwin->w_p_scr > curwin->w_height
	    curwin->w_p_scr = curwin->w_height;
    }
    if (p_hi < 0)
    {
	errmsg = e_argument_must_be_positive;
	p_hi = 0;
    }
    else if (p_hi > 10000)
    {
	errmsg = e_invalid_argument;
	p_hi = 10000;
    }
    if (p_re < 0 || p_re > 2)
    {
	errmsg = e_invalid_argument;
	p_re = 0;
    }
    if (p_report < 0)
    {
	errmsg = e_argument_must_be_positive;
	p_report = 1;
    }
    if ((p_sj < -100 || p_sj >= Rows) && full_screen)
    {
	if (Rows != old_Rows)	// Rows changed, just adjust p_sj
	    p_sj = Rows / 2;
	else
	{
	    errmsg = e_invalid_scroll_size;
	    p_sj = 1;
	}
    }
    if (p_so < 0 && full_screen)
    {
	errmsg = e_argument_must_be_positive;
	p_so = 0;
    }
    if (p_siso < 0 && full_screen)
    {
	errmsg = e_argument_must_be_positive;
	p_siso = 0;
    }
    if (p_cwh < 1)
    {
	errmsg = e_argument_must_be_positive;
	p_cwh = 1;
    }
    if (p_ut < 0)
    {
	errmsg = e_argument_must_be_positive;
	p_ut = 2000;
    }
    if (p_ss < 0)
    {
	errmsg = e_argument_must_be_positive;
	p_ss = 0;
    }

    return errmsg;
}

/*
 * Set the value of a number option, and take care of side effects.
 * Returns NULL for success, or an error message for an error.
 */
    static char *
set_num_option(
    int		opt_idx,		// index in options[] table
    char_u	*varp,			// pointer to the option variable
    long	value,			// new value
    char	*errbuf,		// buffer for error messages
    size_t	errbuflen,		// length of "errbuf"
    int		opt_flags)		// OPT_LOCAL, OPT_GLOBAL,
					// OPT_MODELINE, etc.
{
    char	*errmsg = NULL;
    long	old_value = *(long *)varp;
#if defined(FEAT_EVAL)
    long	old_global_value = 0;	// only used when setting a local and
					// global option
#endif
    long	old_Rows = Rows;	// remember old Rows
    long	old_Columns = Columns;	// remember old Columns
    long	*pp = (long *)varp;

    // Disallow changing some options from secure mode.
    if ((secure
#ifdef HAVE_SANDBOX
		|| sandbox != 0
#endif
		) && (options[opt_idx].flags & P_SECURE))
	return e_not_allowed_here;

#if defined(FEAT_EVAL)
    // Save the global value before changing anything. This is needed as for
    // a global-only option setting the "local value" in fact sets the global
    // value (since there is only one value).
    if ((opt_flags & (OPT_LOCAL | OPT_GLOBAL)) == 0)
	old_global_value = *(long *)get_varp_scope(&(options[opt_idx]),
								   OPT_GLOBAL);
#endif

    *pp = value;
#ifdef FEAT_EVAL
    // Remember where the option was set.
    set_option_sctx_idx(opt_idx, opt_flags, current_sctx);
#endif
#ifdef FEAT_GUI
    need_mouse_correct = TRUE;
#endif

    // Invoke the option specific callback function to validate and apply the
    // new value.
    if (options[opt_idx].opt_did_set_cb != NULL)
    {
	optset_T args;

	CLEAR_FIELD(args);
	args.os_varp = varp;
	args.os_flags = opt_flags;
	args.os_oldval.number = old_value;
	args.os_newval.number = value;
	args.os_errbuf = NULL;
	errmsg = options[opt_idx].opt_did_set_cb(&args);
    }

    // Check the bounds for numeric options here
    errmsg = check_num_option_bounds(pp, old_value, old_Rows, old_Columns,
						errbuf, errbuflen, errmsg);

    // May set global value for local option.
    if ((opt_flags & (OPT_LOCAL | OPT_GLOBAL)) == 0)
	*(long *)get_varp_scope(&(options[opt_idx]), OPT_GLOBAL) = *pp;

    options[opt_idx].flags |= P_WAS_SET;

#if defined(FEAT_EVAL)
    apply_optionset_autocmd(opt_idx, opt_flags, old_value, old_global_value,
								value, errmsg);
#endif

    comp_col();			    // in case 'columns' or 'ls' changed
    if (curwin->w_curswant != MAXCOL
		     && (options[opt_idx].flags & (P_CURSWANT | P_RALL)) != 0)
	curwin->w_set_curswant = TRUE;
    if ((opt_flags & OPT_NO_REDRAW) == 0)
	check_redraw(options[opt_idx].flags);

    return errmsg;
}

/*
 * Called after an option changed: check if something needs to be redrawn.
 */
    void
check_redraw(long_u flags)
{
    // Careful: P_RCLR and P_RALL are a combination of other P_ flags
    int		doclear = (flags & P_RCLR) == P_RCLR;
    int		all = ((flags & P_RALL) == P_RALL || doclear);

    if ((flags & P_RSTAT) || all)	// mark all status lines dirty
	status_redraw_all();

    if ((flags & P_RBUF) || (flags & P_RWIN) || all)
	changed_window_setting();
    if (flags & P_RBUF)
	redraw_curbuf_later(UPD_NOT_VALID);
    if (flags & P_RWINONLY)
	redraw_later(UPD_NOT_VALID);
    if (doclear)
	redraw_all_later(UPD_CLEAR);
    else if (all)
	redraw_all_later(UPD_NOT_VALID);
}

/*
 * Find index for option 'arg'.
 * Return -1 if not found.
 */
    int
findoption(char_u *arg)
{
    int		    opt_idx;
    char	    *s, *p;
    static short    quick_tab[27] = {0, 0};	// quick access table
    int		    is_term_opt;

    // For first call: Initialize the quick-access table.
    // It contains the index for the first option that starts with a certain
    // letter.  There are 26 letters, plus the first "t_" option.
    if (quick_tab[1] == 0)
    {
	p = options[0].fullname;
	for (opt_idx = 1; (s = options[opt_idx].fullname) != NULL; opt_idx++)
	{
	    if (s[0] != p[0])
	    {
		if (s[0] == 't' && s[1] == '_')
		    quick_tab[26] = opt_idx;
		else
		    quick_tab[CharOrdLow(s[0])] = opt_idx;
	    }
	    p = s;
	}
    }

    // Check for name starting with an illegal character.
    if (arg[0] < 'a' || arg[0] > 'z')
	return -1;

    is_term_opt = (arg[0] == 't' && arg[1] == '_');
    if (is_term_opt)
	opt_idx = quick_tab[26];
    else
	opt_idx = quick_tab[CharOrdLow(arg[0])];
    for ( ; (s = options[opt_idx].fullname) != NULL; opt_idx++)
    {
	if (STRCMP(arg, s) == 0)		    // match full name
	    break;
    }
    if (s == NULL && !is_term_opt)
    {
	opt_idx = quick_tab[CharOrdLow(arg[0])];
	for ( ; options[opt_idx].fullname != NULL; opt_idx++)
	{
	    s = options[opt_idx].shortname;
	    if (s != NULL && STRCMP(arg, s) == 0)   // match short name
		break;
	    s = NULL;
	}
    }
    if (s == NULL)
	opt_idx = -1;
    return opt_idx;
}

#if defined(FEAT_EVAL) || defined(FEAT_TCL) || defined(FEAT_MZSCHEME) \
	|| defined(FEAT_SPELL) || defined(PROTO)
/*
 * Get the value for an option.
 *
 * Returns:
 * Number option: gov_number, *numval gets value.
 * Toggle option: gov_bool,   *numval gets value.
 * String option: gov_string, *stringval gets allocated string.
 * Hidden Number option: gov_hidden_number.
 * Hidden Toggle option: gov_hidden_bool.
 * Hidden String option: gov_hidden_string.
 * Unknown option: gov_unknown.
 *
 * "flagsp" (if not NULL) is set to the option flags (P_xxxx).
 */
    getoption_T
get_option_value(
    char_u	*name,
    long	*numval,
    char_u	**stringval,	    // NULL when only checking existence
    int		*flagsp,
    int		scope)
{
    int		opt_idx;
    char_u	*varp;

    opt_idx = findoption(name);
    if (opt_idx < 0)		    // option not in the table
    {
	int key;

	if (STRLEN(name) == 4 && name[0] == 't' && name[1] == '_'
				  && (key = find_key_option(name, FALSE)) != 0)
	{
	    char_u key_name[2];
	    char_u *p;

	    if (flagsp != NULL)
		*flagsp = 0;  // terminal option has no flags

	    // check for a terminal option
	    if (key < 0)
	    {
		key_name[0] = KEY2TERMCAP0(key);
		key_name[1] = KEY2TERMCAP1(key);
	    }
	    else
	    {
		key_name[0] = KS_KEY;
		key_name[1] = (key & 0xff);
	    }
	    p = find_termcode(key_name);
	    if (p != NULL)
	    {
		if (stringval != NULL)
		    *stringval = vim_strsave(p);
		return gov_string;
	    }
	}
	return gov_unknown;
    }

    varp = get_varp_scope(&(options[opt_idx]), scope);

    if (flagsp != NULL)
	// Return the P_xxxx option flags.
	*flagsp = options[opt_idx].flags;

    if (options[opt_idx].flags & P_STRING)
    {
	if (varp == NULL)		    // hidden option
	    return gov_hidden_string;
	if (stringval != NULL)
	{
	    if ((char_u **)varp == &p_pt)	// 'pastetoggle'
		*stringval = str2special_save(*(char_u **)(varp), FALSE,
									FALSE);
#ifdef FEAT_CRYPT
	    // never return the value of the crypt key
	    else if ((char_u **)varp == &curbuf->b_p_key
						&& **(char_u **)(varp) != NUL)
		*stringval = vim_strsave((char_u *)"*****");
#endif
	    else
		*stringval = vim_strsave(*(char_u **)(varp));
	}
	return gov_string;
    }

    if (varp == NULL)		    // hidden option
	return (options[opt_idx].flags & P_NUM)
					 ? gov_hidden_number : gov_hidden_bool;
    if (options[opt_idx].flags & P_NUM)
	*numval = *(long *)varp;
    else
    {
	// Special case: 'modified' is b_changed, but we also want to consider
	// it set when 'ff' or 'fenc' changed.
	if ((int *)varp == &curbuf->b_changed)
	    *numval = curbufIsChanged();
	else
	    *numval = (long) *(int *)varp;
    }
    return (options[opt_idx].flags & P_NUM) ? gov_number : gov_bool;
}
#endif

#if defined(FEAT_PYTHON) || defined(FEAT_PYTHON3) || defined(PROTO)
/*
 * Returns the option attributes and its value. Unlike the above function it
 * will return either global value or local value of the option depending on
 * what was requested, but it will never return global value if it was
 * requested to return local one and vice versa. Neither it will return
 * buffer-local value if it was requested to return window-local one.
 *
 * Pretends that option is absent if it is not present in the requested scope
 * (i.e. has no global, window-local or buffer-local value depending on
 * opt_type). Uses
 *
 * Returned flags:
 *       0 hidden or unknown option, also option that does not have requested
 *	   type (see SREQ_* in vim.h)
 *  see SOPT_* in vim.h for other flags
 *
 * Possible opt_type values: see SREQ_* in vim.h
 */
    int
get_option_value_strict(
    char_u	*name,
    long	*numval,
    char_u	**stringval,	    // NULL when only obtaining attributes
    int		opt_type,
    void	*from)
{
    int		opt_idx;
    char_u	*varp = NULL;
    struct vimoption *p;
    int		r = 0;

    opt_idx = findoption(name);
    if (opt_idx < 0)
	return 0;

    p = &(options[opt_idx]);

    // Hidden option
    if (p->var == NULL)
	return 0;

    if (p->flags & P_BOOL)
	r |= SOPT_BOOL;
    else if (p->flags & P_NUM)
	r |= SOPT_NUM;
    else if (p->flags & P_STRING)
	r |= SOPT_STRING;

    if (p->indir == PV_NONE)
    {
	if (opt_type == SREQ_GLOBAL)
	    r |= SOPT_GLOBAL;
	else
	    return 0; // Did not request global-only option
    }
    else
    {
	if (p->indir & PV_BOTH)
	    r |= SOPT_GLOBAL;
	else if (opt_type == SREQ_GLOBAL)
	    return 0; // Requested global option

	if (p->indir & PV_WIN)
	{
	    if (opt_type == SREQ_BUF)
		return 0; // Did not request window-local option
	    else
		r |= SOPT_WIN;
	}
	else if (p->indir & PV_BUF)
	{
	    if (opt_type == SREQ_WIN)
		return 0; // Did not request buffer-local option
	    else
		r |= SOPT_BUF;
	}
    }

    if (stringval == NULL)
	return r;

    if (opt_type == SREQ_GLOBAL)
	varp = p->var;
    else
    {
	if (opt_type == SREQ_BUF)
	{
	    // Special case: 'modified' is b_changed, but we also want to
	    // consider it set when 'ff' or 'fenc' changed.
	    if (p->indir == PV_MOD)
	    {
		*numval = bufIsChanged((buf_T *)from);
		varp = NULL;
	    }
# ifdef FEAT_CRYPT
	    else if (p->indir == PV_KEY)
	    {
		// never return the value of the crypt key
		*stringval = NULL;
		varp = NULL;
	    }
# endif
	    else
	    {
		buf_T *save_curbuf = curbuf;

		// only getting a pointer, no need to use aucmd_prepbuf()
		curbuf = (buf_T *)from;
		curwin->w_buffer = curbuf;
		varp = get_varp(p);
		curbuf = save_curbuf;
		curwin->w_buffer = curbuf;
	    }
	}
	else if (opt_type == SREQ_WIN)
	{
	    win_T	*save_curwin = curwin;

	    curwin = (win_T *)from;
	    curbuf = curwin->w_buffer;
	    varp = get_varp(p);
	    curwin = save_curwin;
	    curbuf = curwin->w_buffer;
	}
	if (varp == p->var)
	    return (r | SOPT_UNSET);
    }

    if (varp != NULL)
    {
	if (p->flags & P_STRING)
	    *stringval = vim_strsave(*(char_u **)(varp));
	else if (p->flags & P_NUM)
	    *numval = *(long *) varp;
	else
	    *numval = *(int *)varp;
    }

    return r;
}

/*
 * Iterate over options. First argument is a pointer to a pointer to a
 * structure inside options[] array, second is option type like in the above
 * function.
 *
 * If first argument points to NULL it is assumed that iteration just started
 * and caller needs the very first value.
 * If first argument points to the end marker function returns NULL and sets
 * first argument to NULL.
 *
 * Returns full option name for current option on each call.
 */
    char_u *
option_iter_next(void **option, int opt_type)
{
    struct vimoption	*ret = NULL;
    do
    {
	if (*option == NULL)
	    *option = (void *) options;
	else if (((struct vimoption *) (*option))->fullname == NULL)
	{
	    *option = NULL;
	    return NULL;
	}
	else
	    *option = (void *) (((struct vimoption *) (*option)) + 1);

	ret = ((struct vimoption *) (*option));

	// Hidden option
	if (ret->var == NULL)
	{
	    ret = NULL;
	    continue;
	}

	switch (opt_type)
	{
	    case SREQ_GLOBAL:
		if (!(ret->indir == PV_NONE || ret->indir & PV_BOTH))
		    ret = NULL;
		break;
	    case SREQ_BUF:
		if (!(ret->indir & PV_BUF))
		    ret = NULL;
		break;
	    case SREQ_WIN:
		if (!(ret->indir & PV_WIN))
		    ret = NULL;
		break;
	    default:
		internal_error("option_iter_next()");
		return NULL;
	}
    }
    while (ret == NULL);

    return (char_u *)ret->fullname;
}
#endif

/*
 * Return the flags for the option at 'opt_idx'.
 */
    long_u
get_option_flags(int opt_idx)
{
    return options[opt_idx].flags;
}

/*
 * Set a flag for the option at 'opt_idx'.
 */
    void
set_option_flag(int opt_idx, long_u flag)
{
    options[opt_idx].flags |= flag;
}

/*
 * Returns TRUE if the option at 'opt_idx' is a global option
 */
    int
is_global_option(int opt_idx)
{
    return options[opt_idx].indir == PV_NONE;
}

/*
 * Returns TRUE if the option at 'opt_idx' is a global option which also has a
 * local value.
 */
    int
is_global_local_option(int opt_idx)
{
    return options[opt_idx].indir & PV_BOTH;
}

/*
 * Returns TRUE if the option at 'opt_idx' is a window-local option
 */
    int
is_window_local_option(int opt_idx)
{
    return options[opt_idx].var == VAR_WIN;
}

/*
 * Returns TRUE if the option at 'opt_idx' is a hidden option
 */
    int
is_hidden_option(int opt_idx)
{
    return options[opt_idx].var == NULL;
}

#if defined(FEAT_CRYPT) || defined(PROTO)
/*
 * Returns TRUE if the option at 'opt_idx' is a crypt key option
 */
    int
is_crypt_key_option(int opt_idx)
{
    return options[opt_idx].indir == PV_KEY;
}
#endif

/*
 * Set the value of option "name".
 * Use "string" for string options, use "number" for other options.
 *
 * Returns NULL on success or an untranslated error message on error.
 */
    char *
set_option_value(
    char_u	*name,
    long	number,
    char_u	*string,
    int		opt_flags)	// OPT_LOCAL or 0 (both)
{
    int		opt_idx;
    char_u	*varp;
    long_u	flags;
    static char	errbuf[80];

    opt_idx = findoption(name);
    if (opt_idx < 0)
    {
	int key;

	if (STRLEN(name) == 4 && name[0] == 't' && name[1] == '_'
		&& (key = find_key_option(name, FALSE)) != 0)
	{
	    char_u key_name[2];

	    if (key < 0)
	    {
		key_name[0] = KEY2TERMCAP0(key);
		key_name[1] = KEY2TERMCAP1(key);
	    }
	    else
	    {
		key_name[0] = KS_KEY;
		key_name[1] = (key & 0xff);
	    }
	    add_termcode(key_name, string, FALSE);
	    if (full_screen)
		ttest(FALSE);
	    redraw_all_later(UPD_CLEAR);
	    return NULL;
	}

	semsg(_(e_unknown_option_str_2), name);
    }
    else
    {
	flags = options[opt_idx].flags;
#ifdef HAVE_SANDBOX
	// Disallow changing some options in the sandbox
	if (sandbox > 0 && (flags & P_SECURE))
	{
	    emsg(_(e_not_allowed_in_sandbox));
	    return NULL;
	}
#endif
	if (flags & P_STRING)
	    return set_string_option(opt_idx, string, opt_flags, errbuf);

	varp = get_varp_scope(&(options[opt_idx]), opt_flags);
	if (varp != NULL)	// hidden option is not changed
	{
	    if (number == 0 && string != NULL)
	    {
		int idx;

		// Either we are given a string or we are setting option
		// to zero.
		for (idx = 0; string[idx] == '0'; ++idx)
		    ;
		if (string[idx] != NUL || idx == 0)
		{
		    // There's another character after zeros or the string
		    // is empty.  In both cases, we are trying to set a
		    // num option using a string.
		    semsg(_(e_number_required_after_str_equal_str),
								 name, string);
		    return NULL;     // do nothing as we hit an error

		}
	    }
	    if (flags & P_NUM)
	    {
		return set_num_option(opt_idx, varp, number,
					   errbuf, sizeof(errbuf), opt_flags);
	    }
	    else
		return set_bool_option(opt_idx, varp, (int)number, opt_flags);
	}

    }
    return NULL;
}

/*
 * Call set_option_value() and when an error is returned report it.
 */
    void
set_option_value_give_err(
    char_u	*name,
    long	number,
    char_u	*string,
    int		opt_flags)	// OPT_LOCAL or 0 (both)
{
    char *errmsg = set_option_value(name, number, string, opt_flags);

    if (errmsg != NULL)
	emsg(_(errmsg));
}

/*
 * Get the terminal code for a terminal option.
 * Returns NULL when not found.
 */
    char_u *
get_term_code(char_u *tname)
{
    int	    opt_idx;
    char_u  *varp;

    if (tname[0] != 't' || tname[1] != '_' ||
	    tname[2] == NUL || tname[3] == NUL)
	return NULL;
    if ((opt_idx = findoption(tname)) >= 0)
    {
	varp = get_varp(&(options[opt_idx]));
	if (varp != NULL)
	    varp = *(char_u **)(varp);
	return varp;
    }
    return find_termcode(tname + 2);
}

    char_u *
get_highlight_default(void)
{
    int i;

    i = findoption((char_u *)"hl");
    if (i >= 0)
	return options[i].def_val[VI_DEFAULT];
    return (char_u *)NULL;
}

    char_u *
get_encoding_default(void)
{
    int i;

    i = findoption((char_u *)"enc");
    if (i >= 0)
	return options[i].def_val[VI_DEFAULT];
    return (char_u *)NULL;
}

#if defined(FEAT_QUICKFIX) || defined(PROTO)
    int
is_option_allocated(char *name)
{
    int idx = findoption((char_u *)name);

    return idx >= 0 && (options[idx].flags & P_ALLOCED);
}
#endif

#if defined(FEAT_EVAL) || defined(PROTO)
/*
 * Return TRUE if "name" is a string option.
 * Returns FALSE if option "name" does not exist.
 */
    int
is_string_option(char_u *name)
{
    int idx = findoption(name);

    return idx >= 0 && (options[idx].flags & P_STRING);
}
#endif

/*
 * Translate a string like "t_xx", "<t_xx>" or "<S-Tab>" to a key number.
 * When "has_lt" is true there is a '<' before "*arg_arg".
 * Returns 0 when the key is not recognized.
 */
    static int
find_key_option(char_u *arg_arg, int has_lt)
{
    int		key = 0;
    int		modifiers;
    char_u	*arg = arg_arg;

    // Don't use get_special_key_code() for t_xx, we don't want it to call
    // add_termcap_entry().
    if (arg[0] == 't' && arg[1] == '_' && arg[2] && arg[3])
	key = TERMCAP2KEY(arg[2], arg[3]);
    else if (has_lt)
    {
	--arg;			    // put arg at the '<'
	modifiers = 0;
	key = find_special_key(&arg, &modifiers,
			    FSK_KEYCODE | FSK_KEEP_X_KEY | FSK_SIMPLIFY, NULL);
	if (modifiers)		    // can't handle modifiers here
	    key = 0;
    }
    return key;
}

/*
 * if 'all' == 0: show changed options
 * if 'all' == 1: show all normal options
 * if 'all' == 2: show all terminal options
 */
    static void
showoptions(
    int		all,
    int		opt_flags)	// OPT_LOCAL and/or OPT_GLOBAL
{
    struct vimoption	*p;
    int			col;
    int			isterm;
    char_u		*varp;
    struct vimoption	**items;
    int			item_count;
    int			run;
    int			row, rows;
    int			cols;
    int			i;
    int			len;

#define INC 20
#define GAP 3

    items = ALLOC_MULT(struct vimoption *, OPTION_COUNT);
    if (items == NULL)
	return;

    // Highlight title
    if (all == 2)
	msg_puts_title(_("\n--- Terminal codes ---"));
    else if (opt_flags & OPT_GLOBAL)
	msg_puts_title(_("\n--- Global option values ---"));
    else if (opt_flags & OPT_LOCAL)
	msg_puts_title(_("\n--- Local option values ---"));
    else
	msg_puts_title(_("\n--- Options ---"));

    // Do the loop two times:
    // 1. display the short items
    // 2. display the long items (only strings and numbers)
    // When "opt_flags" has OPT_ONECOLUMN do everything in run 2.
    for (run = 1; run <= 2 && !got_int; ++run)
    {
	// collect the items in items[]
	item_count = 0;
	for (p = &options[0]; p->fullname != NULL; p++)
	{
	    // apply :filter /pat/
	    if (message_filtered((char_u *)p->fullname))
		continue;

	    varp = NULL;
	    isterm = istermoption(p);
	    if ((opt_flags & (OPT_LOCAL | OPT_GLOBAL)) != 0)
	    {
		if (p->indir != PV_NONE && !isterm)
		    varp = get_varp_scope(p, opt_flags);
	    }
	    else
		varp = get_varp(p);
	    if (varp != NULL
		    && ((all == 2 && isterm)
			|| (all == 1 && !isterm)
			|| (all == 0 && !optval_default(p, varp, p_cp))))
	    {
		if (opt_flags & OPT_ONECOLUMN)
		    len = Columns;
		else if (p->flags & P_BOOL)
		    len = 1;		// a toggle option fits always
		else
		{
		    option_value2string(p, opt_flags);
		    len = (int)STRLEN(p->fullname) + vim_strsize(NameBuff) + 1;
		}
		if ((len <= INC - GAP && run == 1) ||
						(len > INC - GAP && run == 2))
		    items[item_count++] = p;
	    }
	}

	// display the items
	if (run == 1)
	{
	    cols = (Columns + GAP - 3) / INC;
	    if (cols == 0)
		cols = 1;
	    rows = (item_count + cols - 1) / cols;
	}
	else	// run == 2
	    rows = item_count;
	for (row = 0; row < rows && !got_int; ++row)
	{
	    msg_putchar('\n');			// go to next line
	    if (got_int)			// 'q' typed in more
		break;
	    col = 0;
	    for (i = row; i < item_count; i += rows)
	    {
		msg_col = col;			// make columns
		showoneopt(items[i], opt_flags);
		col += INC;
	    }
	    out_flush();
	    ui_breakcheck();
	}
    }
    vim_free(items);
}

/*
 * Return TRUE if option "p" has its default value.
 */
    static int
optval_default(struct vimoption *p, char_u *varp, int compatible)
{
    int		dvi;

    if (varp == NULL)
	return TRUE;	    // hidden option is always at default
    dvi = ((p->flags & P_VI_DEF) || compatible) ? VI_DEFAULT : VIM_DEFAULT;
    if (p->flags & P_NUM)
	return (*(long *)varp == (long)(long_i)p->def_val[dvi]);
    if (p->flags & P_BOOL)
			// the cast to long is required for Manx C, long_i is
			// needed for MSVC
	return (*(int *)varp == (int)(long)(long_i)p->def_val[dvi]);
    // P_STRING
    return (STRCMP(*(char_u **)varp, p->def_val[dvi]) == 0);
}

/*
 * showoneopt: show the value of one option
 * must not be called with a hidden option!
 */
    static void
showoneopt(
    struct vimoption	*p,
    int			opt_flags)	// OPT_LOCAL or OPT_GLOBAL
{
    char_u	*varp;
    int		save_silent = silent_mode;

    silent_mode = FALSE;
    info_message = TRUE;	// use mch_msg(), not mch_errmsg()

    varp = get_varp_scope(p, opt_flags);

    // for 'modified' we also need to check if 'ff' or 'fenc' changed.
    if ((p->flags & P_BOOL) && ((int *)varp == &curbuf->b_changed
					? !curbufIsChanged() : !*(int *)varp))
	msg_puts("no");
    else if ((p->flags & P_BOOL) && *(int *)varp < 0)
	msg_puts("--");
    else
	msg_puts("  ");
    msg_puts(p->fullname);
    if (!(p->flags & P_BOOL))
    {
	msg_putchar('=');
	// put value string in NameBuff
	option_value2string(p, opt_flags);
	msg_outtrans(NameBuff);
    }

    silent_mode = save_silent;
    info_message = FALSE;
}

/*
 * Write modified options as ":set" commands to a file.
 *
 * There are three values for "opt_flags":
 * OPT_GLOBAL:		   Write global option values and fresh values of
 *			   buffer-local options (used for start of a session
 *			   file).
 * OPT_GLOBAL + OPT_LOCAL: Idem, add fresh values of window-local options for
 *			   curwin (used for a vimrc file).
 * OPT_LOCAL:		   Write buffer-local option values for curbuf, fresh
 *			   and local values for window-local options of
 *			   curwin.  Local values are also written when at the
 *			   default value, because a modeline or autocommand
 *			   may have set them when doing ":edit file" and the
 *			   user has set them back at the default or fresh
 *			   value.
 *			   When "local_only" is TRUE, don't write fresh
 *			   values, only local values (for ":mkview").
 * (fresh value = value used for a new buffer or window for a local option).
 *
 * Return FAIL on error, OK otherwise.
 */
    int
makeset(FILE *fd, int opt_flags, int local_only)
{
    struct vimoption	*p;
    char_u		*varp;			// currently used value
    char_u		*varp_fresh;		// local value
    char_u		*varp_local = NULL;	// fresh value
    char		*cmd;
    int			round;
    int			pri;

    /*
     * The options that don't have a default (terminal name, columns, lines)
     * are never written.  Terminal options are also not written.
     * Do the loop over "options[]" twice: once for options with the
     * P_PRI_MKRC flag and once without.
     */
    for (pri = 1; pri >= 0; --pri)
    {
      for (p = &options[0]; !istermoption(p); p++)
	if (!(p->flags & P_NO_MKRC)
		&& !istermoption(p)
		&& ((pri == 1) == ((p->flags & P_PRI_MKRC) != 0)))
	{
	    // skip global option when only doing locals
	    if (p->indir == PV_NONE && !(opt_flags & OPT_GLOBAL))
		continue;

	    // Do not store options like 'bufhidden' and 'syntax' in a vimrc
	    // file, they are always buffer-specific.
	    if ((opt_flags & OPT_GLOBAL) && (p->flags & P_NOGLOB))
		continue;

	    // Global values are only written when not at the default value.
	    varp = get_varp_scope(p, opt_flags);
	    if ((opt_flags & OPT_GLOBAL) && optval_default(p, varp, p_cp))
		continue;

	    if ((opt_flags & OPT_SKIPRTP) && (p->var == (char_u *)&p_rtp
						 || p->var == (char_u *)&p_pp))
		continue;

	    round = 2;
	    if (p->indir != PV_NONE)
	    {
		if (p->var == VAR_WIN)
		{
		    // skip window-local option when only doing globals
		    if (!(opt_flags & OPT_LOCAL))
			continue;
		    // When fresh value of window-local option is not at the
		    // default, need to write it too.
		    if (!(opt_flags & OPT_GLOBAL) && !local_only)
		    {
			varp_fresh = get_varp_scope(p, OPT_GLOBAL);
			if (!optval_default(p, varp_fresh, p_cp))
			{
			    round = 1;
			    varp_local = varp;
			    varp = varp_fresh;
			}
		    }
		}
	    }

	    // Round 1: fresh value for window-local options.
	    // Round 2: other values
	    for ( ; round <= 2; varp = varp_local, ++round)
	    {
		if (round == 1 || (opt_flags & OPT_GLOBAL))
		    cmd = "set";
		else
		    cmd = "setlocal";

		if (p->flags & P_BOOL)
		{
		    if (put_setbool(fd, cmd, p->fullname, *(int *)varp) == FAIL)
			return FAIL;
		}
		else if (p->flags & P_NUM)
		{
		    if (put_setnum(fd, cmd, p->fullname, (long *)varp) == FAIL)
			return FAIL;
		}
		else    // P_STRING
		{
		    int		do_endif = FALSE;

		    // Don't set 'syntax' and 'filetype' again if the value is
		    // already right, avoids reloading the syntax file.
		    if (
#if defined(FEAT_SYN_HL)
			    p->indir == PV_SYN ||
#endif
			    p->indir == PV_FT)
		    {
			if (fprintf(fd, "if &%s != '%s'", p->fullname,
						       *(char_u **)(varp)) < 0
				|| put_eol(fd) < 0)
			    return FAIL;
			do_endif = TRUE;
		    }
		    if (put_setstring(fd, cmd, p->fullname, (char_u **)varp,
							     p->flags) == FAIL)
			return FAIL;
		    if (do_endif)
		    {
			if (put_line(fd, "endif") == FAIL)
			    return FAIL;
		    }
		}
	    }
	}
    }
    return OK;
}

#if defined(FEAT_FOLDING) || defined(PROTO)
/*
 * Generate set commands for the local fold options only.  Used when
 * 'sessionoptions' or 'viewoptions' contains "folds" but not "options".
 */
    int
makefoldset(FILE *fd)
{
    if (put_setstring(fd, "setlocal", "fdm", &curwin->w_p_fdm, 0) == FAIL
# ifdef FEAT_EVAL
	    || put_setstring(fd, "setlocal", "fde", &curwin->w_p_fde, 0)
								       == FAIL
# endif
	    || put_setstring(fd, "setlocal", "fmr", &curwin->w_p_fmr, 0)
								       == FAIL
	    || put_setstring(fd, "setlocal", "fdi", &curwin->w_p_fdi, 0)
								       == FAIL
	    || put_setnum(fd, "setlocal", "fdl", &curwin->w_p_fdl) == FAIL
	    || put_setnum(fd, "setlocal", "fml", &curwin->w_p_fml) == FAIL
	    || put_setnum(fd, "setlocal", "fdn", &curwin->w_p_fdn) == FAIL
	    || put_setbool(fd, "setlocal", "fen", curwin->w_p_fen) == FAIL
	    )
	return FAIL;

    return OK;
}
#endif

    static int
put_setstring(
    FILE	*fd,
    char	*cmd,
    char	*name,
    char_u	**valuep,
    long_u	flags)
{
    char_u	*s;
    char_u	*buf = NULL;
    char_u	*part = NULL;
    char_u	*p;

    if (fprintf(fd, "%s %s=", cmd, name) < 0)
	return FAIL;
    if (*valuep != NULL)
    {
	// Output 'pastetoggle' as key names.  For other
	// options some characters have to be escaped with
	// CTRL-V or backslash
	if (valuep == &p_pt)
	{
	    s = *valuep;
	    while (*s != NUL)
		if (put_escstr(fd, str2special(&s, FALSE, FALSE), 2) == FAIL)
		    return FAIL;
	}
	// expand the option value, replace $HOME by ~
	else if ((flags & P_EXPAND) != 0)
	{
	    int  size = (int)STRLEN(*valuep) + 1;

	    // replace home directory in the whole option value into "buf"
	    buf = alloc(size);
	    if (buf == NULL)
		goto fail;
	    home_replace(NULL, *valuep, buf, size, FALSE);

	    // If the option value is longer than MAXPATHL, we need to append
	    // each comma separated part of the option separately, so that it
	    // can be expanded when read back.
	    if (size >= MAXPATHL && (flags & P_COMMA) != 0
					   && vim_strchr(*valuep, ',') != NULL)
	    {
		part = alloc(size);
		if (part == NULL)
		    goto fail;

		// write line break to clear the option, e.g. ':set rtp='
		if (put_eol(fd) == FAIL)
		    goto fail;

		p = buf;
		while (*p != NUL)
		{
		    // for each comma separated option part, append value to
		    // the option, :set rtp+=value
		    if (fprintf(fd, "%s %s+=", cmd, name) < 0)
			goto fail;
		    (void)copy_option_part(&p, part, size,  ",");
		    if (put_escstr(fd, part, 2) == FAIL || put_eol(fd) == FAIL)
			goto fail;
		}
		vim_free(buf);
		vim_free(part);
		return OK;
	    }
	    if (put_escstr(fd, buf, 2) == FAIL)
	    {
		vim_free(buf);
		return FAIL;
	    }
	    vim_free(buf);
	}
	else if (put_escstr(fd, *valuep, 2) == FAIL)
	    return FAIL;
    }
    if (put_eol(fd) < 0)
	return FAIL;
    return OK;
fail:
    vim_free(buf);
    vim_free(part);
    return FAIL;
}

    static int
put_setnum(
    FILE	*fd,
    char	*cmd,
    char	*name,
    long	*valuep)
{
    long	wc;

    if (fprintf(fd, "%s %s=", cmd, name) < 0)
	return FAIL;
    if (wc_use_keyname((char_u *)valuep, &wc))
    {
	// print 'wildchar' and 'wildcharm' as a key name
	if (fputs((char *)get_special_key_name((int)wc, 0), fd) < 0)
	    return FAIL;
    }
    else if (fprintf(fd, "%ld", *valuep) < 0)
	return FAIL;
    if (put_eol(fd) < 0)
	return FAIL;
    return OK;
}

    static int
put_setbool(
    FILE	*fd,
    char	*cmd,
    char	*name,
    int		value)
{
    if (value < 0)	// global/local option using global value
	return OK;
    if (fprintf(fd, "%s %s%s", cmd, value ? "" : "no", name) < 0
	    || put_eol(fd) < 0)
	return FAIL;
    return OK;
}

/*
 * Clear all the terminal options.
 * If the option has been allocated, free the memory.
 * Terminal options are never hidden or indirect.
 */
    void
clear_termoptions(void)
{
    // Reset a few things before clearing the old options. This may cause
    // outputting a few things that the terminal doesn't understand, but the
    // screen will be cleared later, so this is OK.
    mch_setmouse(FALSE);	    // switch mouse off
    mch_restore_title(SAVE_RESTORE_BOTH);    // restore window titles
#if defined(FEAT_XCLIPBOARD) && defined(FEAT_GUI)
    // When starting the GUI close the display opened for the clipboard.
    // After restoring the title, because that will need the display.
    if (gui.starting)
	clear_xterm_clip();
#endif
    stoptermcap();			// stop termcap mode

    free_termoptions();
}

    void
free_termoptions(void)
{
    struct vimoption   *p;

    for (p = options; p->fullname != NULL; p++)
	if (istermoption(p))
	{
	    if (p->flags & P_ALLOCED)
		free_string_option(*(char_u **)(p->var));
	    if (p->flags & P_DEF_ALLOCED)
		free_string_option(p->def_val[VI_DEFAULT]);
	    *(char_u **)(p->var) = empty_option;
	    p->def_val[VI_DEFAULT] = empty_option;
	    p->flags &= ~(P_ALLOCED|P_DEF_ALLOCED);
#ifdef FEAT_EVAL
	    // remember where the option was cleared
	    set_option_sctx_idx((int)(p - options), OPT_GLOBAL, current_sctx);
#endif
	}
    clear_termcodes();
}

/*
 * Free the string for one term option, if it was allocated.
 * Set the string to empty_option and clear allocated flag.
 * "var" points to the option value.
 */
    void
free_one_termoption(char_u *var)
{
    struct vimoption   *p;

    for (p = &options[0]; p->fullname != NULL; p++)
	if (p->var == var)
	{
	    if (p->flags & P_ALLOCED)
		free_string_option(*(char_u **)(p->var));
	    *(char_u **)(p->var) = empty_option;
	    p->flags &= ~P_ALLOCED;
	    break;
	}
}

/*
 * Set the terminal option defaults to the current value.
 * Used after setting the terminal name.
 */
    void
set_term_defaults(void)
{
    struct vimoption   *p;

    for (p = &options[0]; p->fullname != NULL; p++)
    {
	if (istermoption(p) && p->def_val[VI_DEFAULT] != *(char_u **)(p->var))
	{
	    if (p->flags & P_DEF_ALLOCED)
	    {
		free_string_option(p->def_val[VI_DEFAULT]);
		p->flags &= ~P_DEF_ALLOCED;
	    }
	    p->def_val[VI_DEFAULT] = *(char_u **)(p->var);
	    if (p->flags & P_ALLOCED)
	    {
		p->flags |= P_DEF_ALLOCED;
		p->flags &= ~P_ALLOCED;	 // don't free the value now
	    }
	}
    }
}

/*
 * return TRUE if 'p' starts with 't_'
 */
    static int
istermoption(struct vimoption *p)
{
    return (p->fullname[0] == 't' && p->fullname[1] == '_');
}

/*
 * Returns TRUE if the option at 'opt_idx' starts with 't_'
 */
    int
istermoption_idx(int opt_idx)
{
    return istermoption(&options[opt_idx]);
}

#if defined(FEAT_PYTHON) || defined(FEAT_PYTHON3) || defined(PROTO)
/*
 * Unset local option value, similar to ":set opt<".
 */
    void
unset_global_local_option(char_u *name, void *from)
{
    struct vimoption *p;
    int		opt_idx;
    buf_T	*buf = (buf_T *)from;

    opt_idx = findoption(name);
    if (opt_idx < 0)
	return;
    p = &(options[opt_idx]);

    switch ((int)p->indir)
    {
	// global option with local value: use local value if it's been set
	case PV_EP:
	    clear_string_option(&buf->b_p_ep);
	    break;
	case PV_KP:
	    clear_string_option(&buf->b_p_kp);
	    break;
	case PV_PATH:
	    clear_string_option(&buf->b_p_path);
	    break;
	case PV_AR:
	    buf->b_p_ar = -1;
	    break;
	case PV_BKC:
	    clear_string_option(&buf->b_p_bkc);
	    buf->b_bkc_flags = 0;
	    break;
	case PV_TAGS:
	    clear_string_option(&buf->b_p_tags);
	    break;
	case PV_TC:
	    clear_string_option(&buf->b_p_tc);
	    buf->b_tc_flags = 0;
	    break;
	case PV_SISO:
	    curwin->w_p_siso = -1;
	    break;
	case PV_SO:
	    curwin->w_p_so = -1;
	    break;
# ifdef FEAT_FIND_ID
	case PV_DEF:
	    clear_string_option(&buf->b_p_def);
	    break;
	case PV_INC:
	    clear_string_option(&buf->b_p_inc);
	    break;
# endif
	case PV_DICT:
	    clear_string_option(&buf->b_p_dict);
	    break;
	case PV_TSR:
	    clear_string_option(&buf->b_p_tsr);
	    break;
# ifdef FEAT_COMPL_FUNC
	case PV_TSRFU:
	    clear_string_option(&buf->b_p_tsrfu);
	    break;
# endif
	case PV_FP:
	    clear_string_option(&buf->b_p_fp);
	    break;
# ifdef FEAT_QUICKFIX
	case PV_EFM:
	    clear_string_option(&buf->b_p_efm);
	    break;
	case PV_GP:
	    clear_string_option(&buf->b_p_gp);
	    break;
	case PV_MP:
	    clear_string_option(&buf->b_p_mp);
	    break;
# endif
# if defined(FEAT_BEVAL) && defined(FEAT_EVAL)
	case PV_BEXPR:
	    clear_string_option(&buf->b_p_bexpr);
	    break;
# endif
# if defined(FEAT_CRYPT)
	case PV_CM:
	    clear_string_option(&buf->b_p_cm);
	    break;
# endif
# ifdef FEAT_LINEBREAK
	case PV_SBR:
	    clear_string_option(&((win_T *)from)->w_p_sbr);
	    break;
# endif
# ifdef FEAT_STL_OPT
	case PV_STL:
	    clear_string_option(&((win_T *)from)->w_p_stl);
	    break;
# endif
	case PV_UL:
	    buf->b_p_ul = NO_LOCAL_UNDOLEVEL;
	    break;
	case PV_LW:
	    clear_string_option(&buf->b_p_lw);
	    break;
	case PV_MENC:
	    clear_string_option(&buf->b_p_menc);
	    break;
	case PV_LCS:
	    clear_string_option(&((win_T *)from)->w_p_lcs);
	    set_listchars_option((win_T *)from, ((win_T *)from)->w_p_lcs, TRUE);
	    redraw_later(UPD_NOT_VALID);
	    break;
	case PV_FCS:
	    clear_string_option(&((win_T *)from)->w_p_fcs);
	    set_fillchars_option((win_T *)from, ((win_T *)from)->w_p_fcs, TRUE);
	    redraw_later(UPD_NOT_VALID);
	    break;
	case PV_VE:
	    clear_string_option(&((win_T *)from)->w_p_ve);
	    ((win_T *)from)->w_ve_flags = 0;
	    break;
    }
}
#endif

/*
 * Get pointer to option variable, depending on local or global scope.
 * "scope" can be OPT_LOCAL, OPT_GLOBAL or a combination.
 */
    static char_u *
get_varp_scope(struct vimoption *p, int scope)
{
    if ((scope & OPT_GLOBAL) && p->indir != PV_NONE)
    {
	if (p->var == VAR_WIN)
	    return (char_u *)GLOBAL_WO(get_varp(p));
	return p->var;
    }
    if ((scope & OPT_LOCAL) && ((int)p->indir & PV_BOTH))
    {
	switch ((int)p->indir)
	{
	    case PV_FP:   return (char_u *)&(curbuf->b_p_fp);
#ifdef FEAT_QUICKFIX
	    case PV_EFM:  return (char_u *)&(curbuf->b_p_efm);
	    case PV_GP:   return (char_u *)&(curbuf->b_p_gp);
	    case PV_MP:   return (char_u *)&(curbuf->b_p_mp);
#endif
	    case PV_EP:   return (char_u *)&(curbuf->b_p_ep);
	    case PV_KP:   return (char_u *)&(curbuf->b_p_kp);
	    case PV_PATH: return (char_u *)&(curbuf->b_p_path);
	    case PV_AR:   return (char_u *)&(curbuf->b_p_ar);
	    case PV_TAGS: return (char_u *)&(curbuf->b_p_tags);
	    case PV_TC:   return (char_u *)&(curbuf->b_p_tc);
	    case PV_SISO: return (char_u *)&(curwin->w_p_siso);
	    case PV_SO:   return (char_u *)&(curwin->w_p_so);
#ifdef FEAT_FIND_ID
	    case PV_DEF:  return (char_u *)&(curbuf->b_p_def);
	    case PV_INC:  return (char_u *)&(curbuf->b_p_inc);
#endif
	    case PV_DICT: return (char_u *)&(curbuf->b_p_dict);
	    case PV_TSR:  return (char_u *)&(curbuf->b_p_tsr);
#ifdef FEAT_COMPL_FUNC
	    case PV_TSRFU: return (char_u *)&(curbuf->b_p_tsrfu);
#endif
#if defined(FEAT_BEVAL) && defined(FEAT_EVAL)
	    case PV_BEXPR: return (char_u *)&(curbuf->b_p_bexpr);
#endif
#if defined(FEAT_CRYPT)
	    case PV_CM:	  return (char_u *)&(curbuf->b_p_cm);
#endif
#ifdef FEAT_LINEBREAK
	    case PV_SBR:  return (char_u *)&(curwin->w_p_sbr);
#endif
#ifdef FEAT_STL_OPT
	    case PV_STL:  return (char_u *)&(curwin->w_p_stl);
#endif
	    case PV_UL:   return (char_u *)&(curbuf->b_p_ul);
	    case PV_LW:   return (char_u *)&(curbuf->b_p_lw);
	    case PV_BKC:  return (char_u *)&(curbuf->b_p_bkc);
	    case PV_MENC: return (char_u *)&(curbuf->b_p_menc);
	    case PV_LCS:  return (char_u *)&(curwin->w_p_lcs);
	    case PV_FCS:  return (char_u *)&(curwin->w_p_fcs);
	    case PV_VE:	  return (char_u *)&(curwin->w_p_ve);

	}
	return NULL; // "cannot happen"
    }
    return get_varp(p);
}

/*
 * Get pointer to option variable at 'opt_idx', depending on local or global
 * scope.
 */
    char_u *
get_option_varp_scope(int opt_idx, int scope)
{
    return get_varp_scope(&(options[opt_idx]), scope);
}

/*
 * Get pointer to option variable.
 */
    static char_u *
get_varp(struct vimoption *p)
{
    // hidden option, always return NULL
    if (p->var == NULL)
	return NULL;

    switch ((int)p->indir)
    {
	case PV_NONE:	return p->var;

	// global option with local value: use local value if it's been set
	case PV_EP:	return *curbuf->b_p_ep != NUL
				    ? (char_u *)&curbuf->b_p_ep : p->var;
	case PV_KP:	return *curbuf->b_p_kp != NUL
				    ? (char_u *)&curbuf->b_p_kp : p->var;
	case PV_PATH:	return *curbuf->b_p_path != NUL
				    ? (char_u *)&(curbuf->b_p_path) : p->var;
	case PV_AR:	return curbuf->b_p_ar >= 0
				    ? (char_u *)&(curbuf->b_p_ar) : p->var;
	case PV_TAGS:	return *curbuf->b_p_tags != NUL
				    ? (char_u *)&(curbuf->b_p_tags) : p->var;
	case PV_TC:	return *curbuf->b_p_tc != NUL
				    ? (char_u *)&(curbuf->b_p_tc) : p->var;
	case PV_BKC:	return *curbuf->b_p_bkc != NUL
				    ? (char_u *)&(curbuf->b_p_bkc) : p->var;
	case PV_SISO:	return curwin->w_p_siso >= 0
				    ? (char_u *)&(curwin->w_p_siso) : p->var;
	case PV_SO:	return curwin->w_p_so >= 0
				    ? (char_u *)&(curwin->w_p_so) : p->var;
#ifdef FEAT_FIND_ID
	case PV_DEF:	return *curbuf->b_p_def != NUL
				    ? (char_u *)&(curbuf->b_p_def) : p->var;
	case PV_INC:	return *curbuf->b_p_inc != NUL
				    ? (char_u *)&(curbuf->b_p_inc) : p->var;
#endif
	case PV_DICT:	return *curbuf->b_p_dict != NUL
				    ? (char_u *)&(curbuf->b_p_dict) : p->var;
	case PV_TSR:	return *curbuf->b_p_tsr != NUL
				    ? (char_u *)&(curbuf->b_p_tsr) : p->var;
#ifdef FEAT_COMPL_FUNC
	case PV_TSRFU:	return *curbuf->b_p_tsrfu != NUL
				    ? (char_u *)&(curbuf->b_p_tsrfu) : p->var;
#endif
	case PV_FP:	return *curbuf->b_p_fp != NUL
				    ? (char_u *)&(curbuf->b_p_fp) : p->var;
#ifdef FEAT_QUICKFIX
	case PV_EFM:	return *curbuf->b_p_efm != NUL
				    ? (char_u *)&(curbuf->b_p_efm) : p->var;
	case PV_GP:	return *curbuf->b_p_gp != NUL
				    ? (char_u *)&(curbuf->b_p_gp) : p->var;
	case PV_MP:	return *curbuf->b_p_mp != NUL
				    ? (char_u *)&(curbuf->b_p_mp) : p->var;
#endif
#if defined(FEAT_BEVAL) && defined(FEAT_EVAL)
	case PV_BEXPR:	return *curbuf->b_p_bexpr != NUL
				    ? (char_u *)&(curbuf->b_p_bexpr) : p->var;
#endif
#if defined(FEAT_CRYPT)
	case PV_CM:	return *curbuf->b_p_cm != NUL
				    ? (char_u *)&(curbuf->b_p_cm) : p->var;
#endif
#ifdef FEAT_LINEBREAK
	case PV_SBR:	return *curwin->w_p_sbr != NUL
				    ? (char_u *)&(curwin->w_p_sbr) : p->var;
#endif
#ifdef FEAT_STL_OPT
	case PV_STL:	return *curwin->w_p_stl != NUL
				    ? (char_u *)&(curwin->w_p_stl) : p->var;
#endif
	case PV_UL:	return curbuf->b_p_ul != NO_LOCAL_UNDOLEVEL
				    ? (char_u *)&(curbuf->b_p_ul) : p->var;
	case PV_LW:	return *curbuf->b_p_lw != NUL
				    ? (char_u *)&(curbuf->b_p_lw) : p->var;
	case PV_MENC:	return *curbuf->b_p_menc != NUL
				    ? (char_u *)&(curbuf->b_p_menc) : p->var;
#ifdef FEAT_ARABIC
	case PV_ARAB:	return (char_u *)&(curwin->w_p_arab);
#endif
	case PV_LIST:	return (char_u *)&(curwin->w_p_list);
	case PV_LCS:	return *curwin->w_p_lcs != NUL
				    ? (char_u *)&(curwin->w_p_lcs) : p->var;
	case PV_FCS:	return *curwin->w_p_fcs != NUL
				    ? (char_u *)&(curwin->w_p_fcs) : p->var;
	case PV_VE:	return *curwin->w_p_ve != NUL
				    ? (char_u *)&(curwin->w_p_ve) : p->var;
#ifdef FEAT_SPELL
	case PV_SPELL:	return (char_u *)&(curwin->w_p_spell);
#endif
#ifdef FEAT_SYN_HL
	case PV_CUC:	return (char_u *)&(curwin->w_p_cuc);
	case PV_CUL:	return (char_u *)&(curwin->w_p_cul);
	case PV_CULOPT:	return (char_u *)&(curwin->w_p_culopt);
	case PV_CC:	return (char_u *)&(curwin->w_p_cc);
#endif
#ifdef FEAT_DIFF
	case PV_DIFF:	return (char_u *)&(curwin->w_p_diff);
#endif
#ifdef FEAT_FOLDING
	case PV_FDC:	return (char_u *)&(curwin->w_p_fdc);
	case PV_FEN:	return (char_u *)&(curwin->w_p_fen);
	case PV_FDI:	return (char_u *)&(curwin->w_p_fdi);
	case PV_FDL:	return (char_u *)&(curwin->w_p_fdl);
	case PV_FDM:	return (char_u *)&(curwin->w_p_fdm);
	case PV_FML:	return (char_u *)&(curwin->w_p_fml);
	case PV_FDN:	return (char_u *)&(curwin->w_p_fdn);
# ifdef FEAT_EVAL
	case PV_FDE:	return (char_u *)&(curwin->w_p_fde);
	case PV_FDT:	return (char_u *)&(curwin->w_p_fdt);
# endif
	case PV_FMR:	return (char_u *)&(curwin->w_p_fmr);
#endif
	case PV_NU:	return (char_u *)&(curwin->w_p_nu);
	case PV_RNU:	return (char_u *)&(curwin->w_p_rnu);
#ifdef FEAT_LINEBREAK
	case PV_NUW:	return (char_u *)&(curwin->w_p_nuw);
#endif
	case PV_WFH:	return (char_u *)&(curwin->w_p_wfh);
	case PV_WFW:	return (char_u *)&(curwin->w_p_wfw);
#if defined(FEAT_QUICKFIX)
	case PV_PVW:	return (char_u *)&(curwin->w_p_pvw);
#endif
#ifdef FEAT_RIGHTLEFT
	case PV_RL:	return (char_u *)&(curwin->w_p_rl);
	case PV_RLC:	return (char_u *)&(curwin->w_p_rlc);
#endif
	case PV_SCROLL:	return (char_u *)&(curwin->w_p_scr);
	case PV_SMS:	return (char_u *)&(curwin->w_p_sms);
	case PV_WRAP:	return (char_u *)&(curwin->w_p_wrap);
#ifdef FEAT_LINEBREAK
	case PV_LBR:	return (char_u *)&(curwin->w_p_lbr);
	case PV_BRI:	return (char_u *)&(curwin->w_p_bri);
	case PV_BRIOPT: return (char_u *)&(curwin->w_p_briopt);
#endif
	case PV_WCR:	return (char_u *)&(curwin->w_p_wcr);
	case PV_SCBIND: return (char_u *)&(curwin->w_p_scb);
	case PV_CRBIND: return (char_u *)&(curwin->w_p_crb);
#ifdef FEAT_CONCEAL
	case PV_COCU:   return (char_u *)&(curwin->w_p_cocu);
	case PV_COLE:   return (char_u *)&(curwin->w_p_cole);
#endif
#ifdef FEAT_TERMINAL
	case PV_TWK:    return (char_u *)&(curwin->w_p_twk);
	case PV_TWS:    return (char_u *)&(curwin->w_p_tws);
	case PV_TWSL:	return (char_u *)&(curbuf->b_p_twsl);
#endif

	case PV_AI:	return (char_u *)&(curbuf->b_p_ai);
	case PV_BIN:	return (char_u *)&(curbuf->b_p_bin);
	case PV_BOMB:	return (char_u *)&(curbuf->b_p_bomb);
	case PV_BH:	return (char_u *)&(curbuf->b_p_bh);
	case PV_BT:	return (char_u *)&(curbuf->b_p_bt);
	case PV_BL:	return (char_u *)&(curbuf->b_p_bl);
	case PV_CI:	return (char_u *)&(curbuf->b_p_ci);
	case PV_CIN:	return (char_u *)&(curbuf->b_p_cin);
	case PV_CINK:	return (char_u *)&(curbuf->b_p_cink);
	case PV_CINO:	return (char_u *)&(curbuf->b_p_cino);
	case PV_CINSD:	return (char_u *)&(curbuf->b_p_cinsd);
	case PV_CINW:	return (char_u *)&(curbuf->b_p_cinw);
	case PV_COM:	return (char_u *)&(curbuf->b_p_com);
#ifdef FEAT_FOLDING
	case PV_CMS:	return (char_u *)&(curbuf->b_p_cms);
#endif
	case PV_CPT:	return (char_u *)&(curbuf->b_p_cpt);
#ifdef BACKSLASH_IN_FILENAME
	case PV_CSL:	return (char_u *)&(curbuf->b_p_csl);
#endif
#ifdef FEAT_COMPL_FUNC
	case PV_CFU:	return (char_u *)&(curbuf->b_p_cfu);
	case PV_OFU:	return (char_u *)&(curbuf->b_p_ofu);
#endif
#ifdef FEAT_EVAL
	case PV_TFU:	return (char_u *)&(curbuf->b_p_tfu);
#endif
	case PV_EOF:	return (char_u *)&(curbuf->b_p_eof);
	case PV_EOL:	return (char_u *)&(curbuf->b_p_eol);
	case PV_FIXEOL:	return (char_u *)&(curbuf->b_p_fixeol);
	case PV_ET:	return (char_u *)&(curbuf->b_p_et);
	case PV_FENC:	return (char_u *)&(curbuf->b_p_fenc);
	case PV_FF:	return (char_u *)&(curbuf->b_p_ff);
	case PV_FT:	return (char_u *)&(curbuf->b_p_ft);
	case PV_FO:	return (char_u *)&(curbuf->b_p_fo);
	case PV_FLP:	return (char_u *)&(curbuf->b_p_flp);
	case PV_IMI:	return (char_u *)&(curbuf->b_p_iminsert);
	case PV_IMS:	return (char_u *)&(curbuf->b_p_imsearch);
	case PV_INF:	return (char_u *)&(curbuf->b_p_inf);
	case PV_ISK:	return (char_u *)&(curbuf->b_p_isk);
#ifdef FEAT_FIND_ID
# ifdef FEAT_EVAL
	case PV_INEX:	return (char_u *)&(curbuf->b_p_inex);
# endif
#endif
#if defined(FEAT_EVAL)
	case PV_INDE:	return (char_u *)&(curbuf->b_p_inde);
	case PV_INDK:	return (char_u *)&(curbuf->b_p_indk);
#endif
#ifdef FEAT_EVAL
	case PV_FEX:	return (char_u *)&(curbuf->b_p_fex);
#endif
#ifdef FEAT_CRYPT
	case PV_KEY:	return (char_u *)&(curbuf->b_p_key);
#endif
	case PV_LISP:	return (char_u *)&(curbuf->b_p_lisp);
	case PV_LOP:	return (char_u *)&(curbuf->b_p_lop);
	case PV_ML:	return (char_u *)&(curbuf->b_p_ml);
	case PV_MPS:	return (char_u *)&(curbuf->b_p_mps);
#ifdef FEAT_GUI_MACVIM
	case PV_MMTA:	return (char_u *)&(curbuf->b_p_mmta);
#endif
	case PV_MA:	return (char_u *)&(curbuf->b_p_ma);
	case PV_MOD:	return (char_u *)&(curbuf->b_changed);
	case PV_NF:	return (char_u *)&(curbuf->b_p_nf);
	case PV_PI:	return (char_u *)&(curbuf->b_p_pi);
	case PV_QE:	return (char_u *)&(curbuf->b_p_qe);
	case PV_RO:	return (char_u *)&(curbuf->b_p_ro);
	case PV_SI:	return (char_u *)&(curbuf->b_p_si);
	case PV_SN:	return (char_u *)&(curbuf->b_p_sn);
	case PV_STS:	return (char_u *)&(curbuf->b_p_sts);
	case PV_SUA:	return (char_u *)&(curbuf->b_p_sua);
	case PV_SWF:	return (char_u *)&(curbuf->b_p_swf);
#ifdef FEAT_SYN_HL
	case PV_SMC:	return (char_u *)&(curbuf->b_p_smc);
	case PV_SYN:	return (char_u *)&(curbuf->b_p_syn);
#endif
#ifdef FEAT_SPELL
	case PV_SPC:	return (char_u *)&(curwin->w_s->b_p_spc);
	case PV_SPF:	return (char_u *)&(curwin->w_s->b_p_spf);
	case PV_SPL:	return (char_u *)&(curwin->w_s->b_p_spl);
	case PV_SPO:	return (char_u *)&(curwin->w_s->b_p_spo);
#endif
	case PV_SW:	return (char_u *)&(curbuf->b_p_sw);
	case PV_TS:	return (char_u *)&(curbuf->b_p_ts);
	case PV_TW:	return (char_u *)&(curbuf->b_p_tw);
	case PV_TX:	return (char_u *)&(curbuf->b_p_tx);
#ifdef FEAT_PERSISTENT_UNDO
	case PV_UDF:	return (char_u *)&(curbuf->b_p_udf);
#endif
	case PV_WM:	return (char_u *)&(curbuf->b_p_wm);
#ifdef FEAT_KEYMAP
	case PV_KMAP:	return (char_u *)&(curbuf->b_p_keymap);
#endif
#ifdef FEAT_SIGNS
	case PV_SCL:	return (char_u *)&(curwin->w_p_scl);
#endif
#ifdef FEAT_VARTABS
	case PV_VSTS:	return (char_u *)&(curbuf->b_p_vsts);
	case PV_VTS:	return (char_u *)&(curbuf->b_p_vts);
#endif
	default:	iemsg(_(e_get_varp_error));
    }
    // always return a valid pointer to avoid a crash!
    return (char_u *)&(curbuf->b_p_wm);
}

/*
 * Return a pointer to the variable for option at 'opt_idx'
 */
    char_u *
get_option_var(int opt_idx)
{
    return options[opt_idx].var;
}

#if defined(FEAT_EVAL) || defined(PROTO)
/*
 * Return the full name of the option at 'opt_idx'
 */
    char_u *
get_option_fullname(int opt_idx)
{
    return (char_u *)options[opt_idx].fullname;
}
#endif

/*
 * Return the did_set callback function for the option at 'opt_idx'
 */
    opt_did_set_cb_T
get_option_did_set_cb(int opt_idx)
{
    return options[opt_idx].opt_did_set_cb;
}

/*
 * Get the value of 'equalprg', either the buffer-local one or the global one.
 */
    char_u *
get_equalprg(void)
{
    if (*curbuf->b_p_ep == NUL)
	return p_ep;
    return curbuf->b_p_ep;
}

/*
 * Copy options from one window to another.
 * Used when splitting a window.
 */
    void
win_copy_options(win_T *wp_from, win_T *wp_to)
{
    copy_winopt(&wp_from->w_onebuf_opt, &wp_to->w_onebuf_opt);
    copy_winopt(&wp_from->w_allbuf_opt, &wp_to->w_allbuf_opt);
    after_copy_winopt(wp_to);
}

/*
 * After copying window options: update variables depending on options.
 */
    void
after_copy_winopt(win_T *wp)
{
#ifdef FEAT_LINEBREAK
    briopt_check(wp);
#endif
#ifdef FEAT_SYN_HL
    fill_culopt_flags(NULL, wp);
    check_colorcolumn(wp);
#endif
    set_listchars_option(wp, wp->w_p_lcs, TRUE);
    set_fillchars_option(wp, wp->w_p_fcs, TRUE);
}

    static char_u *
copy_option_val(char_u *val)
{
    if (val == empty_option)
	return empty_option;  // no need to allocate memory
    return vim_strsave(val);
}

/*
 * Copy the options from one winopt_T to another.
 * Doesn't free the old option values in "to", use clear_winopt() for that.
 * The 'scroll' option is not copied, because it depends on the window height.
 * The 'previewwindow' option is reset, there can be only one preview window.
 */
    void
copy_winopt(winopt_T *from, winopt_T *to)
{
#ifdef FEAT_ARABIC
    to->wo_arab = from->wo_arab;
#endif
    to->wo_list = from->wo_list;
    to->wo_lcs = copy_option_val(from->wo_lcs);
    to->wo_fcs = copy_option_val(from->wo_fcs);
    to->wo_nu = from->wo_nu;
    to->wo_rnu = from->wo_rnu;
    to->wo_ve = copy_option_val(from->wo_ve);
    to->wo_ve_flags = from->wo_ve_flags;
#ifdef FEAT_LINEBREAK
    to->wo_nuw = from->wo_nuw;
#endif
#ifdef FEAT_RIGHTLEFT
    to->wo_rl  = from->wo_rl;
    to->wo_rlc = copy_option_val(from->wo_rlc);
#endif
#ifdef FEAT_LINEBREAK
    to->wo_sbr = copy_option_val(from->wo_sbr);
#endif
#ifdef FEAT_STL_OPT
    to->wo_stl = copy_option_val(from->wo_stl);
#endif
    to->wo_wrap = from->wo_wrap;
#ifdef FEAT_DIFF
    to->wo_wrap_save = from->wo_wrap_save;
#endif
#ifdef FEAT_LINEBREAK
    to->wo_lbr = from->wo_lbr;
    to->wo_bri = from->wo_bri;
    to->wo_briopt = copy_option_val(from->wo_briopt);
#endif
    to->wo_wcr = copy_option_val(from->wo_wcr);
    to->wo_scb = from->wo_scb;
    to->wo_scb_save = from->wo_scb_save;
    to->wo_sms = from->wo_sms;
    to->wo_crb = from->wo_crb;
    to->wo_crb_save = from->wo_crb_save;
#ifdef FEAT_SPELL
    to->wo_spell = from->wo_spell;
#endif
#ifdef FEAT_SYN_HL
    to->wo_cuc = from->wo_cuc;
    to->wo_cul = from->wo_cul;
    to->wo_culopt = copy_option_val(from->wo_culopt);
    to->wo_cc = copy_option_val(from->wo_cc);
#endif
#ifdef FEAT_DIFF
    to->wo_diff = from->wo_diff;
    to->wo_diff_saved = from->wo_diff_saved;
#endif
#ifdef FEAT_CONCEAL
    to->wo_cocu = copy_option_val(from->wo_cocu);
    to->wo_cole = from->wo_cole;
#endif
#ifdef FEAT_TERMINAL
    to->wo_twk = copy_option_val(from->wo_twk);
    to->wo_tws = copy_option_val(from->wo_tws);
#endif
#ifdef FEAT_FOLDING
    to->wo_fdc = from->wo_fdc;
    to->wo_fdc_save = from->wo_fdc_save;
    to->wo_fen = from->wo_fen;
    to->wo_fen_save = from->wo_fen_save;
    to->wo_fdi = copy_option_val(from->wo_fdi);
    to->wo_fml = from->wo_fml;
    to->wo_fdl = from->wo_fdl;
    to->wo_fdl_save = from->wo_fdl_save;
    to->wo_fdm = copy_option_val(from->wo_fdm);
    to->wo_fdm_save = from->wo_diff_saved
			       ? vim_strsave(from->wo_fdm_save) : empty_option;
    to->wo_fdn = from->wo_fdn;
# ifdef FEAT_EVAL
    to->wo_fde = copy_option_val(from->wo_fde);
    to->wo_fdt = copy_option_val(from->wo_fdt);
# endif
    to->wo_fmr = copy_option_val(from->wo_fmr);
#endif
#ifdef FEAT_SIGNS
    to->wo_scl = copy_option_val(from->wo_scl);
#endif

#ifdef FEAT_EVAL
    // Copy the script context so that we know where the value was last set.
    mch_memmove(to->wo_script_ctx, from->wo_script_ctx,
						    sizeof(to->wo_script_ctx));
#endif
    check_winopt(to);		// don't want NULL pointers
}

/*
 * Check string options in a window for a NULL value.
 */
    static void
check_win_options(win_T *win)
{
    check_winopt(&win->w_onebuf_opt);
    check_winopt(&win->w_allbuf_opt);
}

/*
 * Check for NULL pointers in a winopt_T and replace them with empty_option.
 */
    static void
check_winopt(winopt_T *wop UNUSED)
{
#ifdef FEAT_FOLDING
    check_string_option(&wop->wo_fdi);
    check_string_option(&wop->wo_fdm);
    check_string_option(&wop->wo_fdm_save);
# ifdef FEAT_EVAL
    check_string_option(&wop->wo_fde);
    check_string_option(&wop->wo_fdt);
# endif
    check_string_option(&wop->wo_fmr);
#endif
#ifdef FEAT_SIGNS
    check_string_option(&wop->wo_scl);
#endif
#ifdef FEAT_RIGHTLEFT
    check_string_option(&wop->wo_rlc);
#endif
#ifdef FEAT_LINEBREAK
    check_string_option(&wop->wo_sbr);
#endif
#ifdef FEAT_STL_OPT
    check_string_option(&wop->wo_stl);
#endif
#ifdef FEAT_SYN_HL
    check_string_option(&wop->wo_culopt);
    check_string_option(&wop->wo_cc);
#endif
#ifdef FEAT_CONCEAL
    check_string_option(&wop->wo_cocu);
#endif
#ifdef FEAT_TERMINAL
    check_string_option(&wop->wo_twk);
    check_string_option(&wop->wo_tws);
#endif
#ifdef FEAT_LINEBREAK
    check_string_option(&wop->wo_briopt);
#endif
    check_string_option(&wop->wo_wcr);
    check_string_option(&wop->wo_lcs);
    check_string_option(&wop->wo_fcs);
    check_string_option(&wop->wo_ve);
}

/*
 * Free the allocated memory inside a winopt_T.
 */
    void
clear_winopt(winopt_T *wop UNUSED)
{
#ifdef FEAT_FOLDING
    clear_string_option(&wop->wo_fdi);
    clear_string_option(&wop->wo_fdm);
    clear_string_option(&wop->wo_fdm_save);
# ifdef FEAT_EVAL
    clear_string_option(&wop->wo_fde);
    clear_string_option(&wop->wo_fdt);
# endif
    clear_string_option(&wop->wo_fmr);
#endif
#ifdef FEAT_SIGNS
    clear_string_option(&wop->wo_scl);
#endif
#ifdef FEAT_LINEBREAK
    clear_string_option(&wop->wo_briopt);
#endif
    clear_string_option(&wop->wo_wcr);
#ifdef FEAT_RIGHTLEFT
    clear_string_option(&wop->wo_rlc);
#endif
#ifdef FEAT_LINEBREAK
    clear_string_option(&wop->wo_sbr);
#endif
#ifdef FEAT_STL_OPT
    clear_string_option(&wop->wo_stl);
#endif
#ifdef FEAT_SYN_HL
    clear_string_option(&wop->wo_culopt);
    clear_string_option(&wop->wo_cc);
#endif
#ifdef FEAT_CONCEAL
    clear_string_option(&wop->wo_cocu);
#endif
#ifdef FEAT_TERMINAL
    clear_string_option(&wop->wo_twk);
    clear_string_option(&wop->wo_tws);
#endif
    clear_string_option(&wop->wo_lcs);
    clear_string_option(&wop->wo_fcs);
    clear_string_option(&wop->wo_ve);
}

#ifdef FEAT_EVAL
// Index into the options table for a buffer-local option enum.
static int buf_opt_idx[BV_COUNT];
# define COPY_OPT_SCTX(buf, bv) buf->b_p_script_ctx[bv] = options[buf_opt_idx[bv]].script_ctx

/*
 * Initialize buf_opt_idx[] if not done already.
 */
    static void
init_buf_opt_idx(void)
{
    static int did_init_buf_opt_idx = FALSE;
    int i;

    if (did_init_buf_opt_idx)
	return;
    did_init_buf_opt_idx = TRUE;
    for (i = 0; !istermoption_idx(i); i++)
	if (options[i].indir & PV_BUF)
	    buf_opt_idx[options[i].indir & PV_MASK] = i;
}
#else
# define COPY_OPT_SCTX(buf, bv)
#endif

/*
 * Copy global option values to local options for one buffer.
 * Used when creating a new buffer and sometimes when entering a buffer.
 * flags:
 * BCO_ENTER	We will enter the buffer "buf".
 * BCO_ALWAYS	Always copy the options, but only set b_p_initialized when
 *		appropriate.
 * BCO_NOHELP	Don't copy the values to a help buffer.
 */
    void
buf_copy_options(buf_T *buf, int flags)
{
    int		should_copy = TRUE;
    char_u	*save_p_isk = NULL;	    // init for GCC
    int		dont_do_help;
    int		did_isk = FALSE;

    // Skip this when the option defaults have not been set yet.  Happens when
    // main() allocates the first buffer.
    if (p_cpo != NULL)
    {
	/*
	 * Always copy when entering and 'cpo' contains 'S'.
	 * Don't copy when already initialized.
	 * Don't copy when 'cpo' contains 's' and not entering.
	 * 'S'	BCO_ENTER  initialized	's'  should_copy
	 * yes	  yes	       X	 X	TRUE
	 * yes	  no	      yes	 X	FALSE
	 * no	   X	      yes	 X	FALSE
	 *  X	  no	      no	yes	FALSE
	 *  X	  no	      no	no	TRUE
	 * no	  yes	      no	 X	TRUE
	 */
	if ((vim_strchr(p_cpo, CPO_BUFOPTGLOB) == NULL || !(flags & BCO_ENTER))
		&& (buf->b_p_initialized
		    || (!(flags & BCO_ENTER)
			&& vim_strchr(p_cpo, CPO_BUFOPT) != NULL)))
	    should_copy = FALSE;

	if (should_copy || (flags & BCO_ALWAYS))
	{
#ifdef FEAT_EVAL
	    CLEAR_FIELD(buf->b_p_script_ctx);
	    init_buf_opt_idx();
#endif
	    // Don't copy the options specific to a help buffer when
	    // BCO_NOHELP is given or the options were initialized already
	    // (jumping back to a help file with CTRL-T or CTRL-O)
	    dont_do_help = ((flags & BCO_NOHELP) && buf->b_help)
						       || buf->b_p_initialized;
	    if (dont_do_help)		// don't free b_p_isk
	    {
		save_p_isk = buf->b_p_isk;
		buf->b_p_isk = NULL;
	    }
	    // Always free the allocated strings.  If not already initialized,
	    // reset 'readonly' and copy 'fileformat'.
	    if (!buf->b_p_initialized)
	    {
		free_buf_options(buf, TRUE);
		buf->b_p_ro = FALSE;		// don't copy readonly
		buf->b_p_tx = p_tx;
		buf->b_p_fenc = vim_strsave(p_fenc);
		switch (*p_ffs)
		{
		    case 'm':
			buf->b_p_ff = vim_strsave((char_u *)FF_MAC); break;
		    case 'd':
			buf->b_p_ff = vim_strsave((char_u *)FF_DOS); break;
		    case 'u':
			buf->b_p_ff = vim_strsave((char_u *)FF_UNIX); break;
		    default:
			buf->b_p_ff = vim_strsave(p_ff);
		}
		if (buf->b_p_ff != NULL)
		    buf->b_start_ffc = *buf->b_p_ff;
		buf->b_p_bh = empty_option;
		buf->b_p_bt = empty_option;
	    }
	    else
		free_buf_options(buf, FALSE);

	    buf->b_p_ai = p_ai;
	    COPY_OPT_SCTX(buf, BV_AI);
	    buf->b_p_ai_nopaste = p_ai_nopaste;
	    buf->b_p_sw = p_sw;
	    COPY_OPT_SCTX(buf, BV_SW);
	    buf->b_p_tw = p_tw;
	    COPY_OPT_SCTX(buf, BV_TW);
	    buf->b_p_tw_nopaste = p_tw_nopaste;
	    buf->b_p_tw_nobin = p_tw_nobin;
	    buf->b_p_wm = p_wm;
	    COPY_OPT_SCTX(buf, BV_WM);
	    buf->b_p_wm_nopaste = p_wm_nopaste;
	    buf->b_p_wm_nobin = p_wm_nobin;
	    buf->b_p_bin = p_bin;
	    COPY_OPT_SCTX(buf, BV_BIN);
	    buf->b_p_bomb = p_bomb;
	    COPY_OPT_SCTX(buf, BV_BOMB);
	    buf->b_p_fixeol = p_fixeol;
	    COPY_OPT_SCTX(buf, BV_FIXEOL);
	    buf->b_p_et = p_et;
	    COPY_OPT_SCTX(buf, BV_ET);
	    buf->b_p_et_nobin = p_et_nobin;
	    buf->b_p_et_nopaste = p_et_nopaste;
	    buf->b_p_ml = p_ml;
	    COPY_OPT_SCTX(buf, BV_ML);
	    buf->b_p_ml_nobin = p_ml_nobin;
	    buf->b_p_inf = p_inf;
	    COPY_OPT_SCTX(buf, BV_INF);
	    if (cmdmod.cmod_flags & CMOD_NOSWAPFILE)
		buf->b_p_swf = FALSE;
	    else
	    {
		buf->b_p_swf = p_swf;
		COPY_OPT_SCTX(buf, BV_SWF);
	    }
	    buf->b_p_cpt = vim_strsave(p_cpt);
	    COPY_OPT_SCTX(buf, BV_CPT);
#ifdef BACKSLASH_IN_FILENAME
	    buf->b_p_csl = vim_strsave(p_csl);
	    COPY_OPT_SCTX(buf, BV_CSL);
#endif
#ifdef FEAT_COMPL_FUNC
	    buf->b_p_cfu = vim_strsave(p_cfu);
	    COPY_OPT_SCTX(buf, BV_CFU);
	    set_buflocal_cfu_callback(buf);
	    buf->b_p_ofu = vim_strsave(p_ofu);
	    COPY_OPT_SCTX(buf, BV_OFU);
	    set_buflocal_ofu_callback(buf);
#endif
#ifdef FEAT_EVAL
	    buf->b_p_tfu = vim_strsave(p_tfu);
	    COPY_OPT_SCTX(buf, BV_TFU);
	    set_buflocal_tfu_callback(buf);
#endif
	    buf->b_p_sts = p_sts;
	    COPY_OPT_SCTX(buf, BV_STS);
	    buf->b_p_sts_nopaste = p_sts_nopaste;
#ifdef FEAT_VARTABS
	    buf->b_p_vsts = vim_strsave(p_vsts);
	    COPY_OPT_SCTX(buf, BV_VSTS);
	    if (p_vsts && p_vsts != empty_option)
		(void)tabstop_set(p_vsts, &buf->b_p_vsts_array);
	    else
		buf->b_p_vsts_array = NULL;
	    buf->b_p_vsts_nopaste = p_vsts_nopaste
				 ? vim_strsave(p_vsts_nopaste) : NULL;
#endif
	    buf->b_p_sn = p_sn;
	    COPY_OPT_SCTX(buf, BV_SN);
	    buf->b_p_com = vim_strsave(p_com);
	    COPY_OPT_SCTX(buf, BV_COM);
#ifdef FEAT_FOLDING
	    buf->b_p_cms = vim_strsave(p_cms);
	    COPY_OPT_SCTX(buf, BV_CMS);
#endif
	    buf->b_p_fo = vim_strsave(p_fo);
	    COPY_OPT_SCTX(buf, BV_FO);
	    buf->b_p_flp = vim_strsave(p_flp);
	    COPY_OPT_SCTX(buf, BV_FLP);
	    // NOTE: Valgrind may report a bogus memory leak for 'nrformats'
	    // when it is set to 8 bytes in defaults.vim.
	    buf->b_p_nf = vim_strsave(p_nf);
	    COPY_OPT_SCTX(buf, BV_NF);
	    buf->b_p_mps = vim_strsave(p_mps);
	    COPY_OPT_SCTX(buf, BV_MPS);
	    buf->b_p_si = p_si;
	    COPY_OPT_SCTX(buf, BV_SI);
	    buf->b_p_ci = p_ci;
	    COPY_OPT_SCTX(buf, BV_CI);

	    buf->b_p_cin = p_cin;
	    COPY_OPT_SCTX(buf, BV_CIN);
	    buf->b_p_cink = vim_strsave(p_cink);
	    COPY_OPT_SCTX(buf, BV_CINK);
	    buf->b_p_cino = vim_strsave(p_cino);
	    COPY_OPT_SCTX(buf, BV_CINO);
	    buf->b_p_cinsd = vim_strsave(p_cinsd);
	    COPY_OPT_SCTX(buf, BV_CINSD);
	    buf->b_p_lop = vim_strsave(p_lop);
	    COPY_OPT_SCTX(buf, BV_LOP);

	    // Don't copy 'filetype', it must be detected
	    buf->b_p_ft = empty_option;
	    buf->b_p_pi = p_pi;
	    COPY_OPT_SCTX(buf, BV_PI);
	    buf->b_p_cinw = vim_strsave(p_cinw);
	    COPY_OPT_SCTX(buf, BV_CINW);
	    buf->b_p_lisp = p_lisp;
	    COPY_OPT_SCTX(buf, BV_LISP);
#ifdef FEAT_SYN_HL
	    // Don't copy 'syntax', it must be set
	    buf->b_p_syn = empty_option;
	    buf->b_p_smc = p_smc;
	    COPY_OPT_SCTX(buf, BV_SMC);
	    buf->b_s.b_syn_isk = empty_option;
#endif
#ifdef FEAT_SPELL
	    buf->b_s.b_p_spc = vim_strsave(p_spc);
	    COPY_OPT_SCTX(buf, BV_SPC);
	    (void)compile_cap_prog(&buf->b_s);
	    buf->b_s.b_p_spf = vim_strsave(p_spf);
	    COPY_OPT_SCTX(buf, BV_SPF);
	    buf->b_s.b_p_spl = vim_strsave(p_spl);
	    COPY_OPT_SCTX(buf, BV_SPL);
	    buf->b_s.b_p_spo = vim_strsave(p_spo);
	    COPY_OPT_SCTX(buf, BV_SPO);
#endif
#if defined(FEAT_EVAL)
	    buf->b_p_inde = vim_strsave(p_inde);
	    COPY_OPT_SCTX(buf, BV_INDE);
	    buf->b_p_indk = vim_strsave(p_indk);
	    COPY_OPT_SCTX(buf, BV_INDK);
#endif
	    buf->b_p_fp = empty_option;
#if defined(FEAT_EVAL)
	    buf->b_p_fex = vim_strsave(p_fex);
	    COPY_OPT_SCTX(buf, BV_FEX);
#endif
#ifdef FEAT_CRYPT
	    buf->b_p_key = vim_strsave(p_key);
	    COPY_OPT_SCTX(buf, BV_KEY);
#endif
	    buf->b_p_sua = vim_strsave(p_sua);
	    COPY_OPT_SCTX(buf, BV_SUA);
#ifdef FEAT_KEYMAP
	    buf->b_p_keymap = vim_strsave(p_keymap);
	    COPY_OPT_SCTX(buf, BV_KMAP);
	    buf->b_kmap_state |= KEYMAP_INIT;
#endif
#ifdef FEAT_TERMINAL
	    buf->b_p_twsl = p_twsl;
	    COPY_OPT_SCTX(buf, BV_TWSL);
#endif
#ifdef FEAT_GUI_MACVIM
	    buf->b_p_mmta = p_mmta;
#endif
	    // This isn't really an option, but copying the langmap and IME
	    // state from the current buffer is better than resetting it.
	    buf->b_p_iminsert = p_iminsert;
	    COPY_OPT_SCTX(buf, BV_IMI);
	    buf->b_p_imsearch = p_imsearch;
	    COPY_OPT_SCTX(buf, BV_IMS);

	    // options that are normally global but also have a local value
	    // are not copied, start using the global value
	    buf->b_p_ar = -1;
	    buf->b_p_ul = NO_LOCAL_UNDOLEVEL;
	    buf->b_p_bkc = empty_option;
	    buf->b_bkc_flags = 0;
#ifdef FEAT_QUICKFIX
	    buf->b_p_gp = empty_option;
	    buf->b_p_mp = empty_option;
	    buf->b_p_efm = empty_option;
#endif
	    buf->b_p_ep = empty_option;
	    buf->b_p_kp = empty_option;
	    buf->b_p_path = empty_option;
	    buf->b_p_tags = empty_option;
	    buf->b_p_tc = empty_option;
	    buf->b_tc_flags = 0;
#ifdef FEAT_FIND_ID
	    buf->b_p_def = empty_option;
	    buf->b_p_inc = empty_option;
# ifdef FEAT_EVAL
	    buf->b_p_inex = vim_strsave(p_inex);
	    COPY_OPT_SCTX(buf, BV_INEX);
# endif
#endif
	    buf->b_p_dict = empty_option;
	    buf->b_p_tsr = empty_option;
#ifdef FEAT_COMPL_FUNC
	    buf->b_p_tsrfu = empty_option;
#endif
	    buf->b_p_qe = vim_strsave(p_qe);
	    COPY_OPT_SCTX(buf, BV_QE);
#if defined(FEAT_BEVAL) && defined(FEAT_EVAL)
	    buf->b_p_bexpr = empty_option;
#endif
#if defined(FEAT_CRYPT)
	    buf->b_p_cm = empty_option;
#endif
#ifdef FEAT_PERSISTENT_UNDO
	    buf->b_p_udf = p_udf;
	    COPY_OPT_SCTX(buf, BV_UDF);
#endif
	    buf->b_p_lw = empty_option;
	    buf->b_p_menc = empty_option;

	    // Don't copy the options set by ex_help(), use the saved values,
	    // when going from a help buffer to a non-help buffer.
	    // Don't touch these at all when BCO_NOHELP is used and going from
	    // or to a help buffer.
	    if (dont_do_help)
	    {
		buf->b_p_isk = save_p_isk;
#ifdef FEAT_VARTABS
		if (p_vts && *p_vts != NUL && !buf->b_p_vts_array)
		    (void)tabstop_set(p_vts, &buf->b_p_vts_array);
		else
		    buf->b_p_vts_array = NULL;
#endif
	    }
	    else
	    {
		buf->b_p_isk = vim_strsave(p_isk);
		COPY_OPT_SCTX(buf, BV_ISK);
		did_isk = TRUE;
		buf->b_p_ts = p_ts;
		COPY_OPT_SCTX(buf, BV_TS);
#ifdef FEAT_VARTABS
		buf->b_p_vts = vim_strsave(p_vts);
		COPY_OPT_SCTX(buf, BV_VTS);
		if (p_vts && *p_vts != NUL && !buf->b_p_vts_array)
		    (void)tabstop_set(p_vts, &buf->b_p_vts_array);
		else
		    buf->b_p_vts_array = NULL;
#endif
		buf->b_help = FALSE;
		if (buf->b_p_bt[0] == 'h')
		    clear_string_option(&buf->b_p_bt);
		buf->b_p_ma = p_ma;
		COPY_OPT_SCTX(buf, BV_MA);
	    }
	}

	// When the options should be copied (ignoring BCO_ALWAYS), set the
	// flag that indicates that the options have been initialized.
	if (should_copy)
	    buf->b_p_initialized = TRUE;
    }

    check_buf_options(buf);	    // make sure we don't have NULLs
    if (did_isk)
	(void)buf_init_chartab(buf, FALSE);
}

/*
 * Reset the 'modifiable' option and its default value.
 */
    void
reset_modifiable(void)
{
    int		opt_idx;

    curbuf->b_p_ma = FALSE;
    p_ma = FALSE;
    opt_idx = findoption((char_u *)"ma");
    if (opt_idx >= 0)
	options[opt_idx].def_val[VI_DEFAULT] = FALSE;
}

/*
 * Set the global value for 'iminsert' to the local value.
 */
    void
set_iminsert_global(void)
{
    p_iminsert = curbuf->b_p_iminsert;
}

/*
 * Set the global value for 'imsearch' to the local value.
 */
    void
set_imsearch_global(void)
{
    p_imsearch = curbuf->b_p_imsearch;
}

static int expand_option_idx = -1;
static char_u expand_option_name[5] = {'t', '_', NUL, NUL, NUL};
static int expand_option_flags = 0;

    void
set_context_in_set_cmd(
    expand_T	*xp,
    char_u	*arg,
    int		opt_flags)	// OPT_GLOBAL and/or OPT_LOCAL
{
    int		nextchar;
    long_u	flags = 0;	// init for GCC
    int		opt_idx = 0;	// init for GCC
    char_u	*p;
    char_u	*s;
    int		is_term_option = FALSE;
    int		key;

    expand_option_flags = opt_flags;

    xp->xp_context = EXPAND_SETTINGS;
    if (*arg == NUL)
    {
	xp->xp_pattern = arg;
	return;
    }
    p = arg + STRLEN(arg) - 1;
    if (*p == ' ' && *(p - 1) != '\\')
    {
	xp->xp_pattern = p + 1;
	return;
    }
    while (p > arg)
    {
	s = p;
	// count number of backslashes before ' ' or ','
	if (*p == ' ' || *p == ',')
	{
	    while (s > arg && *(s - 1) == '\\')
		--s;
	}
	// break at a space with an even number of backslashes
	if (*p == ' ' && ((p - s) & 1) == 0)
	{
	    ++p;
	    break;
	}
	--p;
    }
    if (STRNCMP(p, "no", 2) == 0 && STRNCMP(p, "novice", 6) != 0)
    {
	xp->xp_context = EXPAND_BOOL_SETTINGS;
	p += 2;
    }
    if (STRNCMP(p, "inv", 3) == 0)
    {
	xp->xp_context = EXPAND_BOOL_SETTINGS;
	p += 3;
    }
    xp->xp_pattern = arg = p;
    if (*arg == '<')
    {
	while (*p != '>')
	    if (*p++ == NUL)	    // expand terminal option name
		return;
	key = get_special_key_code(arg + 1);
	if (key == 0)		    // unknown name
	{
	    xp->xp_context = EXPAND_NOTHING;
	    return;
	}
	nextchar = *++p;
	is_term_option = TRUE;
	expand_option_name[2] = KEY2TERMCAP0(key);
	expand_option_name[3] = KEY2TERMCAP1(key);
    }
    else
    {
	if (p[0] == 't' && p[1] == '_')
	{
	    p += 2;
	    if (*p != NUL)
		++p;
	    if (*p == NUL)
		return;		// expand option name
	    nextchar = *++p;
	    is_term_option = TRUE;
	    expand_option_name[2] = p[-2];
	    expand_option_name[3] = p[-1];
	}
	else
	{
	    // Allow * wildcard
	    while (ASCII_ISALNUM(*p) || *p == '_' || *p == '*')
		p++;
	    if (*p == NUL)
		return;
	    nextchar = *p;
	    *p = NUL;
	    opt_idx = findoption(arg);
	    *p = nextchar;
	    if (opt_idx == -1 || options[opt_idx].var == NULL)
	    {
		xp->xp_context = EXPAND_NOTHING;
		return;
	    }
	    flags = options[opt_idx].flags;
	    if (flags & P_BOOL)
	    {
		xp->xp_context = EXPAND_NOTHING;
		return;
	    }
	}
    }
    // handle "-=" and "+="
    if ((nextchar == '-' || nextchar == '+' || nextchar == '^') && p[1] == '=')
    {
	++p;
	nextchar = '=';
    }
    if ((nextchar != '=' && nextchar != ':')
				    || xp->xp_context == EXPAND_BOOL_SETTINGS)
    {
	xp->xp_context = EXPAND_UNSUCCESSFUL;
	return;
    }
    if (xp->xp_context != EXPAND_BOOL_SETTINGS && p[1] == NUL)
    {
	xp->xp_context = EXPAND_OLD_SETTING;
	if (is_term_option)
	    expand_option_idx = -1;
	else
	    expand_option_idx = opt_idx;
	xp->xp_pattern = p + 1;
	return;
    }
    xp->xp_context = EXPAND_NOTHING;
    if (is_term_option || (flags & P_NUM))
	return;

    xp->xp_pattern = p + 1;

    if (flags & P_EXPAND)
    {
	p = options[opt_idx].var;
	if (p == (char_u *)&p_bdir
		|| p == (char_u *)&p_dir
		|| p == (char_u *)&p_path
		|| p == (char_u *)&p_pp
		|| p == (char_u *)&p_rtp
		|| p == (char_u *)&p_cdpath
#ifdef FEAT_SESSION
		|| p == (char_u *)&p_vdir
#endif
		)
	{
	    xp->xp_context = EXPAND_DIRECTORIES;
	    if (p == (char_u *)&p_path || p == (char_u *)&p_cdpath)
		xp->xp_backslash = XP_BS_THREE;
	    else
		xp->xp_backslash = XP_BS_ONE;
	}
	else if (p == (char_u *)&p_ft)
	{
	    xp->xp_context = EXPAND_FILETYPE;
	}
	else
	{
	    xp->xp_context = EXPAND_FILES;
	    // for 'tags' need three backslashes for a space
	    if (p == (char_u *)&p_tags)
		xp->xp_backslash = XP_BS_THREE;
	    else
		xp->xp_backslash = XP_BS_ONE;
	}
    }

    // For an option that is a list of file names, find the start of the
    // last file name.
    for (p = arg + STRLEN(arg) - 1; p > xp->xp_pattern; --p)
    {
	// count number of backslashes before ' ' or ','
	if (*p == ' ' || *p == ',')
	{
	    s = p;
	    while (s > xp->xp_pattern && *(s - 1) == '\\')
		--s;
	    if ((*p == ' ' && (xp->xp_backslash == XP_BS_THREE && (p - s) < 3))
		    || (*p == ',' && (flags & P_COMMA) && ((p - s) & 1) == 0))
	    {
		xp->xp_pattern = p + 1;
		break;
	    }
	}

#ifdef FEAT_SPELL
	// for 'spellsuggest' start at "file:"
	if (options[opt_idx].var == (char_u *)&p_sps
					       && STRNCMP(p, "file:", 5) == 0)
	{
	    xp->xp_pattern = p + 5;
	    break;
	}
#endif
    }
}

/*
 * Returns TRUE if 'str' either matches 'regmatch' or fuzzy matches 'pat'.
 *
 * If 'test_only' is TRUE and 'fuzzy' is FALSE and if 'str' matches the regular
 * expression 'regmatch', then returns TRUE.  Otherwise returns FALSE.
 *
 * If 'test_only' is FALSE and 'fuzzy' is FALSE and if 'str' matches the
 * regular expression 'regmatch', then stores the match in matches[idx] and
 * returns TRUE.
 *
 * If 'test_only' is TRUE and 'fuzzy' is TRUE and if 'str' fuzzy matches
 * 'fuzzystr', then returns TRUE. Otherwise returns FALSE.
 *
 * If 'test_only' is FALSE and 'fuzzy' is TRUE and if 'str' fuzzy matches
 * 'fuzzystr', then stores the match details in fuzmatch[idx] and returns TRUE.
 */
    static int
match_str(
	char_u		*str,
	regmatch_T	*regmatch,
	char_u		**matches,
	int		idx,
	int		test_only,
	int		fuzzy,
	char_u		*fuzzystr,
	fuzmatch_str_T  *fuzmatch)
{
    if (!fuzzy)
    {
	if (vim_regexec(regmatch, str, (colnr_T)0))
	{
	    if (!test_only)
		matches[idx] = vim_strsave(str);
	    return TRUE;
	}
    }
    else
    {
	int score;

	score = fuzzy_match_str(str, fuzzystr);
	if (score != 0)
	{
	    if (!test_only)
	    {
		fuzmatch[idx].idx = idx;
		fuzmatch[idx].str = vim_strsave(str);
		fuzmatch[idx].score = score;
	    }

	    return TRUE;
	}
    }

    return FALSE;
}

    int
ExpandSettings(
    expand_T	*xp,
    regmatch_T	*regmatch,
    char_u	*fuzzystr,
    int		*numMatches,
    char_u	***matches,
    int		can_fuzzy)
{
    int		num_normal = 0;	    // Nr of matching non-term-code settings
    int		num_term = 0;	    // Nr of matching terminal code settings
    int		opt_idx;
    int		match;
    int		count = 0;
    char_u	*str;
    int		loop;
    int		is_term_opt;
    char_u	name_buf[MAX_KEY_NAME_LEN];
    static char *(names[]) = {"all", "termcap"};
    int		ic = regmatch->rm_ic;	// remember the ignore-case flag
    int		fuzzy;
    fuzmatch_str_T  *fuzmatch = NULL;

    fuzzy = can_fuzzy && cmdline_fuzzy_complete(fuzzystr);

    // do this loop twice:
    // loop == 0: count the number of matching options
    // loop == 1: copy the matching options into allocated memory
    for (loop = 0; loop <= 1; ++loop)
    {
	regmatch->rm_ic = ic;
	if (xp->xp_context != EXPAND_BOOL_SETTINGS)
	{
	    for (match = 0; match < (int)ARRAY_LENGTH(names); ++match)
	    {
		if (match_str((char_u *)names[match], regmatch, *matches,
			    count, (loop == 0), fuzzy, fuzzystr, fuzmatch))
		{
		    if (loop == 0)
			num_normal++;
		    else
			count++;
		}
	    }
	}
	for (opt_idx = 0; (str = (char_u *)options[opt_idx].fullname) != NULL;
								    opt_idx++)
	{
	    if (options[opt_idx].var == NULL)
		continue;
	    if (xp->xp_context == EXPAND_BOOL_SETTINGS
	      && !(options[opt_idx].flags & P_BOOL))
		continue;
	    is_term_opt = istermoption_idx(opt_idx);
	    if (is_term_opt && num_normal > 0)
		continue;

	    if (match_str(str, regmatch, *matches, count, (loop == 0),
						fuzzy, fuzzystr, fuzmatch))
	    {
		if (loop == 0)
		{
		    if (is_term_opt)
			num_term++;
		    else
			num_normal++;
		}
		else
		    count++;
	    }
	    else if (!fuzzy && options[opt_idx].shortname != NULL
			&& vim_regexec(regmatch,
			     (char_u *)options[opt_idx].shortname, (colnr_T)0))
	    {
		// Compare against the abbreviated option name (for regular
		// expression match). Fuzzy matching (previous if) already
		// matches against both the expanded and abbreviated names.
		if (loop == 0)
		{
		    if (is_term_opt)
			num_term++;
		    else
			num_normal++;
		}
		else
		    (*matches)[count++] = vim_strsave(str);
	    }
	    else if (is_term_opt)
	    {
		name_buf[0] = '<';
		name_buf[1] = 't';
		name_buf[2] = '_';
		name_buf[3] = str[2];
		name_buf[4] = str[3];
		name_buf[5] = '>';
		name_buf[6] = NUL;

		if (match_str(name_buf, regmatch, *matches, count, (loop == 0),
			    fuzzy, fuzzystr, fuzmatch))
		{
		    if (loop == 0)
			num_term++;
		    else
			count++;
		}
	    }
	}

	// Check terminal key codes, these are not in the option table
	if (xp->xp_context != EXPAND_BOOL_SETTINGS  && num_normal == 0)
	{
	    for (opt_idx = 0; (str = get_termcode(opt_idx)) != NULL; opt_idx++)
	    {
		if (!isprint(str[0]) || !isprint(str[1]))
		    continue;

		name_buf[0] = 't';
		name_buf[1] = '_';
		name_buf[2] = str[0];
		name_buf[3] = str[1];
		name_buf[4] = NUL;

		if (match_str(name_buf, regmatch, *matches, count,
					(loop == 0), fuzzy, fuzzystr, fuzmatch))
		{
		    if (loop == 0)
			num_term++;
		    else
			count++;
		}
		else
		{
		    name_buf[0] = '<';
		    name_buf[1] = 't';
		    name_buf[2] = '_';
		    name_buf[3] = str[0];
		    name_buf[4] = str[1];
		    name_buf[5] = '>';
		    name_buf[6] = NUL;

		    if (match_str(name_buf, regmatch, *matches, count,
					    (loop == 0), fuzzy, fuzzystr,
					    fuzmatch))
		    {
			if (loop == 0)
			    num_term++;
			else
			    count++;
		    }
		}
	    }

	    // Check special key names.
	    regmatch->rm_ic = TRUE;		// ignore case here
	    for (opt_idx = 0; (str = get_key_name(opt_idx)) != NULL; opt_idx++)
	    {
		name_buf[0] = '<';
		STRCPY(name_buf + 1, str);
		STRCAT(name_buf, ">");

		if (match_str(name_buf, regmatch, *matches, count, (loop == 0),
			    fuzzy, fuzzystr, fuzmatch))
		{
		    if (loop == 0)
			num_term++;
		    else
			count++;
		}
	    }
	}
	if (loop == 0)
	{
	    if (num_normal > 0)
		*numMatches = num_normal;
	    else if (num_term > 0)
		*numMatches = num_term;
	    else
		return OK;
	    if (!fuzzy)
	    {
		*matches = ALLOC_MULT(char_u *, *numMatches);
		if (*matches == NULL)
		{
		    *matches = (char_u **)"";
		    return FAIL;
		}
	    }
	    else
	    {
		fuzmatch = ALLOC_MULT(fuzmatch_str_T, *numMatches);
		if (fuzmatch == NULL)
		{
		    *matches = (char_u **)"";
		    return FAIL;
		}
	    }
	}
    }

    if (fuzzy &&
	fuzzymatches_to_strmatches(fuzmatch, matches, count, FALSE) == FAIL)
	return FAIL;

    return OK;
}

    int
ExpandOldSetting(int *numMatches, char_u ***matches)
{
    char_u  *var = NULL;	// init for GCC
    char_u  *buf;

    *numMatches = 0;
    *matches = ALLOC_ONE(char_u *);
    if (*matches == NULL)
	return FAIL;

    // For a terminal key code expand_option_idx is < 0.
    if (expand_option_idx < 0)
    {
	var = find_termcode(expand_option_name + 2);
	if (var == NULL)
	    expand_option_idx = findoption(expand_option_name);
    }

    if (expand_option_idx >= 0)
    {
	// put string of option value in NameBuff
	option_value2string(&options[expand_option_idx], expand_option_flags);
	var = NameBuff;
    }
    else if (var == NULL)
	var = (char_u *)"";

    // A backslash is required before some characters.  This is the reverse of
    // what happens in do_set().
    buf = vim_strsave_escaped(var, escape_chars);

    if (buf == NULL)
    {
	VIM_CLEAR(*matches);
	return FAIL;
    }

#ifdef BACKSLASH_IN_FILENAME
    // For MS-Windows et al. we don't double backslashes at the start and
    // before a file name character.
    for (var = buf; *var != NUL; MB_PTR_ADV(var))
	if (var[0] == '\\' && var[1] == '\\'
		&& expand_option_idx >= 0
		&& (options[expand_option_idx].flags & P_EXPAND)
		&& vim_isfilec(var[2])
		&& (var[2] != '\\' || (var == buf && var[4] != '\\')))
	    STRMOVE(var, var + 1);
#endif

    *matches[0] = buf;
    *numMatches = 1;
    return OK;
}

/*
 * Get the value for the numeric or string option *opp in a nice format into
 * NameBuff[].  Must not be called with a hidden option!
 */
    static void
option_value2string(
    struct vimoption	*opp,
    int			scope)	// OPT_GLOBAL and/or OPT_LOCAL
{
    char_u	*varp;

    varp = get_varp_scope(opp, scope);

    if (opp->flags & P_NUM)
    {
	long wc = 0;

	if (wc_use_keyname(varp, &wc))
	    STRCPY(NameBuff, get_special_key_name((int)wc, 0));
	else if (wc != 0)
	    STRCPY(NameBuff, transchar((int)wc));
	else
	    sprintf((char *)NameBuff, "%ld", *(long *)varp);
    }
    else    // P_STRING
    {
	varp = *(char_u **)(varp);
	if (varp == NULL)		    // just in case
	    NameBuff[0] = NUL;
#ifdef FEAT_CRYPT
	// don't show the actual value of 'key', only that it's set
	else if (opp->var == (char_u *)&p_key && *varp)
	    STRCPY(NameBuff, "*****");
#endif
	else if (opp->flags & P_EXPAND)
	    home_replace(NULL, varp, NameBuff, MAXPATHL, FALSE);
	// Translate 'pastetoggle' into special key names
	else if ((char_u **)opp->var == &p_pt)
	    str2specialbuf(p_pt, NameBuff, MAXPATHL);
	else
	    vim_strncpy(NameBuff, varp, MAXPATHL - 1);
    }
}

/*
 * Return TRUE if "varp" points to 'wildchar' or 'wildcharm' and it can be
 * printed as a keyname.
 * "*wcp" is set to the value of the option if it's 'wildchar' or 'wildcharm'.
 */
    static int
wc_use_keyname(char_u *varp, long *wcp)
{
    if (((long *)varp == &p_wc) || ((long *)varp == &p_wcm))
    {
	*wcp = *(long *)varp;
	if (IS_SPECIAL(*wcp) || find_special_key_in_table((int)*wcp) >= 0)
	    return TRUE;
    }
    return FALSE;
}

/*
 * Return TRUE if "x" is present in 'shortmess' option, or
 * 'shortmess' contains 'a' and "x" is present in SHM_A.
 */
    int
shortmess(int x)
{
    return p_shm != NULL &&
	    (   vim_strchr(p_shm, x) != NULL
	    || (vim_strchr(p_shm, 'a') != NULL
		&& vim_strchr((char_u *)SHM_A, x) != NULL));
}

/*
 * vimrc_found() - Called when a ".vimrc" or "VIMINIT" has been found.
 *
 * Reset 'compatible' and set the values for options that didn't get set yet
 * to the Vim defaults.
 * Don't do this if the 'compatible' option has been set or reset before.
 * When "fname" is not NULL, use it to set $"envname" when it wasn't set yet.
 */
    void
vimrc_found(char_u *fname, char_u *envname)
{
    int		opt_idx;
    int		dofree = FALSE;
    char_u	*p;

    if (!option_was_set((char_u *)"cp"))
    {
	p_cp = FALSE;
	for (opt_idx = 0; !istermoption_idx(opt_idx); opt_idx++)
	    if (!(options[opt_idx].flags & (P_WAS_SET|P_VI_DEF)))
		set_option_default(opt_idx, OPT_FREE, FALSE);
	didset_options();
	didset_options2();
    }

    if (fname != NULL)
    {
	p = vim_getenv(envname, &dofree);
	if (p == NULL)
	{
	    // Set $MYVIMRC to the first vimrc file found.
	    p = FullName_save(fname, FALSE);
	    if (p != NULL)
	    {
		vim_setenv(envname, p);
		vim_free(p);
	    }
	}
	else if (dofree)
	    vim_free(p);
    }
}

/*
 * Set 'compatible' on or off.  Called for "-C" and "-N" command line arg.
 */
    void
change_compatible(int on)
{
    int	    opt_idx;

    if (p_cp != on)
    {
	p_cp = on;
	compatible_set();
    }
    opt_idx = findoption((char_u *)"cp");
    if (opt_idx >= 0)
	options[opt_idx].flags |= P_WAS_SET;
}

/*
 * Return TRUE when option "name" has been set.
 * Only works correctly for global options.
 */
    int
option_was_set(char_u *name)
{
    int idx;

    idx = findoption(name);
    if (idx < 0)	// unknown option
	return FALSE;
    if (options[idx].flags & P_WAS_SET)
	return TRUE;
    return FALSE;
}

/*
 * Reset the flag indicating option "name" was set.
 */
    int
reset_option_was_set(char_u *name)
{
    int idx = findoption(name);

    if (idx < 0)
	return FAIL;

    options[idx].flags &= ~P_WAS_SET;
    return OK;
}

/*
 * compatible_set() - Called when 'compatible' has been set or unset.
 *
 * When 'compatible' set: Set all relevant options (those that have the P_VIM)
 * flag) to a Vi compatible value.
 * When 'compatible' is unset: Set all options that have a different default
 * for Vim (without the P_VI_DEF flag) to that default.
 */
    static void
compatible_set(void)
{
    int	    opt_idx;

    for (opt_idx = 0; !istermoption_idx(opt_idx); opt_idx++)
	if (	   ((options[opt_idx].flags & P_VIM) && p_cp)
		|| (!(options[opt_idx].flags & P_VI_DEF) && !p_cp))
	    set_option_default(opt_idx, OPT_FREE, p_cp);
    didset_options();
    didset_options2();
}

/*
 * Check if backspacing over something is allowed.
 */
    int
can_bs(
    int		what)	    // BS_INDENT, BS_EOL, BS_START or BS_NOSTOP
{
#ifdef FEAT_JOB_CHANNEL
    if (what == BS_START && bt_prompt(curbuf))
	return FALSE;
#endif
    switch (*p_bs)
    {
	case '3':       return TRUE;
	case '2':	return (what != BS_NOSTOP);
	case '1':	return (what != BS_START);
	case '0':	return FALSE;
    }
    return vim_strchr(p_bs, what) != NULL;
}

/*
 * Return the effective 'scrolloff' value for the current window, using the
 * global value when appropriate.
 */
    long
get_scrolloff_value(void)
{
    return curwin->w_p_so < 0 ? p_so : curwin->w_p_so;
}

/*
 * Return the effective 'sidescrolloff' value for the current window, using the
 * global value when appropriate.
 */
    long
get_sidescrolloff_value(void)
{
    return curwin->w_p_siso < 0 ? p_siso : curwin->w_p_siso;
}

/*
 * Get the local or global value of 'backupcopy'.
 */
    unsigned int
get_bkc_value(buf_T *buf)
{
    return buf->b_bkc_flags ? buf->b_bkc_flags : bkc_flags;
}

#if defined(FEAT_LINEBREAK) || defined(PROTO)
/*
 * Get the local or global value of 'formatlistpat'.
 */
    char_u *
get_flp_value(buf_T *buf)
{
    if (buf->b_p_flp == NULL || *buf->b_p_flp == NUL)
	return p_flp;
    return buf->b_p_flp;
}
#endif

/*
 * Get the local or global value of the 'virtualedit' flags.
 */
    unsigned int
get_ve_flags(void)
{
    return (curwin->w_ve_flags ? curwin->w_ve_flags : ve_flags)
	    & ~(VE_NONE | VE_NONEU);
}

#if defined(FEAT_LINEBREAK) || defined(PROTO)
/*
 * Get the local or global value of 'showbreak'.
 */
    char_u *
get_showbreak_value(win_T *win)
{
    if (win->w_p_sbr == NULL || *win->w_p_sbr == NUL)
	return p_sbr;
    if (STRCMP(win->w_p_sbr, "NONE") == 0)
	return empty_option;
    return win->w_p_sbr;
}
#endif

#if defined(FEAT_EVAL) || defined(PROTO)
/*
 * Get window or buffer local options.
 */
    dict_T *
get_winbuf_options(int bufopt)
{
    dict_T	*d;
    int		opt_idx;

    d = dict_alloc();
    if (d == NULL)
	return NULL;

    for (opt_idx = 0; !istermoption_idx(opt_idx); opt_idx++)
    {
	struct vimoption *opt = &options[opt_idx];

	if ((bufopt && (opt->indir & PV_BUF))
					 || (!bufopt && (opt->indir & PV_WIN)))
	{
	    char_u *varp = get_varp(opt);

	    if (varp != NULL)
	    {
		if (opt->flags & P_STRING)
		    dict_add_string(d, opt->fullname, *(char_u **)varp);
		else if (opt->flags & P_NUM)
		    dict_add_number(d, opt->fullname, *(long *)varp);
		else
		    dict_add_number(d, opt->fullname, *(int *)varp);
	    }
	}
    }

    return d;
}
#endif

#if defined(FEAT_SYN_HL) || defined(PROTO)
/*
 * This is called when 'culopt' is changed
 */
    int
fill_culopt_flags(char_u *val, win_T *wp)
{
    char_u	*p;
    char_u	culopt_flags_new = 0;

    if (val == NULL)
	p = wp->w_p_culopt;
    else
	p = val;
    while (*p != NUL)
    {
	if (STRNCMP(p, "line", 4) == 0)
	{
	    p += 4;
	    culopt_flags_new |= CULOPT_LINE;
	}
	else if (STRNCMP(p, "both", 4) == 0)
	{
	    p += 4;
	    culopt_flags_new |= CULOPT_LINE | CULOPT_NBR;
	}
	else if (STRNCMP(p, "number", 6) == 0)
	{
	    p += 6;
	    culopt_flags_new |= CULOPT_NBR;
	}
	else if (STRNCMP(p, "screenline", 10) == 0)
	{
	    p += 10;
	    culopt_flags_new |= CULOPT_SCRLINE;
	}

	if (*p != ',' && *p != NUL)
	    return FAIL;
	if (*p == ',')
	    ++p;
    }

    // Can't have both "line" and "screenline".
    if ((culopt_flags_new & CULOPT_LINE) && (culopt_flags_new & CULOPT_SCRLINE))
	return FAIL;
    wp->w_p_culopt_flags = culopt_flags_new;

    return OK;
}
#endif

/*
 * Get the value of 'magic' adjusted for Vim9 script.
 */
    int
magic_isset(void)
{
    switch (magic_overruled)
    {
	case OPTION_MAGIC_ON:      return TRUE;
	case OPTION_MAGIC_OFF:     return FALSE;
	case OPTION_MAGIC_NOT_SET: break;
    }
#ifdef FEAT_EVAL
    if (in_vim9script())
	return TRUE;
#endif
    return p_magic;
}

/*
 * Set the callback function value for an option that accepts a function name,
 * lambda, et al. (e.g. 'operatorfunc', 'tagfunc', etc.)
 * Returns OK if the option is successfully set to a function, otherwise
 * returns FAIL.
 */
    int
option_set_callback_func(char_u *optval UNUSED, callback_T *optcb UNUSED)
{
#ifdef FEAT_EVAL
    typval_T	*tv;
    callback_T	cb;

    if (optval == NULL || *optval == NUL)
    {
	free_callback(optcb);
	return OK;
    }

    if (*optval == '{' || (in_vim9script() && *optval == '(')
	    || (STRNCMP(optval, "function(", 9) == 0)
	    || (STRNCMP(optval, "funcref(", 8) == 0))
	// Lambda expression or a funcref
	tv = eval_expr(optval, NULL);
    else
	// treat everything else as a function name string
	tv = alloc_string_tv(vim_strsave(optval));
    if (tv == NULL)
	return FAIL;

    cb = get_callback(tv);
    if (cb.cb_name == NULL || *cb.cb_name == NUL)
    {
	free_tv(tv);
	return FAIL;
    }

    free_callback(optcb);
    set_callback(optcb, &cb);
    if (cb.cb_free_name)
	vim_free(cb.cb_name);
    free_tv(tv);

    // when using Vim9 style "import.funcname" it needs to be expanded to
    // "import#funcname".
    expand_autload_callback(optcb);

    return OK;
#else
    return FAIL;
#endif
}<|MERGE_RESOLUTION|>--- conflicted
+++ resolved
@@ -3220,15 +3220,8 @@
     char *
 did_set_autochdir(optset_T *args UNUSED)
 {
-<<<<<<< HEAD
-# if !defined(FEAT_GUI_MACVIM)
-    if (!p_mh)
-	gui_mch_mousehide(FALSE);
-# endif
-=======
     // Change directories when the 'acd' option is set now.
     DO_AUTOCHDIR;
->>>>>>> e764d1b4
     return NULL;
 }
 #endif
@@ -3463,73 +3456,6 @@
     return NULL;
 }
 
-#if defined(FEAT_FULLSCREEN) || defined(PROTO)
-/*
- * Process the updated 'fullscreen' option value.
- */
-    char *
-did_set_fullscreen(optset_T *args)
-{
-    int old_value = args->os_oldval.boolean;
-    if (p_fullscreen && !old_value)
-    {
-	guicolor_T fg, bg;
-
-	if (fuoptions_flags & FUOPT_BGCOLOR_HLGROUP)
-	{
-	    // Find out background color from colorscheme via highlight
-	    // group id
-	    syn_id2colors(fuoptions_bgcolor, &fg, &bg);
-	}
-	else
-	{
-	    // set explicit background color
-	    bg = fuoptions_bgcolor;
-	}
-	gui_mch_enter_fullscreen(bg);
-    }
-    else if (!p_fullscreen && old_value)
-    {
-	gui_mch_leave_fullscreen();
-    }
-    return NULL;
-}
-#endif
-
-#if (defined(FEAT_ANTIALIAS) && defined(FEAT_GUI_MACVIM)) || defined(PROTO)
-/*
- * Process the updated 'antialias' option value.
- */
-    char *
-did_set_antialias(optset_T *args UNUSED)
-{
-    gui_macvim_set_antialias(p_antialias);
-    return NULL;
-}
-#endif
-
-#if defined(FEAT_GUI_MACVIM) || defined(PROTO)
-/*
- * Process the updated 'macligatures' option value.
- */
-    char *
-did_set_macligatures(optset_T *args UNUSED)
-{
-    gui_macvim_set_ligatures(p_macligatures);
-    return NULL;
-}
-
-/*
- * Process the updated 'macthinstrokes' option value.
- */
-    char *
-did_set_macthinstrokes(optset_T *args UNUSED)
-{
-    gui_macvim_set_thinstrokes(p_macthinstrokes);
-    return NULL;
-}
-#endif
-
 /*
  * Process the new 'foldnestmax' option value.
  */
@@ -3574,157 +3500,6 @@
     char *
 did_set_imdisable(optset_T *args UNUSED)
 {
-    // Only de-activate it here, it will be enabled when changing mode.
-    if (p_imdisable)
-	im_set_active(FALSE);
-    else if (State & MODE_INSERT)
-	// When the option is set from an autocommand, it may need to take
-	// effect right away.
-	im_set_active(curbuf->b_p_iminsert == B_IMODE_IM);
-    return NULL;
-}
-#endif
-
-/*
- * Process the new 'iminsert' option value.
- */
-    char *
-did_set_iminsert(optset_T *args UNUSED)
-{
-    char *errmsg = NULL;
-
-    if (curbuf->b_p_iminsert < 0 || curbuf->b_p_iminsert > B_IMODE_LAST)
-    {
-	errmsg = e_invalid_argument;
-	curbuf->b_p_iminsert = B_IMODE_NONE;
-    }
-    p_iminsert = curbuf->b_p_iminsert;
-    if (termcap_active)	// don't do this in the alternate screen
-	showmode();
-#if defined(FEAT_KEYMAP)
-    // Show/unshow value of 'keymap' in status lines.
-    status_redraw_curbuf();
-#endif
-
-    return errmsg;
-}
-
-/*
- * Process the new 'imsearch' option value.
- */
-    char *
-did_set_imsearch(optset_T *args UNUSED)
-{
-    char *errmsg = NULL;
-
-    if (curbuf->b_p_imsearch < -1 || curbuf->b_p_imsearch > B_IMODE_LAST)
-    {
-	errmsg = e_invalid_argument;
-	curbuf->b_p_imsearch = B_IMODE_NONE;
-    }
-    p_imsearch = curbuf->b_p_imsearch;
-
-    return errmsg;
-}
-
-#if (defined(FEAT_XIM) && defined(FEAT_GUI_GTK)) || defined(PROTO)
-/*
- * Process the new 'imstyle' option value.
- */
-    char *
-did_set_imstyle(optset_T *args UNUSED)
-{
-    char *errmsg = NULL;
-
-    if (p_imst != IM_ON_THE_SPOT && p_imst != IM_OVER_THE_SPOT)
-	errmsg = e_invalid_argument;
-
-    return errmsg;
-}
-#endif
-
-/*
- * Process the updated 'insertmode' option value.
- */
-    char *
-did_set_insertmode(optset_T *args)
-{
-    // when 'insertmode' is set from an autocommand need to do work here
-    if (p_im)
-    {
-	if ((State & MODE_INSERT) == 0)
-	    need_start_insertmode = TRUE;
-	stop_insert_mode = FALSE;
-    }
-    // only reset if it was set previously
-    else if (args->os_oldval.boolean)
-    {
-	need_start_insertmode = FALSE;
-	stop_insert_mode = TRUE;
-	if (restart_edit != 0 && mode_displayed)
-	    clear_cmdline = TRUE;	// remove "(insert)"
-	restart_edit = 0;
-    }
-
-    return NULL;
-}
-
-#if defined(FEAT_LANGMAP) || defined(PROTO)
-/*
- * Process the updated 'langnoremap' option value.
- */
-    char *
-did_set_langnoremap(optset_T *args UNUSED)
-{
-    // 'langnoremap' -> !'langremap'
-    p_lrm = !p_lnr;
-    return NULL;
-}
-
-/*
- * Process the updated 'langremap' option value.
- */
-    char *
-did_set_langremap(optset_T *args UNUSED)
-{
-    // 'langremap' -> !'langnoremap'
-    p_lnr = !p_lrm;
-    return NULL;
-}
-#endif
-
-/*
- * Process the new 'laststatus' option value.
- */
-    char *
-did_set_laststatus(optset_T *args UNUSED)
-{
-    last_status(FALSE);	// (re)set last window status line
-    return NULL;
-}
-
-#if defined(FEAT_GUI) || defined(PROTO)
-/*
- * Process the new 'linespace' option value.
- */
-    char *
-did_set_linespace(optset_T *args UNUSED)
-{
-    // Recompute gui.char_height and resize the Vim window to keep the
-    // same number of lines.
-    if (gui.in_use && gui_mch_adjust_charheight() == OK)
-	gui_set_shellsize(FALSE, FALSE, RESIZE_VERT);
-    return NULL;
-}
-#endif
-
-/*
- * Process the updated 'lisp' option value.
- */
-    char *
-did_set_lisp(optset_T *args UNUSED)
-{
-<<<<<<< HEAD
     // Only de-activate it here, it will be enabled when changing mode.
     if (p_imdisable)
 	im_set_active(FALSE);
@@ -3735,10 +3510,151 @@
 #ifdef FEAT_GUI_MACVIM
     im_set_control(!p_imdisable);
 #endif
-=======
+    return NULL;
+}
+#endif
+
+/*
+ * Process the new 'iminsert' option value.
+ */
+    char *
+did_set_iminsert(optset_T *args UNUSED)
+{
+    char *errmsg = NULL;
+
+    if (curbuf->b_p_iminsert < 0 || curbuf->b_p_iminsert > B_IMODE_LAST)
+    {
+	errmsg = e_invalid_argument;
+	curbuf->b_p_iminsert = B_IMODE_NONE;
+    }
+    p_iminsert = curbuf->b_p_iminsert;
+    if (termcap_active)	// don't do this in the alternate screen
+	showmode();
+#if defined(FEAT_KEYMAP)
+    // Show/unshow value of 'keymap' in status lines.
+    status_redraw_curbuf();
+#endif
+
+    return errmsg;
+}
+
+/*
+ * Process the new 'imsearch' option value.
+ */
+    char *
+did_set_imsearch(optset_T *args UNUSED)
+{
+    char *errmsg = NULL;
+
+    if (curbuf->b_p_imsearch < -1 || curbuf->b_p_imsearch > B_IMODE_LAST)
+    {
+	errmsg = e_invalid_argument;
+	curbuf->b_p_imsearch = B_IMODE_NONE;
+    }
+    p_imsearch = curbuf->b_p_imsearch;
+
+    return errmsg;
+}
+
+#if (defined(FEAT_XIM) && defined(FEAT_GUI_GTK)) || defined(FEAT_GUI_MACVIM) || defined(PROTO)
+/*
+ * Process the new 'imstyle' option value.
+ */
+    char *
+did_set_imstyle(optset_T *args UNUSED)
+{
+    char *errmsg = NULL;
+
+    if (p_imst != IM_ON_THE_SPOT && p_imst != IM_OVER_THE_SPOT)
+	errmsg = e_invalid_argument;
+
+    return errmsg;
+}
+#endif
+
+/*
+ * Process the updated 'insertmode' option value.
+ */
+    char *
+did_set_insertmode(optset_T *args)
+{
+    // when 'insertmode' is set from an autocommand need to do work here
+    if (p_im)
+    {
+	if ((State & MODE_INSERT) == 0)
+	    need_start_insertmode = TRUE;
+	stop_insert_mode = FALSE;
+    }
+    // only reset if it was set previously
+    else if (args->os_oldval.boolean)
+    {
+	need_start_insertmode = FALSE;
+	stop_insert_mode = TRUE;
+	if (restart_edit != 0 && mode_displayed)
+	    clear_cmdline = TRUE;	// remove "(insert)"
+	restart_edit = 0;
+    }
+
+    return NULL;
+}
+
+#if defined(FEAT_LANGMAP) || defined(PROTO)
+/*
+ * Process the updated 'langnoremap' option value.
+ */
+    char *
+did_set_langnoremap(optset_T *args UNUSED)
+{
+    // 'langnoremap' -> !'langremap'
+    p_lrm = !p_lnr;
+    return NULL;
+}
+
+/*
+ * Process the updated 'langremap' option value.
+ */
+    char *
+did_set_langremap(optset_T *args UNUSED)
+{
+    // 'langremap' -> !'langnoremap'
+    p_lnr = !p_lrm;
+    return NULL;
+}
+#endif
+
+/*
+ * Process the new 'laststatus' option value.
+ */
+    char *
+did_set_laststatus(optset_T *args UNUSED)
+{
+    last_status(FALSE);	// (re)set last window status line
+    return NULL;
+}
+
+#if defined(FEAT_GUI) || defined(PROTO)
+/*
+ * Process the new 'linespace' option value.
+ */
+    char *
+did_set_linespace(optset_T *args UNUSED)
+{
+    // Recompute gui.char_height and resize the Vim window to keep the
+    // same number of lines.
+    if (gui.in_use && gui_mch_adjust_charheight() == OK)
+	gui_set_shellsize(FALSE, FALSE, RESIZE_VERT);
+    return NULL;
+}
+#endif
+
+/*
+ * Process the updated 'lisp' option value.
+ */
+    char *
+did_set_lisp(optset_T *args UNUSED)
+{
     // When 'lisp' option changes include/exclude '-' in keyword characters.
     (void)buf_init_chartab(curbuf, FALSE);	    // ignore errors
->>>>>>> e764d1b4
     return NULL;
 }
 
@@ -3799,8 +3715,10 @@
     char *
 did_set_mousehide(optset_T *args UNUSED)
 {
+# if !defined(FEAT_GUI_MACVIM)
     if (!p_mh)
 	gui_mch_mousehide(FALSE);
+# endif
     return NULL;
 }
 #endif
@@ -4283,25 +4201,6 @@
     return NULL;
 }
 
-<<<<<<< HEAD
-#if defined(FEAT_GUI_MACVIM) || defined(PROTO)
-/*
- * Process the new 'columnspace' option value.
- */
-    char *
-did_set_columnspace(optset_T *args UNUSED)
-{
-    // Recompute gui.char_width and resize the Vim window to keep the
-    // same number of columns.
-    if (gui.in_use && gui_mch_adjust_charwidth() == OK)
-	gui_set_shellsize(FALSE, FALSE, RESIZE_HOR);
-    return NULL;
-}
-#endif
-
-#if defined(FEAT_FOLDING) || defined(PROTO)
-=======
->>>>>>> e764d1b4
 /*
  * Process the updated 'textmode' option value.
  */
@@ -4478,10 +4377,6 @@
     return errmsg;
 }
 
-<<<<<<< HEAD
-#if (defined(FEAT_XIM) && defined(FEAT_GUI_GTK)) || defined(FEAT_GUI_MACVIM) || defined(PROTO)
-=======
->>>>>>> e764d1b4
 /*
  * Process the updated 'weirdinvert' option value.
  */
@@ -4633,6 +4528,135 @@
     return NULL;
 }
 
+#pragma region MacVim specific options
+// MacVim-specific option handlers go here. This helps resolve merge conflicts
+// easier than if sorting them alphabetically with the rest.
+
+#if (defined(FEAT_ANTIALIAS) && defined(FEAT_GUI_MACVIM)) || defined(PROTO)
+/*
+ * Process the updated 'antialias' option value.
+ */
+    char *
+did_set_antialias(optset_T *args UNUSED)
+{
+    gui_macvim_set_antialias(p_antialias);
+    return NULL;
+}
+#endif
+
+#if defined(FEAT_GUI_MACVIM) || defined(PROTO)
+/*
+ * Process the new 'blue' option value.
+ */
+    char *
+did_set_blur(optset_T *args)
+{
+    long old_value = args->os_oldval.number;
+    char *errmsg = NULL;
+    if (p_blur < 0)
+    {
+	errmsg = e_invalid_argument;
+	p_blur = old_value;
+    }
+    else
+	gui_macvim_set_blur(p_blur);
+    return errmsg;
+}
+#endif
+
+#if defined(FEAT_GUI_MACVIM) || defined(PROTO)
+/*
+ * Process the new 'columnspace' option value.
+ */
+    char *
+did_set_columnspace(optset_T *args UNUSED)
+{
+    // Recompute gui.char_width and resize the Vim window to keep the
+    // same number of columns.
+    if (gui.in_use && gui_mch_adjust_charwidth() == OK)
+	gui_set_shellsize(FALSE, FALSE, RESIZE_HOR);
+    return NULL;
+}
+#endif
+
+#if defined(FEAT_FULLSCREEN) || defined(PROTO)
+/*
+ * Process the updated 'fullscreen' option value.
+ */
+    char *
+did_set_fullscreen(optset_T *args)
+{
+    int old_value = args->os_oldval.boolean;
+    if (p_fullscreen && !old_value)
+    {
+	guicolor_T fg, bg;
+
+	if (fuoptions_flags & FUOPT_BGCOLOR_HLGROUP)
+	{
+	    // Find out background color from colorscheme via highlight
+	    // group id
+	    syn_id2colors(fuoptions_bgcolor, &fg, &bg);
+	}
+	else
+	{
+	    // set explicit background color
+	    bg = fuoptions_bgcolor;
+	}
+	gui_mch_enter_fullscreen(bg);
+    }
+    else if (!p_fullscreen && old_value)
+    {
+	gui_mch_leave_fullscreen();
+    }
+    return NULL;
+}
+#endif
+
+#if defined(FEAT_GUI_MACVIM) || defined(PROTO)
+/*
+ * Process the updated 'macligatures' option value.
+ */
+    char *
+did_set_macligatures(optset_T *args UNUSED)
+{
+    gui_macvim_set_ligatures(p_macligatures);
+    return NULL;
+}
+
+/*
+ * Process the updated 'macthinstrokes' option value.
+ */
+    char *
+did_set_macthinstrokes(optset_T *args UNUSED)
+{
+    gui_macvim_set_thinstrokes(p_macthinstrokes);
+    return NULL;
+}
+#endif
+
+#if defined(FEAT_TRANSPARENCY) || defined(PROTO)
+/*
+ * Process the new 'transparency' option value.
+ */
+    char *
+did_set_transparency(optset_T *args)
+{
+    long old_value = args->os_oldval.number;
+    char *errmsg = NULL;
+    // 'transparency' is a number between 0 and 100
+    if (p_transp < 0 || p_transp > 100)
+    {
+	errmsg = e_invalid_argument;
+	p_transp = old_value;
+    }
+    else if (gui.in_use)
+	gui_mch_new_colors();
+    return errmsg;
+}
+#endif
+
+#pragma endregion MacVim specific options
+
 /*
  * Set the value of a boolean option, and take care of side effects.
  * Returns NULL for success, or an error message for an error.
@@ -4677,60 +4701,9 @@
     need_mouse_correct = TRUE;
 #endif
 
-<<<<<<< HEAD
-#if defined(FEAT_TRANSPARENCY) || defined(PROTO)
-/*
- * Process the new 'transparency' option value.
- */
-    char *
-did_set_transparency(optset_T *args)
-{
-    long old_value = args->os_oldval.number;
-    char *errmsg = NULL;
-    // 'transparency' is a number between 0 and 100
-    if (p_transp < 0 || p_transp > 100)
-    {
-	errmsg = e_invalid_argument;
-	p_transp = old_value;
-    }
-    else if (gui.in_use)
-	gui_mch_new_colors();
-    return errmsg;
-}
-#endif
-
-#if defined(FEAT_GUI_MACVIM) || defined(PROTO)
-/*
- * Process the new 'blue' option value.
- */
-    char *
-did_set_blur(optset_T *args)
-{
-    long old_value = args->os_oldval.number;
-    char *errmsg = NULL;
-    if (p_blur < 0)
-    {
-	errmsg = e_invalid_argument;
-	p_blur = old_value;
-    }
-    else
-	gui_macvim_set_blur(p_blur);
-    return errmsg;
-}
-#endif
-
-/*
- * Process the new 'textwidth' option value.
- */
-    char *
-did_set_textwidth(optset_T *args UNUSED)
-{
-    char *errmsg = NULL;
-=======
     // May set global value for local option.
     if ((opt_flags & (OPT_LOCAL | OPT_GLOBAL)) == 0)
 	*(int *)get_varp_scope(&(options[opt_idx]), OPT_GLOBAL) = value;
->>>>>>> e764d1b4
 
     // Handle side effects of changing a bool option.
     if (options[opt_idx].opt_did_set_cb != NULL)
