/* vi:set ts=8 sts=4 sw=4 noet:
 *
 * VIM - Vi IMproved	by Bram Moolenaar
 *
 * Do ":help uganda"  in Vim to read copying and usage conditions.
 * Do ":help credits" in Vim to see a list of people who contributed.
 * See README.txt for an overview of the Vim source code.
 */

/*
 * edit.c: functions for Insert mode
 */

#include "vim.h"

#define BACKSPACE_CHAR		    1
#define BACKSPACE_WORD		    2
#define BACKSPACE_WORD_NOT_SPACE    3
#define BACKSPACE_LINE		    4

// Set when doing something for completion that may call edit() recursively,
// which is not allowed.
static int	compl_busy = FALSE;


static void ins_ctrl_v(void);
#ifdef FEAT_JOB_CHANNEL
static void init_prompt(int cmdchar_todo);
#endif
static void insert_special(int, int, int);
static void internal_format(int textwidth, int second_indent, int flags, int format_only, int c);
static void check_auto_format(int);
static void redo_literal(int c);
static void start_arrow_common(pos_T *end_insert_pos, int change);
#ifdef FEAT_SPELL
static void check_spell_redraw(void);
#endif
static void stop_insert(pos_T *end_insert_pos, int esc, int nomove);
static int  echeck_abbr(int);
static void mb_replace_pop_ins(int cc);
static void replace_flush(void);
static void replace_do_bs(int limit_col);
static int del_char_after_col(int limit_col);
static void ins_reg(void);
static void ins_ctrl_g(void);
static void ins_ctrl_hat(void);
static int  ins_esc(long *count, int cmdchar, int nomove);
#ifdef FEAT_RIGHTLEFT
static void ins_ctrl_(void);
#endif
static int ins_start_select(int c);
static void ins_insert(int replaceState);
static void ins_ctrl_o(void);
static void ins_shift(int c, int lastc);
static void ins_del(void);
static int  ins_bs(int c, int mode, int *inserted_space_p);
#if defined(FEAT_GUI_TABLINE) || defined(PROTO)
static void ins_tabline(int c);
#endif
static void ins_left(void);
static void ins_home(int c);
static void ins_end(int c);
static void ins_s_left(void);
static void ins_right(void);
static void ins_s_right(void);
static void ins_up(int startcol);
static void ins_pageup(void);
static void ins_down(int startcol);
static void ins_pagedown(void);
#ifdef FEAT_DND
static void ins_drop(void);
#endif
static int  ins_tab(void);
#ifdef FEAT_DIGRAPHS
static int  ins_digraph(void);
#endif
static int  ins_ctrl_ey(int tc);
#if defined(FEAT_EVAL)
static char_u *do_insert_char_pre(int c);
#endif

static colnr_T	Insstart_textlen;	// length of line when insert started
static colnr_T	Insstart_blank_vcol;	// vcol for first inserted blank
static int	update_Insstart_orig = TRUE; // set Insstart_orig to Insstart

static char_u	*last_insert = NULL;	// the text of the previous insert,
					// K_SPECIAL and CSI are escaped
static int	last_insert_skip; // nr of chars in front of previous insert
static int	new_insert_skip;  // nr of chars in front of current insert
static int	did_restart_edit;	// "restart_edit" when calling edit()

#ifdef FEAT_CINDENT
static int	can_cindent;		// may do cindenting on this line
#endif

#ifdef FEAT_RIGHTLEFT
static int	revins_on;		// reverse insert mode on
static int	revins_chars;		// how much to skip after edit
static int	revins_legal;		// was the last char 'legal'?
static int	revins_scol;		// start column of revins session
#endif

static int	ins_need_undo;		// call u_save() before inserting a
					// char.  Set when edit() is called.
					// after that arrow_used is used.

static int	did_add_space = FALSE;	// auto_format() added an extra space
					// under the cursor
static int	dont_sync_undo = FALSE;	// CTRL-G U prevents syncing undo for
					// the next left/right cursor key

/*
 * edit(): Start inserting text.
 *
 * "cmdchar" can be:
 * 'i'	normal insert command
 * 'a'	normal append command
 * K_PS bracketed paste
 * 'R'	replace command
 * 'r'	"r<CR>" command: insert one <CR>.  Note: count can be > 1, for redo,
 *	but still only one <CR> is inserted.  The <Esc> is not used for redo.
 * 'g'	"gI" command.
 * 'V'	"gR" command for Virtual Replace mode.
 * 'v'	"gr" command for single character Virtual Replace mode.
 *
 * This function is not called recursively.  For CTRL-O commands, it returns
 * and lets the caller handle the Normal-mode command.
 *
 * Return TRUE if a CTRL-O command caused the return (insert mode pending).
 */
    int
edit(
    int		cmdchar,
    int		startln,	// if set, insert at start of line
    long	count)
{
    int		c = 0;
    char_u	*ptr;
    int		lastc = 0;
    int		mincol;
    static linenr_T o_lnum = 0;
    int		i;
    int		did_backspace = TRUE;	    // previous char was backspace
#ifdef FEAT_CINDENT
    int		line_is_white = FALSE;	    // line is empty before insert
#endif
    linenr_T	old_topline = 0;	    // topline before insertion
#ifdef FEAT_DIFF
    int		old_topfill = -1;
#endif
    int		inserted_space = FALSE;     // just inserted a space
    int		replaceState = REPLACE;
    int		nomove = FALSE;		    // don't move cursor on return
#ifdef FEAT_JOB_CHANNEL
    int		cmdchar_todo = cmdchar;
#endif

    // Remember whether editing was restarted after CTRL-O.
    did_restart_edit = restart_edit;

    // sleep before redrawing, needed for "CTRL-O :" that results in an
    // error message
    check_for_delay(TRUE);

    // set Insstart_orig to Insstart
    update_Insstart_orig = TRUE;

#ifdef HAVE_SANDBOX
    // Don't allow inserting in the sandbox.
    if (sandbox != 0)
    {
	emsg(_(e_sandbox));
	return FALSE;
    }
#endif
    // Don't allow changes in the buffer while editing the cmdline.  The
    // caller of getcmdline() may get confused.
    if (textlock != 0)
    {
	emsg(_(e_secure));
	return FALSE;
    }

    // Don't allow recursive insert mode when busy with completion.
    if (ins_compl_active() || compl_busy || pum_visible())
    {
	emsg(_(e_secure));
	return FALSE;
    }
    ins_compl_clear();	    // clear stuff for CTRL-X mode

    /*
     * Trigger InsertEnter autocommands.  Do not do this for "r<CR>" or "grx".
     */
    if (cmdchar != 'r' && cmdchar != 'v')
    {
	pos_T   save_cursor = curwin->w_cursor;

#ifdef FEAT_EVAL
	if (cmdchar == 'R')
	    ptr = (char_u *)"r";
	else if (cmdchar == 'V')
	    ptr = (char_u *)"v";
	else
	    ptr = (char_u *)"i";
	set_vim_var_string(VV_INSERTMODE, ptr, 1);
	set_vim_var_string(VV_CHAR, NULL, -1);  // clear v:char
#endif
	ins_apply_autocmds(EVENT_INSERTENTER);

	// Make sure the cursor didn't move.  Do call check_cursor_col() in
	// case the text was modified.  Since Insert mode was not started yet
	// a call to check_cursor_col() may move the cursor, especially with
	// the "A" command, thus set State to avoid that. Also check that the
	// line number is still valid (lines may have been deleted).
	// Do not restore if v:char was set to a non-empty string.
	if (!EQUAL_POS(curwin->w_cursor, save_cursor)
#ifdef FEAT_EVAL
		&& *get_vim_var_str(VV_CHAR) == NUL
#endif
		&& save_cursor.lnum <= curbuf->b_ml.ml_line_count)
	{
	    int save_state = State;

	    curwin->w_cursor = save_cursor;
	    State = INSERT;
	    check_cursor_col();
	    State = save_state;
	}
    }

#ifdef FEAT_CONCEAL
    // Check if the cursor line needs redrawing before changing State.  If
    // 'concealcursor' is "n" it needs to be redrawn without concealing.
    conceal_check_cursor_line();
#endif

    /*
     * When doing a paste with the middle mouse button, Insstart is set to
     * where the paste started.
     */
    if (where_paste_started.lnum != 0)
	Insstart = where_paste_started;
    else
    {
	Insstart = curwin->w_cursor;
	if (startln)
	    Insstart.col = 0;
    }
    Insstart_textlen = (colnr_T)linetabsize(ml_get_curline());
    Insstart_blank_vcol = MAXCOL;
    if (!did_ai)
	ai_col = 0;

    if (cmdchar != NUL && restart_edit == 0)
    {
	ResetRedobuff();
	AppendNumberToRedobuff(count);
	if (cmdchar == 'V' || cmdchar == 'v')
	{
	    // "gR" or "gr" command
	    AppendCharToRedobuff('g');
	    AppendCharToRedobuff((cmdchar == 'v') ? 'r' : 'R');
	}
	else
	{
	    if (cmdchar == K_PS)
		AppendCharToRedobuff('a');
	    else
		AppendCharToRedobuff(cmdchar);
	    if (cmdchar == 'g')		    // "gI" command
		AppendCharToRedobuff('I');
	    else if (cmdchar == 'r')	    // "r<CR>" command
		count = 1;		    // insert only one <CR>
	}
    }

    if (cmdchar == 'R')
    {
	State = REPLACE;
    }
    else if (cmdchar == 'V' || cmdchar == 'v')
    {
	State = VREPLACE;
	replaceState = VREPLACE;
	orig_line_count = curbuf->b_ml.ml_line_count;
	vr_lines_changed = 1;
    }
    else
	State = INSERT;

    stop_insert_mode = FALSE;

    /*
     * Need to recompute the cursor position, it might move when the cursor is
     * on a TAB or special character.
     */
    curs_columns(TRUE);

    /*
     * Enable langmap or IME, indicated by 'iminsert'.
     * Note that IME may enabled/disabled without us noticing here, thus the
     * 'iminsert' value may not reflect what is actually used.  It is updated
     * when hitting <Esc>.
     */
    if (curbuf->b_p_iminsert == B_IMODE_LMAP)
	State |= LANGMAP;
#ifdef HAVE_INPUT_METHOD
    im_set_active(curbuf->b_p_iminsert == B_IMODE_IM);
#endif

    setmouse();
#ifdef FEAT_CMDL_INFO
    clear_showcmd();
#endif
#ifdef FEAT_RIGHTLEFT
    // there is no reverse replace mode
    revins_on = (State == INSERT && p_ri);
    if (revins_on)
	undisplay_dollar();
    revins_chars = 0;
    revins_legal = 0;
    revins_scol = -1;
#endif
    if (!p_ek)
    {
	// Disable bracketed paste mode, we won't recognize the escape
	// sequences.
	out_str(T_BD);

	// Disable modifyOtherKeys, keys with modifiers would cause exiting
	// Insert mode.
	out_str(T_CTE);
    }

    /*
     * Handle restarting Insert mode.
     * Don't do this for "CTRL-O ." (repeat an insert): In that case we get
     * here with something in the stuff buffer.
     */
    if (restart_edit != 0 && stuff_empty())
    {
	/*
	 * After a paste we consider text typed to be part of the insert for
	 * the pasted text. You can backspace over the pasted text too.
	 */
	if (where_paste_started.lnum)
	    arrow_used = FALSE;
	else
	    arrow_used = TRUE;
	restart_edit = 0;

	/*
	 * If the cursor was after the end-of-line before the CTRL-O and it is
	 * now at the end-of-line, put it after the end-of-line (this is not
	 * correct in very rare cases).
	 * Also do this if curswant is greater than the current virtual
	 * column.  Eg after "^O$" or "^O80|".
	 */
	validate_virtcol();
	update_curswant();
	if (((ins_at_eol && curwin->w_cursor.lnum == o_lnum)
		    || curwin->w_curswant > curwin->w_virtcol)
		&& *(ptr = ml_get_curline() + curwin->w_cursor.col) != NUL)
	{
	    if (ptr[1] == NUL)
		++curwin->w_cursor.col;
	    else if (has_mbyte)
	    {
		i = (*mb_ptr2len)(ptr);
		if (ptr[i] == NUL)
		    curwin->w_cursor.col += i;
	    }
	}
	ins_at_eol = FALSE;
    }
    else
	arrow_used = FALSE;

    // we are in insert mode now, don't need to start it anymore
    need_start_insertmode = FALSE;

    // Need to save the line for undo before inserting the first char.
    ins_need_undo = TRUE;

    where_paste_started.lnum = 0;
#ifdef FEAT_CINDENT
    can_cindent = TRUE;
#endif
#ifdef FEAT_FOLDING
    // The cursor line is not in a closed fold, unless 'insertmode' is set or
    // restarting.
    if (!p_im && did_restart_edit == 0)
	foldOpenCursor();
#endif

    /*
     * If 'showmode' is set, show the current (insert/replace/..) mode.
     * A warning message for changing a readonly file is given here, before
     * actually changing anything.  It's put after the mode, if any.
     */
    i = 0;
    if (p_smd && msg_silent == 0)
	i = showmode();

    if (!p_im && did_restart_edit == 0)
	change_warning(i == 0 ? 0 : i + 1);

#ifdef CURSOR_SHAPE
    ui_cursor_shape();		// may show different cursor shape
#endif
#ifdef FEAT_DIGRAPHS
    do_digraph(-1);		// clear digraphs
#endif

    /*
     * Get the current length of the redo buffer, those characters have to be
     * skipped if we want to get to the inserted characters.
     */
    ptr = get_inserted();
    if (ptr == NULL)
	new_insert_skip = 0;
    else
    {
	new_insert_skip = (int)STRLEN(ptr);
	vim_free(ptr);
    }

    old_indent = 0;

    /*
     * Main loop in Insert mode: repeat until Insert mode is left.
     */
    for (;;)
    {
#ifdef FEAT_RIGHTLEFT
	if (!revins_legal)
	    revins_scol = -1;	    // reset on illegal motions
	else
	    revins_legal = 0;
#endif
	if (arrow_used)	    // don't repeat insert when arrow key used
	    count = 0;

	if (update_Insstart_orig)
	    Insstart_orig = Insstart;

	if (stop_insert_mode && !pum_visible())
	{
	    // ":stopinsert" used or 'insertmode' reset
	    count = 0;
	    goto doESCkey;
	}

	// set curwin->w_curswant for next K_DOWN or K_UP
	if (!arrow_used)
	    curwin->w_set_curswant = TRUE;

	// If there is no typeahead may check for timestamps (e.g., for when a
	// menu invoked a shell command).
	if (stuff_empty())
	{
	    did_check_timestamps = FALSE;
	    if (need_check_timestamps)
		check_timestamps(FALSE);
	}

	/*
	 * When emsg() was called msg_scroll will have been set.
	 */
	msg_scroll = FALSE;

#ifdef FEAT_GUI
	// When 'mousefocus' is set a mouse movement may have taken us to
	// another window.  "need_mouse_correct" may then be set because of an
	// autocommand.
	if (need_mouse_correct)
	    gui_mouse_correct();
#endif

#ifdef FEAT_FOLDING
	// Open fold at the cursor line, according to 'foldopen'.
	if (fdo_flags & FDO_INSERT)
	    foldOpenCursor();
	// Close folds where the cursor isn't, according to 'foldclose'
	if (!char_avail())
	    foldCheckClose();
#endif

#ifdef FEAT_JOB_CHANNEL
	if (bt_prompt(curbuf))
	{
	    init_prompt(cmdchar_todo);
	    cmdchar_todo = NUL;
	}
#endif

	/*
	 * If we inserted a character at the last position of the last line in
	 * the window, scroll the window one line up. This avoids an extra
	 * redraw.
	 * This is detected when the cursor column is smaller after inserting
	 * something.
	 * Don't do this when the topline changed already, it has
	 * already been adjusted (by insertchar() calling open_line())).
	 */
	if (curbuf->b_mod_set
		&& curwin->w_p_wrap
		&& !did_backspace
		&& curwin->w_topline == old_topline
#ifdef FEAT_DIFF
		&& curwin->w_topfill == old_topfill
#endif
		)
	{
	    mincol = curwin->w_wcol;
	    validate_cursor_col();

	    if (
#ifdef FEAT_VARTABS
		(int)curwin->w_wcol < mincol - tabstop_at(
					  get_nolist_virtcol(), curbuf->b_p_ts,
							 curbuf->b_p_vts_array)
#else
		(int)curwin->w_wcol < mincol - curbuf->b_p_ts
#endif
		    && curwin->w_wrow == W_WINROW(curwin)
				 + curwin->w_height - 1 - get_scrolloff_value()
		    && (curwin->w_cursor.lnum != curwin->w_topline
#ifdef FEAT_DIFF
			|| curwin->w_topfill > 0
#endif
		    ))
	    {
#ifdef FEAT_DIFF
		if (curwin->w_topfill > 0)
		    --curwin->w_topfill;
		else
#endif
#ifdef FEAT_FOLDING
		if (hasFolding(curwin->w_topline, NULL, &old_topline))
		    set_topline(curwin, old_topline + 1);
		else
#endif
		    set_topline(curwin, curwin->w_topline + 1);
	    }
	}

	// May need to adjust w_topline to show the cursor.
	update_topline();

	did_backspace = FALSE;

	validate_cursor();		// may set must_redraw

	/*
	 * Redraw the display when no characters are waiting.
	 * Also shows mode, ruler and positions cursor.
	 */
	ins_redraw(TRUE);

	if (curwin->w_p_scb)
	    do_check_scrollbind(TRUE);

	if (curwin->w_p_crb)
	    do_check_cursorbind();
	update_curswant();
	old_topline = curwin->w_topline;
#ifdef FEAT_DIFF
	old_topfill = curwin->w_topfill;
#endif

#ifdef USE_ON_FLY_SCROLL
	dont_scroll = FALSE;		// allow scrolling here
#endif

	/*
	 * Get a character for Insert mode.  Ignore K_IGNORE and K_NOP.
	 */
	if (c != K_CURSORHOLD)
	    lastc = c;		// remember the previous char for CTRL-D

	// After using CTRL-G U the next cursor key will not break undo.
	if (dont_sync_undo == MAYBE)
	    dont_sync_undo = TRUE;
	else
	    dont_sync_undo = FALSE;
	if (cmdchar == K_PS)
	    // Got here from normal mode when bracketed paste started.
	    c = K_PS;
	else
	    do
	    {
		c = safe_vgetc();

		if (stop_insert_mode)
		{
		    // Insert mode ended, possibly from a callback.
		    count = 0;
		    nomove = TRUE;
		    goto doESCkey;
		}
	    } while (c == K_IGNORE || c == K_NOP);

	// Don't want K_CURSORHOLD for the second key, e.g., after CTRL-V.
	did_cursorhold = TRUE;

#ifdef FEAT_RIGHTLEFT
	if (p_hkmap && KeyTyped)
	    c = hkmap(c);		// Hebrew mode mapping
#endif

	/*
	 * Special handling of keys while the popup menu is visible or wanted
	 * and the cursor is still in the completed word.  Only when there is
	 * a match, skip this when no matches were found.
	 */
	if (ins_compl_active()
		&& pum_wanted()
		&& curwin->w_cursor.col >= ins_compl_col()
		&& ins_compl_has_shown_match())
	{
	    // BS: Delete one character from "compl_leader".
	    if ((c == K_BS || c == Ctrl_H)
			&& curwin->w_cursor.col > ins_compl_col()
			&& (c = ins_compl_bs()) == NUL)
		continue;

	    // When no match was selected or it was edited.
	    if (!ins_compl_used_match())
	    {
		// CTRL-L: Add one character from the current match to
		// "compl_leader".  Except when at the original match and
		// there is nothing to add, CTRL-L works like CTRL-P then.
		if (c == Ctrl_L
			&& (!ctrl_x_mode_line_or_eval()
			    || ins_compl_long_shown_match()))
		{
		    ins_compl_addfrommatch();
		    continue;
		}

		// A non-white character that fits in with the current
		// completion: Add to "compl_leader".
		if (ins_compl_accept_char(c))
		{
#if defined(FEAT_EVAL)
		    // Trigger InsertCharPre.
		    char_u *str = do_insert_char_pre(c);
		    char_u *p;

		    if (str != NULL)
		    {
			for (p = str; *p != NUL; MB_PTR_ADV(p))
			    ins_compl_addleader(PTR2CHAR(p));
			vim_free(str);
		    }
		    else
#endif
			ins_compl_addleader(c);
		    continue;
		}

		// Pressing CTRL-Y selects the current match.  When
		// ins_compl_enter_selects() is set the Enter key does the
		// same.
		if ((c == Ctrl_Y || (ins_compl_enter_selects()
				    && (c == CAR || c == K_KENTER || c == NL)))
			&& stop_arrow() == OK)
		{
		    ins_compl_delete();
		    ins_compl_insert(FALSE);
		}
	    }
	}

	// Prepare for or stop CTRL-X mode.  This doesn't do completion, but
	// it does fix up the text when finishing completion.
	ins_compl_init_get_longest();
	if (ins_compl_prep(c))
	    continue;

	// CTRL-\ CTRL-N goes to Normal mode,
	// CTRL-\ CTRL-G goes to mode selected with 'insertmode',
	// CTRL-\ CTRL-O is like CTRL-O but without moving the cursor.
	if (c == Ctrl_BSL)
	{
	    // may need to redraw when no more chars available now
	    ins_redraw(FALSE);
	    ++no_mapping;
	    ++allow_keys;
	    c = plain_vgetc();
	    --no_mapping;
	    --allow_keys;
	    if (c != Ctrl_N && c != Ctrl_G && c != Ctrl_O)
	    {
		// it's something else
		vungetc(c);
		c = Ctrl_BSL;
	    }
	    else if (c == Ctrl_G && p_im)
		continue;
	    else
	    {
		if (c == Ctrl_O)
		{
		    ins_ctrl_o();
		    ins_at_eol = FALSE;	// cursor keeps its column
		    nomove = TRUE;
		}
		count = 0;
		goto doESCkey;
	    }
	}

#ifdef FEAT_DIGRAPHS
	c = do_digraph(c);
#endif

	if ((c == Ctrl_V || c == Ctrl_Q) && ctrl_x_mode_cmdline())
	    goto docomplete;
	if (c == Ctrl_V || c == Ctrl_Q)
	{
	    ins_ctrl_v();
	    c = Ctrl_V;	// pretend CTRL-V is last typed character
	    continue;
	}

#ifdef FEAT_CINDENT
	if (cindent_on() && ctrl_x_mode_none())
	{
	    // A key name preceded by a bang means this key is not to be
	    // inserted.  Skip ahead to the re-indenting below.
	    // A key name preceded by a star means that indenting has to be
	    // done before inserting the key.
	    line_is_white = inindent(0);
	    if (in_cinkeys(c, '!', line_is_white))
		goto force_cindent;
	    if (can_cindent && in_cinkeys(c, '*', line_is_white)
							&& stop_arrow() == OK)
		do_c_expr_indent();
	}
#endif

#ifdef FEAT_RIGHTLEFT
	if (curwin->w_p_rl)
	    switch (c)
	    {
		case K_LEFT:	c = K_RIGHT; break;
		case K_S_LEFT:	c = K_S_RIGHT; break;
		case K_C_LEFT:	c = K_C_RIGHT; break;
		case K_RIGHT:	c = K_LEFT; break;
		case K_S_RIGHT: c = K_S_LEFT; break;
		case K_C_RIGHT: c = K_C_LEFT; break;
	    }
#endif

	/*
	 * If 'keymodel' contains "startsel", may start selection.  If it
	 * does, a CTRL-O and c will be stuffed, we need to get these
	 * characters.
	 */
	if (ins_start_select(c))
	    continue;

	/*
	 * The big switch to handle a character in insert mode.
	 */
	switch (c)
	{
	case ESC:	// End input mode
	    if (echeck_abbr(ESC + ABBR_OFF))
		break;
	    // FALLTHROUGH

	case Ctrl_C:	// End input mode
#ifdef FEAT_CMDWIN
	    if (c == Ctrl_C && cmdwin_type != 0)
	    {
		// Close the cmdline window.
		cmdwin_result = K_IGNORE;
		got_int = FALSE; // don't stop executing autocommands et al.
		nomove = TRUE;
		goto doESCkey;
	    }
#endif
#ifdef FEAT_JOB_CHANNEL
	    if (c == Ctrl_C && bt_prompt(curbuf))
	    {
		if (invoke_prompt_interrupt())
		{
		    if (!bt_prompt(curbuf))
			// buffer changed to a non-prompt buffer, get out of
			// Insert mode
			goto doESCkey;
		    break;
		}
	    }
#endif

#ifdef UNIX
do_intr:
#endif
	    // when 'insertmode' set, and not halfway a mapping, don't leave
	    // Insert mode
	    if (goto_im())
	    {
		if (got_int)
		{
		    (void)vgetc();		// flush all buffers
		    got_int = FALSE;
		}
		else
		    vim_beep(BO_IM);
		break;
	    }
doESCkey:
	    /*
	     * This is the ONLY return from edit()!
	     */
	    // Always update o_lnum, so that a "CTRL-O ." that adds a line
	    // still puts the cursor back after the inserted text.
	    if (ins_at_eol && gchar_cursor() == NUL)
		o_lnum = curwin->w_cursor.lnum;

	    if (ins_esc(&count, cmdchar, nomove))
	    {
		// When CTRL-C was typed got_int will be set, with the result
		// that the autocommands won't be executed. When mapped got_int
		// is not set, but let's keep the behavior the same.
		if (cmdchar != 'r' && cmdchar != 'v' && c != Ctrl_C)
		    ins_apply_autocmds(EVENT_INSERTLEAVE);
		did_cursorhold = FALSE;
		return (c == Ctrl_O);
	    }
	    continue;

	case Ctrl_Z:	// suspend when 'insertmode' set
	    if (!p_im)
		goto normalchar;	// insert CTRL-Z as normal char
	    do_cmdline_cmd((char_u *)"stop");
#ifdef CURSOR_SHAPE
	    ui_cursor_shape();		// may need to update cursor shape
#endif
	    continue;

	case Ctrl_O:	// execute one command
#ifdef FEAT_COMPL_FUNC
	    if (ctrl_x_mode_omni())
		goto docomplete;
#endif
	    if (echeck_abbr(Ctrl_O + ABBR_OFF))
		break;
	    ins_ctrl_o();

	    // don't move the cursor left when 'virtualedit' has "onemore".
	    if (ve_flags & VE_ONEMORE)
	    {
		ins_at_eol = FALSE;
		nomove = TRUE;
	    }
	    count = 0;
	    goto doESCkey;

	case K_INS:	// toggle insert/replace mode
	case K_KINS:
	    ins_insert(replaceState);
	    break;

	case K_SELECT:	// end of Select mode mapping - ignore
	    break;

	case K_HELP:	// Help key works like <ESC> <Help>
	case K_F1:
	case K_XF1:
	    stuffcharReadbuff(K_HELP);
	    if (p_im)
		need_start_insertmode = TRUE;
	    goto doESCkey;

#ifdef FEAT_NETBEANS_INTG
	case K_F21:	// NetBeans command
	    ++no_mapping;		// don't map the next key hits
	    i = plain_vgetc();
	    --no_mapping;
	    netbeans_keycommand(i);
	    break;
#endif

	case K_ZERO:	// Insert the previously inserted text.
	case NUL:
	case Ctrl_A:
	    // For ^@ the trailing ESC will end the insert, unless there is an
	    // error.
	    if (stuff_inserted(NUL, 1L, (c == Ctrl_A)) == FAIL
						   && c != Ctrl_A && !p_im)
		goto doESCkey;		// quit insert mode
	    inserted_space = FALSE;
	    break;

	case Ctrl_R:	// insert the contents of a register
	    ins_reg();
	    auto_format(FALSE, TRUE);
	    inserted_space = FALSE;
	    break;

	case Ctrl_G:	// commands starting with CTRL-G
	    ins_ctrl_g();
	    break;

	case Ctrl_HAT:	// switch input mode and/or langmap
	    ins_ctrl_hat();
	    break;

#ifdef FEAT_RIGHTLEFT
	case Ctrl__:	// switch between languages
	    if (!p_ari)
		goto normalchar;
	    ins_ctrl_();
	    break;
#endif

	case Ctrl_D:	// Make indent one shiftwidth smaller.
#if defined(FEAT_FIND_ID)
	    if (ctrl_x_mode_path_defines())
		goto docomplete;
#endif
	    // FALLTHROUGH

	case Ctrl_T:	// Make indent one shiftwidth greater.
	    if (c == Ctrl_T && ctrl_x_mode_thesaurus())
	    {
		if (has_compl_option(FALSE))
		    goto docomplete;
		break;
	    }

	    ins_shift(c, lastc);
	    auto_format(FALSE, TRUE);
	    inserted_space = FALSE;
	    break;

	case K_DEL:	// delete character under the cursor
	case K_KDEL:
	    ins_del();
	    auto_format(FALSE, TRUE);
	    break;

	case K_BS:	// delete character before the cursor
	case Ctrl_H:
	    did_backspace = ins_bs(c, BACKSPACE_CHAR, &inserted_space);
	    auto_format(FALSE, TRUE);
	    break;

	case Ctrl_W:	// delete word before the cursor
#ifdef FEAT_JOB_CHANNEL
	    if (bt_prompt(curbuf) && (mod_mask & MOD_MASK_SHIFT) == 0)
	    {
		// In a prompt window CTRL-W is used for window commands.
		// Use Shift-CTRL-W to delete a word.
		stuffcharReadbuff(Ctrl_W);
		restart_edit = 'A';
		nomove = TRUE;
		count = 0;
		goto doESCkey;
	    }
#endif
	    did_backspace = ins_bs(c, BACKSPACE_WORD, &inserted_space);
	    auto_format(FALSE, TRUE);
	    break;

	case Ctrl_U:	// delete all inserted text in current line
# ifdef FEAT_COMPL_FUNC
	    // CTRL-X CTRL-U completes with 'completefunc'.
	    if (ctrl_x_mode_function())
		goto docomplete;
# endif
	    did_backspace = ins_bs(c, BACKSPACE_LINE, &inserted_space);
	    auto_format(FALSE, TRUE);
	    inserted_space = FALSE;
	    break;

	case K_LEFTMOUSE:   // mouse keys
	case K_LEFTMOUSE_NM:
	case K_LEFTDRAG:
	case K_LEFTRELEASE:
	case K_LEFTRELEASE_NM:
	case K_MOUSEMOVE:
	case K_MIDDLEMOUSE:
	case K_MIDDLEDRAG:
	case K_MIDDLERELEASE:
	case K_RIGHTMOUSE:
	case K_RIGHTDRAG:
	case K_RIGHTRELEASE:
	case K_X1MOUSE:
	case K_X1DRAG:
	case K_X1RELEASE:
	case K_X2MOUSE:
	case K_X2DRAG:
	case K_X2RELEASE:
	    ins_mouse(c);
	    break;

	case K_MOUSEDOWN: // Default action for scroll wheel up: scroll up
	    ins_mousescroll(MSCR_DOWN);
	    break;

	case K_MOUSEUP:	// Default action for scroll wheel down: scroll down
	    ins_mousescroll(MSCR_UP);
	    break;

	case K_MOUSELEFT: // Scroll wheel left
	    ins_mousescroll(MSCR_LEFT);
	    break;

	case K_MOUSERIGHT: // Scroll wheel right
	    ins_mousescroll(MSCR_RIGHT);
	    break;

#ifdef FEAT_GUI_MACVIM
	/* Gestures are ignored */
	case K_SWIPELEFT:
	case K_SWIPERIGHT:
	case K_SWIPEUP:
	case K_SWIPEDOWN:
	case K_FORCECLICK:
	    break;
#endif
	case K_PS:
	    bracketed_paste(PASTE_INSERT, FALSE, NULL);
	    if (cmdchar == K_PS)
		// invoked from normal mode, bail out
		goto doESCkey;
	    break;
	case K_PE:
	    // Got K_PE without K_PS, ignore.
	    break;

#ifdef FEAT_GUI_TABLINE
	case K_TABLINE:
	case K_TABMENU:
	    ins_tabline(c);
	    break;
#endif

	case K_IGNORE:	// Something mapped to nothing
	    break;

	case K_CURSORHOLD:	// Didn't type something for a while.
	    ins_apply_autocmds(EVENT_CURSORHOLDI);
	    did_cursorhold = TRUE;
	    break;

#ifdef FEAT_GUI_MSWIN
	    // On MS-Windows ignore <M-F4>, we get it when closing the window
	    // was cancelled.
	case K_F4:
	    if (mod_mask != MOD_MASK_ALT)
		goto normalchar;
	    break;
#endif

#ifdef FEAT_GUI
	case K_VER_SCROLLBAR:
	    ins_scroll();
	    break;

	case K_HOR_SCROLLBAR:
	    ins_horscroll();
	    break;
#endif

	case K_HOME:	// <Home>
	case K_KHOME:
	case K_S_HOME:
	case K_C_HOME:
	    ins_home(c);
	    break;

	case K_END:	// <End>
	case K_KEND:
	case K_S_END:
	case K_C_END:
	    ins_end(c);
	    break;

	case K_LEFT:	// <Left>
	    if (mod_mask & (MOD_MASK_SHIFT|MOD_MASK_CTRL))
		ins_s_left();
	    else
		ins_left();
	    break;

	case K_S_LEFT:	// <S-Left>
	case K_C_LEFT:
	    ins_s_left();
	    break;

	case K_RIGHT:	// <Right>
	    if (mod_mask & (MOD_MASK_SHIFT|MOD_MASK_CTRL))
		ins_s_right();
	    else
		ins_right();
	    break;

	case K_S_RIGHT:	// <S-Right>
	case K_C_RIGHT:
	    ins_s_right();
	    break;

	case K_UP:	// <Up>
	    if (pum_visible())
		goto docomplete;
	    if (mod_mask & MOD_MASK_SHIFT)
		ins_pageup();
	    else
		ins_up(FALSE);
	    break;

	case K_S_UP:	// <S-Up>
	case K_PAGEUP:
	case K_KPAGEUP:
	    if (pum_visible())
		goto docomplete;
	    ins_pageup();
	    break;

	case K_DOWN:	// <Down>
	    if (pum_visible())
		goto docomplete;
	    if (mod_mask & MOD_MASK_SHIFT)
		ins_pagedown();
	    else
		ins_down(FALSE);
	    break;

	case K_S_DOWN:	// <S-Down>
	case K_PAGEDOWN:
	case K_KPAGEDOWN:
	    if (pum_visible())
		goto docomplete;
	    ins_pagedown();
	    break;

#ifdef FEAT_DND
	case K_DROP:	// drag-n-drop event
	    ins_drop();
	    break;
#endif

	case K_S_TAB:	// When not mapped, use like a normal TAB
	    c = TAB;
	    // FALLTHROUGH

	case TAB:	// TAB or Complete patterns along path
#if defined(FEAT_FIND_ID)
	    if (ctrl_x_mode_path_patterns())
		goto docomplete;
#endif
	    inserted_space = FALSE;
	    if (ins_tab())
		goto normalchar;	// insert TAB as a normal char
	    auto_format(FALSE, TRUE);
	    break;

	case K_KENTER:	// <Enter>
	    c = CAR;
	    // FALLTHROUGH
	case CAR:
	case NL:
#if defined(FEAT_QUICKFIX)
	    // In a quickfix window a <CR> jumps to the error under the
	    // cursor.
	    if (bt_quickfix(curbuf) && c == CAR)
	    {
		if (curwin->w_llist_ref == NULL)    // quickfix window
		    do_cmdline_cmd((char_u *)".cc");
		else				    // location list window
		    do_cmdline_cmd((char_u *)".ll");
		break;
	    }
#endif
#ifdef FEAT_CMDWIN
	    if (cmdwin_type != 0)
	    {
		// Execute the command in the cmdline window.
		cmdwin_result = CAR;
		goto doESCkey;
	    }
#endif
#ifdef FEAT_JOB_CHANNEL
	    if (bt_prompt(curbuf))
	    {
		invoke_prompt_callback();
		if (!bt_prompt(curbuf))
		    // buffer changed to a non-prompt buffer, get out of
		    // Insert mode
		    goto doESCkey;
		break;
	    }
#endif
	    if (ins_eol(c) == FAIL && !p_im)
		goto doESCkey;	    // out of memory
	    auto_format(FALSE, FALSE);
	    inserted_space = FALSE;
	    break;

	case Ctrl_K:	    // digraph or keyword completion
	    if (ctrl_x_mode_dictionary())
	    {
		if (has_compl_option(TRUE))
		    goto docomplete;
		break;
	    }
#ifdef FEAT_DIGRAPHS
	    c = ins_digraph();
	    if (c == NUL)
		break;
#endif
	    goto normalchar;

	case Ctrl_X:	// Enter CTRL-X mode
	    ins_ctrl_x();
	    break;

	case Ctrl_RSB:	// Tag name completion after ^X
	    if (!ctrl_x_mode_tags())
		goto normalchar;
	    goto docomplete;

	case Ctrl_F:	// File name completion after ^X
	    if (!ctrl_x_mode_files())
		goto normalchar;
	    goto docomplete;

	case 's':	// Spelling completion after ^X
	case Ctrl_S:
	    if (!ctrl_x_mode_spell())
		goto normalchar;
	    goto docomplete;

	case Ctrl_L:	// Whole line completion after ^X
	    if (!ctrl_x_mode_whole_line())
	    {
		// CTRL-L with 'insertmode' set: Leave Insert mode
		if (p_im)
		{
		    if (echeck_abbr(Ctrl_L + ABBR_OFF))
			break;
		    goto doESCkey;
		}
		goto normalchar;
	    }
	    // FALLTHROUGH

	case Ctrl_P:	// Do previous/next pattern completion
	case Ctrl_N:
	    // if 'complete' is empty then plain ^P is no longer special,
	    // but it is under other ^X modes
	    if (*curbuf->b_p_cpt == NUL
		    && (ctrl_x_mode_normal() || ctrl_x_mode_whole_line())
		    && !(compl_cont_status & CONT_LOCAL))
		goto normalchar;

docomplete:
	    compl_busy = TRUE;
#ifdef FEAT_FOLDING
	    disable_fold_update++;  // don't redraw folds here
#endif
	    if (ins_complete(c, TRUE) == FAIL)
		compl_cont_status = 0;
#ifdef FEAT_FOLDING
	    disable_fold_update--;
#endif
	    compl_busy = FALSE;
	    break;

	case Ctrl_Y:	// copy from previous line or scroll down
	case Ctrl_E:	// copy from next line	   or scroll up
	    c = ins_ctrl_ey(c);
	    break;

	  default:
#ifdef UNIX
	    if (c == intr_char)		// special interrupt char
		goto do_intr;
#endif

normalchar:
	    /*
	     * Insert a normal character.
	     */
#if defined(FEAT_EVAL)
	    if (!p_paste)
	    {
		// Trigger InsertCharPre.
		char_u *str = do_insert_char_pre(c);
		char_u *p;

		if (str != NULL)
		{
		    if (*str != NUL && stop_arrow() != FAIL)
		    {
			// Insert the new value of v:char literally.
			for (p = str; *p != NUL; MB_PTR_ADV(p))
			{
			    c = PTR2CHAR(p);
			    if (c == CAR || c == K_KENTER || c == NL)
				ins_eol(c);
			    else
				ins_char(c);
			}
			AppendToRedobuffLit(str, -1);
		    }
		    vim_free(str);
		    c = NUL;
		}

		// If the new value is already inserted or an empty string
		// then don't insert any character.
		if (c == NUL)
		    break;
	    }
#endif
#ifdef FEAT_SMARTINDENT
	    // Try to perform smart-indenting.
	    ins_try_si(c);
#endif

	    if (c == ' ')
	    {
		inserted_space = TRUE;
#ifdef FEAT_CINDENT
		if (inindent(0))
		    can_cindent = FALSE;
#endif
		if (Insstart_blank_vcol == MAXCOL
			&& curwin->w_cursor.lnum == Insstart.lnum)
		    Insstart_blank_vcol = get_nolist_virtcol();
	    }

	    // Insert a normal character and check for abbreviations on a
	    // special character.  Let CTRL-] expand abbreviations without
	    // inserting it.
	    if (vim_iswordc(c) || (!echeck_abbr(
			// Add ABBR_OFF for characters above 0x100, this is
			// what check_abbr() expects.
				(has_mbyte && c >= 0x100) ? (c + ABBR_OFF) : c)
			&& c != Ctrl_RSB))
	    {
		insert_special(c, FALSE, FALSE);
#ifdef FEAT_RIGHTLEFT
		revins_legal++;
		revins_chars++;
#endif
	    }

	    auto_format(FALSE, TRUE);

#ifdef FEAT_FOLDING
	    // When inserting a character the cursor line must never be in a
	    // closed fold.
	    foldOpenCursor();
#endif
	    break;
	}   // end of switch (c)

	// If typed something may trigger CursorHoldI again.
	if (c != K_CURSORHOLD
#ifdef FEAT_COMPL_FUNC
		// but not in CTRL-X mode, a script can't restore the state
		&& ctrl_x_mode_normal()
#endif
	       )
	    did_cursorhold = FALSE;

	// If the cursor was moved we didn't just insert a space
	if (arrow_used)
	    inserted_space = FALSE;

#ifdef FEAT_CINDENT
	if (can_cindent && cindent_on() && ctrl_x_mode_normal())
	{
force_cindent:
	    /*
	     * Indent now if a key was typed that is in 'cinkeys'.
	     */
	    if (in_cinkeys(c, ' ', line_is_white))
	    {
		if (stop_arrow() == OK)
		    // re-indent the current line
		    do_c_expr_indent();
	    }
	}
#endif // FEAT_CINDENT

    }	// for (;;)
    // NOTREACHED
}

    int
ins_need_undo_get(void)
{
    return ins_need_undo;
}

/*
 * Redraw for Insert mode.
 * This is postponed until getting the next character to make '$' in the 'cpo'
 * option work correctly.
 * Only redraw when there are no characters available.  This speeds up
 * inserting sequences of characters (e.g., for CTRL-R).
 */
    void
ins_redraw(int ready)	    // not busy with something
{
#ifdef FEAT_CONCEAL
    linenr_T	conceal_old_cursor_line = 0;
    linenr_T	conceal_new_cursor_line = 0;
    int		conceal_update_lines = FALSE;
#endif

    if (char_avail())
	return;

    // Trigger CursorMoved if the cursor moved.  Not when the popup menu is
    // visible, the command might delete it.
    if (ready && (has_cursormovedI()
# ifdef FEAT_PROP_POPUP
		|| popup_visible
# endif
# if defined(FEAT_CONCEAL)
		|| curwin->w_p_cole > 0
# endif
		)
	    && !EQUAL_POS(last_cursormoved, curwin->w_cursor)
	    && !pum_visible())
    {
# ifdef FEAT_SYN_HL
	// Need to update the screen first, to make sure syntax
	// highlighting is correct after making a change (e.g., inserting
	// a "(".  The autocommand may also require a redraw, so it's done
	// again below, unfortunately.
	if (syntax_present(curwin) && must_redraw)
	    update_screen(0);
# endif
	if (has_cursormovedI())
	{
	    // Make sure curswant is correct, an autocommand may call
	    // getcurpos().
	    update_curswant();
	    ins_apply_autocmds(EVENT_CURSORMOVEDI);
	}
#ifdef FEAT_PROP_POPUP
	if (popup_visible)
	    popup_check_cursor_pos();
#endif
# ifdef FEAT_CONCEAL
	if (curwin->w_p_cole > 0)
	{
	    conceal_old_cursor_line = last_cursormoved.lnum;
	    conceal_new_cursor_line = curwin->w_cursor.lnum;
	    conceal_update_lines = TRUE;
	}
# endif
	last_cursormoved = curwin->w_cursor;
    }

    // Trigger TextChangedI if b_changedtick differs.
    if (ready && has_textchangedI()
	    && curbuf->b_last_changedtick != CHANGEDTICK(curbuf)
	    && !pum_visible())
    {
	aco_save_T	aco;
	varnumber_T	tick = CHANGEDTICK(curbuf);

	// save and restore curwin and curbuf, in case the autocmd changes them
	aucmd_prepbuf(&aco, curbuf);
	apply_autocmds(EVENT_TEXTCHANGEDI, NULL, NULL, FALSE, curbuf);
	aucmd_restbuf(&aco);
	curbuf->b_last_changedtick = CHANGEDTICK(curbuf);
	if (tick != CHANGEDTICK(curbuf))  // see ins_apply_autocmds()
	    u_save(curwin->w_cursor.lnum,
					(linenr_T)(curwin->w_cursor.lnum + 1));
    }

    // Trigger TextChangedP if b_changedtick differs. When the popupmenu closes
    // TextChangedI will need to trigger for backwards compatibility, thus use
    // different b_last_changedtick* variables.
    if (ready && has_textchangedP()
	    && curbuf->b_last_changedtick_pum != CHANGEDTICK(curbuf)
	    && pum_visible())
    {
	aco_save_T	aco;
	varnumber_T	tick = CHANGEDTICK(curbuf);

	// save and restore curwin and curbuf, in case the autocmd changes them
	aucmd_prepbuf(&aco, curbuf);
	apply_autocmds(EVENT_TEXTCHANGEDP, NULL, NULL, FALSE, curbuf);
	aucmd_restbuf(&aco);
	curbuf->b_last_changedtick_pum = CHANGEDTICK(curbuf);
	if (tick != CHANGEDTICK(curbuf))  // see ins_apply_autocmds()
	    u_save(curwin->w_cursor.lnum,
					(linenr_T)(curwin->w_cursor.lnum + 1));
    }

    // Trigger SafeState if nothing is pending.
    may_trigger_safestate(ready
	    && !ins_compl_active()
	    && !pum_visible());

#if defined(FEAT_CONCEAL)
    if ((conceal_update_lines
	    && (conceal_old_cursor_line != conceal_new_cursor_line
		|| conceal_cursor_line(curwin)))
	    || need_cursor_line_redraw)
    {
	if (conceal_old_cursor_line != conceal_new_cursor_line)
	    redrawWinline(curwin, conceal_old_cursor_line);
	redrawWinline(curwin, conceal_new_cursor_line == 0
			    ? curwin->w_cursor.lnum : conceal_new_cursor_line);
	curwin->w_valid &= ~VALID_CROW;
	need_cursor_line_redraw = FALSE;
    }
#endif
    if (must_redraw)
	update_screen(0);
    else if (clear_cmdline || redraw_cmdline)
	showmode();		// clear cmdline and show mode
    showruler(FALSE);
    setcursor();
    emsg_on_display = FALSE;	// may remove error message now
}

/*
 * Handle a CTRL-V or CTRL-Q typed in Insert mode.
 */
    static void
ins_ctrl_v(void)
{
    int		c;
    int		did_putchar = FALSE;
    int		prev_mod_mask = mod_mask;

    // may need to redraw when no more chars available now
    ins_redraw(FALSE);

    if (redrawing() && !char_avail())
    {
	edit_putchar('^', TRUE);
	did_putchar = TRUE;
    }
    AppendToRedobuff((char_u *)CTRL_V_STR);	// CTRL-V

#ifdef FEAT_CMDL_INFO
    add_to_showcmd_c(Ctrl_V);
#endif

    c = get_literal();
    if (did_putchar)
	// when the line fits in 'columns' the '^' is at the start of the next
	// line and will not removed by the redraw
	edit_unputchar();
#ifdef FEAT_CMDL_INFO
    clear_showcmd();
#endif

    if ((c == ESC || c == CSI) && !(prev_mod_mask & MOD_MASK_SHIFT))
	// Using CTRL-V: Change any modifyOtherKeys ESC sequence to a normal
	// key.  Don't do this for CTRL-SHIFT-V.
	c = decodeModifyOtherKeys(c);

    insert_special(c, FALSE, TRUE);
#ifdef FEAT_RIGHTLEFT
    revins_chars++;
    revins_legal++;
#endif
}

/*
 * After getting an ESC or CSI for a literal key: If the typeahead buffer
 * contains a modifyOtherKeys sequence then decode it and return the result.
 * Otherwise return "c".
 * Note that this doesn't wait for characters, they must be in the typeahead
 * buffer already.
 */
    int
decodeModifyOtherKeys(int c)
{
    char_u  *p = typebuf.tb_buf + typebuf.tb_off;
    int	    idx;
    int	    form = 0;
    int	    argidx = 0;
    int	    arg[2] = {0, 0};

    // Recognize:
    // form 0: {lead}{key};{modifier}u
    // form 1: {lead}27;{modifier};{key}~
    if ((c == CSI || (c == ESC && *p == '[')) && typebuf.tb_len >= 4)
    {
	idx = (*p == '[');
	if (p[idx] == '2' && p[idx + 1] == '7' && p[idx + 2] == ';')
	{
	    form = 1;
	    idx += 3;
	}
	while (idx < typebuf.tb_len && argidx < 2)
	{
	    if (p[idx] == ';')
		++argidx;
	    else if (VIM_ISDIGIT(p[idx]))
		arg[argidx] = arg[argidx] * 10 + (p[idx] - '0');
	    else
		break;
	    ++idx;
	}
	if (idx < typebuf.tb_len
		&& p[idx] == (form == 1 ? '~' : 'u')
		&& argidx == 1)
	{
	    // Match, consume the code.
	    typebuf.tb_off += idx + 1;
	    typebuf.tb_len -= idx + 1;

	    mod_mask = decode_modifiers(arg[!form]);
	    c = merge_modifyOtherKeys(arg[form]);
	}
    }

    return c;
}

/*
 * Put a character directly onto the screen.  It's not stored in a buffer.
 * Used while handling CTRL-K, CTRL-V, etc. in Insert mode.
 */
static int  pc_status;
#define PC_STATUS_UNSET	0	// pc_bytes was not set
#define PC_STATUS_RIGHT	1	// right halve of double-wide char
#define PC_STATUS_LEFT	2	// left halve of double-wide char
#define PC_STATUS_SET	3	// pc_bytes was filled
static char_u pc_bytes[MB_MAXBYTES + 1]; // saved bytes
static int  pc_attr;
static int  pc_row;
static int  pc_col;

    void
edit_putchar(int c, int highlight)
{
    int	    attr;

    if (ScreenLines != NULL)
    {
	update_topline();	// just in case w_topline isn't valid
	validate_cursor();
	if (highlight)
	    attr = HL_ATTR(HLF_8);
	else
	    attr = 0;
	pc_row = W_WINROW(curwin) + curwin->w_wrow;
	pc_col = curwin->w_wincol;
	pc_status = PC_STATUS_UNSET;
#ifdef FEAT_RIGHTLEFT
	if (curwin->w_p_rl)
	{
	    pc_col += curwin->w_width - 1 - curwin->w_wcol;
	    if (has_mbyte)
	    {
		int fix_col = mb_fix_col(pc_col, pc_row);

		if (fix_col != pc_col)
		{
		    screen_putchar(' ', pc_row, fix_col, attr);
		    --curwin->w_wcol;
		    pc_status = PC_STATUS_RIGHT;
		}
	    }
	}
	else
#endif
	{
	    pc_col += curwin->w_wcol;
	    if (mb_lefthalve(pc_row, pc_col))
		pc_status = PC_STATUS_LEFT;
	}

	// save the character to be able to put it back
	if (pc_status == PC_STATUS_UNSET)
	{
	    screen_getbytes(pc_row, pc_col, pc_bytes, &pc_attr);
	    pc_status = PC_STATUS_SET;
	}
	screen_putchar(c, pc_row, pc_col, attr);
    }
}

#if defined(FEAT_JOB_CHANNEL) || defined(PROTO)
/*
 * Return the effective prompt for the current buffer.
 */
    char_u *
prompt_text(void)
{
    if (curbuf->b_prompt_text == NULL)
	return (char_u *)"% ";
    return curbuf->b_prompt_text;
}

/*
 * Prepare for prompt mode: Make sure the last line has the prompt text.
 * Move the cursor to this line.
 */
    static void
init_prompt(int cmdchar_todo)
{
    char_u *prompt = prompt_text();
    char_u *text;

    curwin->w_cursor.lnum = curbuf->b_ml.ml_line_count;
    text = ml_get_curline();
    if (STRNCMP(text, prompt, STRLEN(prompt)) != 0)
    {
	// prompt is missing, insert it or append a line with it
	if (*text == NUL)
	    ml_replace(curbuf->b_ml.ml_line_count, prompt, TRUE);
	else
	    ml_append(curbuf->b_ml.ml_line_count, prompt, 0, FALSE);
	curwin->w_cursor.lnum = curbuf->b_ml.ml_line_count;
	coladvance((colnr_T)MAXCOL);
	changed_bytes(curbuf->b_ml.ml_line_count, 0);
    }

    // Insert always starts after the prompt, allow editing text after it.
    if (Insstart_orig.lnum != curwin->w_cursor.lnum
				   || Insstart_orig.col != (int)STRLEN(prompt))
    {
	Insstart.lnum = curwin->w_cursor.lnum;
	Insstart.col = (int)STRLEN(prompt);
	Insstart_orig = Insstart;
	Insstart_textlen = Insstart.col;
	Insstart_blank_vcol = MAXCOL;
	arrow_used = FALSE;
    }

    if (cmdchar_todo == 'A')
	coladvance((colnr_T)MAXCOL);
    if (cmdchar_todo == 'I' || curwin->w_cursor.col <= (int)STRLEN(prompt))
	curwin->w_cursor.col = (int)STRLEN(prompt);
    // Make sure the cursor is in a valid position.
    check_cursor();
}

/*
 * Return TRUE if the cursor is in the editable position of the prompt line.
 */
    int
prompt_curpos_editable()
{
    return curwin->w_cursor.lnum == curbuf->b_ml.ml_line_count
	&& curwin->w_cursor.col >= (int)STRLEN(prompt_text());
}
#endif

/*
 * Undo the previous edit_putchar().
 */
    void
edit_unputchar(void)
{
    if (pc_status != PC_STATUS_UNSET && pc_row >= msg_scrolled)
    {
	if (pc_status == PC_STATUS_RIGHT)
	    ++curwin->w_wcol;
	if (pc_status == PC_STATUS_RIGHT || pc_status == PC_STATUS_LEFT)
	    redrawWinline(curwin, curwin->w_cursor.lnum);
	else
	    screen_puts(pc_bytes, pc_row - msg_scrolled, pc_col, pc_attr);
    }
}

/*
 * Called when p_dollar is set: display a '$' at the end of the changed text
 * Only works when cursor is in the line that changes.
 */
    void
display_dollar(colnr_T col)
{
    colnr_T save_col;

    if (!redrawing())
	return;

    cursor_off();
    save_col = curwin->w_cursor.col;
    curwin->w_cursor.col = col;
    if (has_mbyte)
    {
	char_u *p;

	// If on the last byte of a multi-byte move to the first byte.
	p = ml_get_curline();
	curwin->w_cursor.col -= (*mb_head_off)(p, p + col);
    }
    curs_columns(FALSE);	    // recompute w_wrow and w_wcol
    if (curwin->w_wcol < curwin->w_width)
    {
	edit_putchar('$', FALSE);
	dollar_vcol = curwin->w_virtcol;
    }
    curwin->w_cursor.col = save_col;
}

/*
 * Call this function before moving the cursor from the normal insert position
 * in insert mode.
 */
    void
undisplay_dollar(void)
{
    if (dollar_vcol >= 0)
    {
	dollar_vcol = -1;
	redrawWinline(curwin, curwin->w_cursor.lnum);
    }
}

/*
 * Truncate the space at the end of a line.  This is to be used only in an
 * insert mode.  It handles fixing the replace stack for REPLACE and VREPLACE
 * modes.
 */
    void
truncate_spaces(char_u *line)
{
    int	    i;

    // find start of trailing white space
    for (i = (int)STRLEN(line) - 1; i >= 0 && VIM_ISWHITE(line[i]); i--)
    {
	if (State & REPLACE_FLAG)
	    replace_join(0);	    // remove a NUL from the replace stack
    }
    line[i + 1] = NUL;
}

/*
 * Backspace the cursor until the given column.  Handles REPLACE and VREPLACE
 * modes correctly.  May also be used when not in insert mode at all.
 * Will attempt not to go before "col" even when there is a composing
 * character.
 */
    void
backspace_until_column(int col)
{
    while ((int)curwin->w_cursor.col > col)
    {
	curwin->w_cursor.col--;
	if (State & REPLACE_FLAG)
	    replace_do_bs(col);
	else if (!del_char_after_col(col))
	    break;
    }
}

/*
 * Like del_char(), but make sure not to go before column "limit_col".
 * Only matters when there are composing characters.
 * Return TRUE when something was deleted.
 */
   static int
del_char_after_col(int limit_col UNUSED)
{
    if (enc_utf8 && limit_col >= 0)
    {
	colnr_T ecol = curwin->w_cursor.col + 1;

	// Make sure the cursor is at the start of a character, but
	// skip forward again when going too far back because of a
	// composing character.
	mb_adjust_cursor();
	while (curwin->w_cursor.col < (colnr_T)limit_col)
	{
	    int l = utf_ptr2len(ml_get_cursor());

	    if (l == 0)  // end of line
		break;
	    curwin->w_cursor.col += l;
	}
	if (*ml_get_cursor() == NUL || curwin->w_cursor.col == ecol)
	    return FALSE;
	del_bytes((long)((int)ecol - curwin->w_cursor.col), FALSE, TRUE);
    }
    else
	(void)del_char(FALSE);
    return TRUE;
}

/*
 * Next character is interpreted literally.
 * A one, two or three digit decimal number is interpreted as its byte value.
 * If one or two digits are entered, the next character is given to vungetc().
 * For Unicode a character > 255 may be returned.
 */
    int
get_literal(void)
{
    int		cc;
    int		nc;
    int		i;
    int		hex = FALSE;
    int		octal = FALSE;
    int		unicode = 0;

    if (got_int)
	return Ctrl_C;

#ifdef FEAT_GUI
    /*
     * In GUI there is no point inserting the internal code for a special key.
     * It is more useful to insert the string "<KEY>" instead.	This would
     * probably be useful in a text window too, but it would not be
     * vi-compatible (maybe there should be an option for it?) -- webb
     */
    if (gui.in_use)
	++allow_keys;
#endif
#ifdef USE_ON_FLY_SCROLL
    dont_scroll = TRUE;		// disallow scrolling here
#endif
    ++no_mapping;		// don't map the next key hits
    cc = 0;
    i = 0;
    for (;;)
    {
	nc = plain_vgetc();
#ifdef FEAT_CMDL_INFO
	if (!(State & CMDLINE) && MB_BYTE2LEN_CHECK(nc) == 1)
	    add_to_showcmd(nc);
#endif
	if (nc == 'x' || nc == 'X')
	    hex = TRUE;
	else if (nc == 'o' || nc == 'O')
	    octal = TRUE;
	else if (nc == 'u' || nc == 'U')
	    unicode = nc;
	else
	{
	    if (hex || unicode != 0)
	    {
		if (!vim_isxdigit(nc))
		    break;
		cc = cc * 16 + hex2nr(nc);
	    }
	    else if (octal)
	    {
		if (nc < '0' || nc > '7')
		    break;
		cc = cc * 8 + nc - '0';
	    }
	    else
	    {
		if (!VIM_ISDIGIT(nc))
		    break;
		cc = cc * 10 + nc - '0';
	    }

	    ++i;
	}

	if (cc > 255 && unicode == 0)
	    cc = 255;		// limit range to 0-255
	nc = 0;

	if (hex)		// hex: up to two chars
	{
	    if (i >= 2)
		break;
	}
	else if (unicode)	// Unicode: up to four or eight chars
	{
	    if ((unicode == 'u' && i >= 4) || (unicode == 'U' && i >= 8))
		break;
	}
	else if (i >= 3)	// decimal or octal: up to three chars
	    break;
    }
    if (i == 0)	    // no number entered
    {
	if (nc == K_ZERO)   // NUL is stored as NL
	{
	    cc = '\n';
	    nc = 0;
	}
	else
	{
	    cc = nc;
	    nc = 0;
	}
    }

    if (cc == 0)	// NUL is stored as NL
	cc = '\n';
    if (enc_dbcs && (cc & 0xff) == 0)
	cc = '?';	// don't accept an illegal DBCS char, the NUL in the
			// second byte will cause trouble!

    --no_mapping;
#ifdef FEAT_GUI
    if (gui.in_use)
	--allow_keys;
#endif
    if (nc)
	vungetc(nc);
    got_int = FALSE;	    // CTRL-C typed after CTRL-V is not an interrupt
    return cc;
}

/*
 * Insert character, taking care of special keys and mod_mask
 */
    static void
insert_special(
    int	    c,
    int	    allow_modmask,
    int	    ctrlv)	    // c was typed after CTRL-V
{
    char_u  *p;
    int	    len;

    /*
     * Special function key, translate into "<Key>". Up to the last '>' is
     * inserted with ins_str(), so as not to replace characters in replace
     * mode.
     * Only use mod_mask for special keys, to avoid things like <S-Space>,
     * unless 'allow_modmask' is TRUE.
     */
#ifdef MACOS_X
    // Command-key never produces a normal key
    if (mod_mask & MOD_MASK_CMD)
	allow_modmask = TRUE;
#endif
    if (IS_SPECIAL(c) || (mod_mask && allow_modmask))
    {
	p = get_special_key_name(c, mod_mask);
	len = (int)STRLEN(p);
	c = p[len - 1];
	if (len > 2)
	{
	    if (stop_arrow() == FAIL)
		return;
	    p[len - 1] = NUL;
	    ins_str(p);
	    AppendToRedobuffLit(p, -1);
	    ctrlv = FALSE;
	}
    }
    if (stop_arrow() == OK)
	insertchar(c, ctrlv ? INSCHAR_CTRLV : 0, -1);
}

/*
 * Special characters in this context are those that need processing other
 * than the simple insertion that can be performed here. This includes ESC
 * which terminates the insert, and CR/NL which need special processing to
 * open up a new line. This routine tries to optimize insertions performed by
 * the "redo", "undo" or "put" commands, so it needs to know when it should
 * stop and defer processing to the "normal" mechanism.
 * '0' and '^' are special, because they can be followed by CTRL-D.
 */
#ifdef EBCDIC
# define ISSPECIAL(c)	((c) < ' ' || (c) == '0' || (c) == '^')
#else
# define ISSPECIAL(c)	((c) < ' ' || (c) >= DEL || (c) == '0' || (c) == '^')
#endif

#define WHITECHAR(cc) (VIM_ISWHITE(cc) && (!enc_utf8 || !utf_iscomposing(utf_ptr2char(ml_get_cursor() + 1))))

/*
 * "flags": INSCHAR_FORMAT - force formatting
 *	    INSCHAR_CTRLV  - char typed just after CTRL-V
 *	    INSCHAR_NO_FEX - don't use 'formatexpr'
 *
 *   NOTE: passes the flags value straight through to internal_format() which,
 *	   beside INSCHAR_FORMAT (above), is also looking for these:
 *	    INSCHAR_DO_COM   - format comments
 *	    INSCHAR_COM_LIST - format comments with num list or 2nd line indent
 */
    void
insertchar(
    int		c,			// character to insert or NUL
    int		flags,			// INSCHAR_FORMAT, etc.
    int		second_indent)		// indent for second line if >= 0
{
    int		textwidth;
    char_u	*p;
    int		fo_ins_blank;
    int		force_format = flags & INSCHAR_FORMAT;

    textwidth = comp_textwidth(force_format);
    fo_ins_blank = has_format_option(FO_INS_BLANK);

    /*
     * Try to break the line in two or more pieces when:
     * - Always do this if we have been called to do formatting only.
     * - Always do this when 'formatoptions' has the 'a' flag and the line
     *   ends in white space.
     * - Otherwise:
     *	 - Don't do this if inserting a blank
     *	 - Don't do this if an existing character is being replaced, unless
     *	   we're in VREPLACE mode.
     *	 - Do this if the cursor is not on the line where insert started
     *	 or - 'formatoptions' doesn't have 'l' or the line was not too long
     *	       before the insert.
     *	    - 'formatoptions' doesn't have 'b' or a blank was inserted at or
     *	      before 'textwidth'
     */
    if (textwidth > 0
	    && (force_format
		|| (!VIM_ISWHITE(c)
		    && !((State & REPLACE_FLAG)
			&& !(State & VREPLACE_FLAG)
			&& *ml_get_cursor() != NUL)
		    && (curwin->w_cursor.lnum != Insstart.lnum
			|| ((!has_format_option(FO_INS_LONG)
				|| Insstart_textlen <= (colnr_T)textwidth)
			    && (!fo_ins_blank
				|| Insstart_blank_vcol <= (colnr_T)textwidth
			    ))))))
    {
	// Format with 'formatexpr' when it's set.  Use internal formatting
	// when 'formatexpr' isn't set or it returns non-zero.
#if defined(FEAT_EVAL)
	int     do_internal = TRUE;
	colnr_T virtcol = get_nolist_virtcol()
				  + char2cells(c != NUL ? c : gchar_cursor());

	if (*curbuf->b_p_fex != NUL && (flags & INSCHAR_NO_FEX) == 0
		&& (force_format || virtcol > (colnr_T)textwidth))
	{
	    do_internal = (fex_format(curwin->w_cursor.lnum, 1L, c) != 0);
	    // It may be required to save for undo again, e.g. when setline()
	    // was called.
	    ins_need_undo = TRUE;
	}
	if (do_internal)
#endif
	    internal_format(textwidth, second_indent, flags, c == NUL, c);
    }

    if (c == NUL)	    // only formatting was wanted
	return;

    // Check whether this character should end a comment.
    if (did_ai && (int)c == end_comment_pending)
    {
	char_u  *line;
	char_u	lead_end[COM_MAX_LEN];	    // end-comment string
	int	middle_len, end_len;
	int	i;

	/*
	 * Need to remove existing (middle) comment leader and insert end
	 * comment leader.  First, check what comment leader we can find.
	 */
	i = get_leader_len(line = ml_get_curline(), &p, FALSE, TRUE);
	if (i > 0 && vim_strchr(p, COM_MIDDLE) != NULL)	// Just checking
	{
	    // Skip middle-comment string
	    while (*p && p[-1] != ':')	// find end of middle flags
		++p;
	    middle_len = copy_option_part(&p, lead_end, COM_MAX_LEN, ",");
	    // Don't count trailing white space for middle_len
	    while (middle_len > 0 && VIM_ISWHITE(lead_end[middle_len - 1]))
		--middle_len;

	    // Find the end-comment string
	    while (*p && p[-1] != ':')	// find end of end flags
		++p;
	    end_len = copy_option_part(&p, lead_end, COM_MAX_LEN, ",");

	    // Skip white space before the cursor
	    i = curwin->w_cursor.col;
	    while (--i >= 0 && VIM_ISWHITE(line[i]))
		;
	    i++;

	    // Skip to before the middle leader
	    i -= middle_len;

	    // Check some expected things before we go on
	    if (i >= 0 && lead_end[end_len - 1] == end_comment_pending)
	    {
		// Backspace over all the stuff we want to replace
		backspace_until_column(i);

		// Insert the end-comment string, except for the last
		// character, which will get inserted as normal later.
		ins_bytes_len(lead_end, end_len - 1);
	    }
	}
    }
    end_comment_pending = NUL;

    did_ai = FALSE;
#ifdef FEAT_SMARTINDENT
    did_si = FALSE;
    can_si = FALSE;
    can_si_back = FALSE;
#endif

    /*
     * If there's any pending input, grab up to INPUT_BUFLEN at once.
     * This speeds up normal text input considerably.
     * Don't do this when 'cindent' or 'indentexpr' is set, because we might
     * need to re-indent at a ':', or any other character (but not what
     * 'paste' is set)..
     * Don't do this when there an InsertCharPre autocommand is defined,
     * because we need to fire the event for every character.
     * Do the check for InsertCharPre before the call to vpeekc() because the
     * InsertCharPre autocommand could change the input buffer.
     */
#ifdef USE_ON_FLY_SCROLL
    dont_scroll = FALSE;		// allow scrolling here
#endif

    if (       !ISSPECIAL(c)
	    && (!has_mbyte || (*mb_char2len)(c) == 1)
	    && !has_insertcharpre()
	    && vpeekc() != NUL
	    && !(State & REPLACE_FLAG)
#ifdef FEAT_CINDENT
	    && !cindent_on()
#endif
#ifdef FEAT_RIGHTLEFT
	    && !p_ri
#endif
	   )
    {
#define INPUT_BUFLEN 100
	char_u		buf[INPUT_BUFLEN + 1];
	int		i;
	colnr_T		virtcol = 0;

	buf[0] = c;
	i = 1;
	if (textwidth > 0)
	    virtcol = get_nolist_virtcol();
	/*
	 * Stop the string when:
	 * - no more chars available
	 * - finding a special character (command key)
	 * - buffer is full
	 * - running into the 'textwidth' boundary
	 * - need to check for abbreviation: A non-word char after a word-char
	 */
	while (	   (c = vpeekc()) != NUL
		&& !ISSPECIAL(c)
		&& (!has_mbyte || MB_BYTE2LEN_CHECK(c) == 1)
		&& i < INPUT_BUFLEN
		&& (textwidth == 0
		    || (virtcol += byte2cells(buf[i - 1])) < (colnr_T)textwidth)
		&& !(!no_abbr && !vim_iswordc(c) && vim_iswordc(buf[i - 1])))
	{
#ifdef FEAT_RIGHTLEFT
	    c = vgetc();
	    if (p_hkmap && KeyTyped)
		c = hkmap(c);		    // Hebrew mode mapping
	    buf[i++] = c;
#else
	    buf[i++] = vgetc();
#endif
	}

#ifdef FEAT_DIGRAPHS
	do_digraph(-1);			// clear digraphs
	do_digraph(buf[i-1]);		// may be the start of a digraph
#endif
	buf[i] = NUL;
	ins_str(buf);
	if (flags & INSCHAR_CTRLV)
	{
	    redo_literal(*buf);
	    i = 1;
	}
	else
	    i = 0;
	if (buf[i] != NUL)
	    AppendToRedobuffLit(buf + i, -1);
    }
    else
    {
	int		cc;

	if (has_mbyte && (cc = (*mb_char2len)(c)) > 1)
	{
	    char_u	buf[MB_MAXBYTES + 1];

	    (*mb_char2bytes)(c, buf);
	    buf[cc] = NUL;
	    ins_char_bytes(buf, cc);
	    AppendCharToRedobuff(c);
	}
	else
	{
	    ins_char(c);
	    if (flags & INSCHAR_CTRLV)
		redo_literal(c);
	    else
		AppendCharToRedobuff(c);
	}
    }
}

/*
 * Format text at the current insert position.
 *
 * If the INSCHAR_COM_LIST flag is present, then the value of second_indent
 * will be the comment leader length sent to open_line().
 */
    static void
internal_format(
    int		textwidth,
    int		second_indent,
    int		flags,
    int		format_only,
    int		c) // character to be inserted (can be NUL)
{
    int		cc;
    int		save_char = NUL;
    int		haveto_redraw = FALSE;
    int		fo_ins_blank = has_format_option(FO_INS_BLANK);
    int		fo_multibyte = has_format_option(FO_MBYTE_BREAK);
    int		fo_white_par = has_format_option(FO_WHITE_PAR);
    int		first_line = TRUE;
    colnr_T	leader_len;
    int		no_leader = FALSE;
    int		do_comments = (flags & INSCHAR_DO_COM);
#ifdef FEAT_LINEBREAK
    int		has_lbr = curwin->w_p_lbr;

    // make sure win_lbr_chartabsize() counts correctly
    curwin->w_p_lbr = FALSE;
#endif

    /*
     * When 'ai' is off we don't want a space under the cursor to be
     * deleted.  Replace it with an 'x' temporarily.
     */
    if (!curbuf->b_p_ai && !(State & VREPLACE_FLAG))
    {
	cc = gchar_cursor();
	if (VIM_ISWHITE(cc))
	{
	    save_char = cc;
	    pchar_cursor('x');
	}
    }

    /*
     * Repeat breaking lines, until the current line is not too long.
     */
    while (!got_int)
    {
	int	startcol;		// Cursor column at entry
	int	wantcol;		// column at textwidth border
	int	foundcol;		// column for start of spaces
	int	end_foundcol = 0;	// column for start of word
	colnr_T	len;
	colnr_T	virtcol;
	int	orig_col = 0;
	char_u	*saved_text = NULL;
	colnr_T	col;
	colnr_T	end_col;
	int	wcc;			// counter for whitespace chars

	virtcol = get_nolist_virtcol()
		+ char2cells(c != NUL ? c : gchar_cursor());
	if (virtcol <= (colnr_T)textwidth)
	    break;

	if (no_leader)
	    do_comments = FALSE;
	else if (!(flags & INSCHAR_FORMAT)
				       && has_format_option(FO_WRAP_COMS))
	    do_comments = TRUE;

	// Don't break until after the comment leader
	if (do_comments)
	    leader_len = get_leader_len(ml_get_curline(), NULL, FALSE, TRUE);
	else
	    leader_len = 0;

	// If the line doesn't start with a comment leader, then don't
	// start one in a following broken line.  Avoids that a %word
	// moved to the start of the next line causes all following lines
	// to start with %.
	if (leader_len == 0)
	    no_leader = TRUE;
	if (!(flags & INSCHAR_FORMAT)
		&& leader_len == 0
		&& !has_format_option(FO_WRAP))

	    break;
	if ((startcol = curwin->w_cursor.col) == 0)
	    break;

	// find column of textwidth border
	coladvance((colnr_T)textwidth);
	wantcol = curwin->w_cursor.col;

	curwin->w_cursor.col = startcol;
	foundcol = 0;

	/*
	 * Find position to break at.
	 * Stop at first entered white when 'formatoptions' has 'v'
	 */
	while ((!fo_ins_blank && !has_format_option(FO_INS_VI))
		    || (flags & INSCHAR_FORMAT)
		    || curwin->w_cursor.lnum != Insstart.lnum
		    || curwin->w_cursor.col >= Insstart.col)
	{
	    if (curwin->w_cursor.col == startcol && c != NUL)
		cc = c;
	    else
		cc = gchar_cursor();
	    if (WHITECHAR(cc))
	    {
		// remember position of blank just before text
		end_col = curwin->w_cursor.col;

		// find start of sequence of blanks
		wcc = 0;
		while (curwin->w_cursor.col > 0 && WHITECHAR(cc))
		{
		    dec_cursor();
		    cc = gchar_cursor();

		    // Increment count of how many whitespace chars in this
		    // group; we only need to know if it's more than one.
		    if (wcc < 2)
		        wcc++;
		}
		if (curwin->w_cursor.col == 0 && WHITECHAR(cc))
		    break;		// only spaces in front of text

		// Don't break after a period when 'formatoptions' has 'p' and
		// there are less than two spaces.
		if (has_format_option(FO_PERIOD_ABBR) && cc == '.' && wcc < 2)
		    continue;

		// Don't break until after the comment leader
		if (curwin->w_cursor.col < leader_len)
		    break;
		if (has_format_option(FO_ONE_LETTER))
		{
		    // do not break after one-letter words
		    if (curwin->w_cursor.col == 0)
			break;	// one-letter word at begin
		    // do not break "#a b" when 'tw' is 2
		    if (curwin->w_cursor.col <= leader_len)
			break;
		    col = curwin->w_cursor.col;
		    dec_cursor();
		    cc = gchar_cursor();

		    if (WHITECHAR(cc))
			continue;	// one-letter, continue
		    curwin->w_cursor.col = col;
		}

		inc_cursor();

		end_foundcol = end_col + 1;
		foundcol = curwin->w_cursor.col;
		if (curwin->w_cursor.col <= (colnr_T)wantcol)
		    break;
	    }
	    else if (cc >= 0x100 && fo_multibyte)
	    {
		// Break after or before a multi-byte character.
		if (curwin->w_cursor.col != startcol)
		{
		    // Don't break until after the comment leader
		    if (curwin->w_cursor.col < leader_len)
			break;
		    col = curwin->w_cursor.col;
		    inc_cursor();
		    // Don't change end_foundcol if already set.
		    if (foundcol != curwin->w_cursor.col)
		    {
			foundcol = curwin->w_cursor.col;
			end_foundcol = foundcol;
			if (curwin->w_cursor.col <= (colnr_T)wantcol)
			    break;
		    }
		    curwin->w_cursor.col = col;
		}

		if (curwin->w_cursor.col == 0)
		    break;

		col = curwin->w_cursor.col;

		dec_cursor();
		cc = gchar_cursor();

		if (WHITECHAR(cc))
		    continue;		// break with space
		// Don't break until after the comment leader
		if (curwin->w_cursor.col < leader_len)
		    break;

		curwin->w_cursor.col = col;

		foundcol = curwin->w_cursor.col;
		end_foundcol = foundcol;
		if (curwin->w_cursor.col <= (colnr_T)wantcol)
		    break;
	    }
	    if (curwin->w_cursor.col == 0)
		break;
	    dec_cursor();
	}

	if (foundcol == 0)		// no spaces, cannot break line
	{
	    curwin->w_cursor.col = startcol;
	    break;
	}

	// Going to break the line, remove any "$" now.
	undisplay_dollar();

	/*
	 * Offset between cursor position and line break is used by replace
	 * stack functions.  VREPLACE does not use this, and backspaces
	 * over the text instead.
	 */
	if (State & VREPLACE_FLAG)
	    orig_col = startcol;	// Will start backspacing from here
	else
	    replace_offset = startcol - end_foundcol;

	/*
	 * adjust startcol for spaces that will be deleted and
	 * characters that will remain on top line
	 */
	curwin->w_cursor.col = foundcol;
	while ((cc = gchar_cursor(), WHITECHAR(cc))
		    && (!fo_white_par || curwin->w_cursor.col < startcol))
	    inc_cursor();
	startcol -= curwin->w_cursor.col;
	if (startcol < 0)
	    startcol = 0;

	if (State & VREPLACE_FLAG)
	{
	    /*
	     * In VREPLACE mode, we will backspace over the text to be
	     * wrapped, so save a copy now to put on the next line.
	     */
	    saved_text = vim_strsave(ml_get_cursor());
	    curwin->w_cursor.col = orig_col;
	    if (saved_text == NULL)
		break;	// Can't do it, out of memory
	    saved_text[startcol] = NUL;

	    // Backspace over characters that will move to the next line
	    if (!fo_white_par)
		backspace_until_column(foundcol);
	}
	else
	{
	    // put cursor after pos. to break line
	    if (!fo_white_par)
		curwin->w_cursor.col = foundcol;
	}

	/*
	 * Split the line just before the margin.
	 * Only insert/delete lines, but don't really redraw the window.
	 */
	open_line(FORWARD, OPENLINE_DELSPACES + OPENLINE_MARKFIX
		+ (fo_white_par ? OPENLINE_KEEPTRAIL : 0)
		+ (do_comments ? OPENLINE_DO_COM : 0)
		+ ((flags & INSCHAR_COM_LIST) ? OPENLINE_COM_LIST : 0)
		, ((flags & INSCHAR_COM_LIST) ? second_indent : old_indent));
	if (!(flags & INSCHAR_COM_LIST))
	    old_indent = 0;

	replace_offset = 0;
	if (first_line)
	{
	    if (!(flags & INSCHAR_COM_LIST))
	    {
		/*
		 * This section is for auto-wrap of numeric lists.  When not
		 * in insert mode (i.e. format_lines()), the INSCHAR_COM_LIST
		 * flag will be set and open_line() will handle it (as seen
		 * above).  The code here (and in get_number_indent()) will
		 * recognize comments if needed...
		 */
		if (second_indent < 0 && has_format_option(FO_Q_NUMBER))
		    second_indent =
				 get_number_indent(curwin->w_cursor.lnum - 1);
		if (second_indent >= 0)
		{
		    if (State & VREPLACE_FLAG)
			change_indent(INDENT_SET, second_indent,
							    FALSE, NUL, TRUE);
		    else
			if (leader_len > 0 && second_indent - leader_len > 0)
		    {
			int i;
			int padding = second_indent - leader_len;

			// We started at the first_line of a numbered list
			// that has a comment.  the open_line() function has
			// inserted the proper comment leader and positioned
			// the cursor at the end of the split line.  Now we
			// add the additional whitespace needed after the
			// comment leader for the numbered list.
			for (i = 0; i < padding; i++)
			    ins_str((char_u *)" ");
		    }
		    else
		    {
			(void)set_indent(second_indent, SIN_CHANGED);
		    }
		}
	    }
	    first_line = FALSE;
	}

	if (State & VREPLACE_FLAG)
	{
	    /*
	     * In VREPLACE mode we have backspaced over the text to be
	     * moved, now we re-insert it into the new line.
	     */
	    ins_bytes(saved_text);
	    vim_free(saved_text);
	}
	else
	{
	    /*
	     * Check if cursor is not past the NUL off the line, cindent
	     * may have added or removed indent.
	     */
	    curwin->w_cursor.col += startcol;
	    len = (colnr_T)STRLEN(ml_get_curline());
	    if (curwin->w_cursor.col > len)
		curwin->w_cursor.col = len;
	}

	haveto_redraw = TRUE;
#ifdef FEAT_CINDENT
	can_cindent = TRUE;
#endif
	// moved the cursor, don't autoindent or cindent now
	did_ai = FALSE;
#ifdef FEAT_SMARTINDENT
	did_si = FALSE;
	can_si = FALSE;
	can_si_back = FALSE;
#endif
	line_breakcheck();
    }

    if (save_char != NUL)		// put back space after cursor
	pchar_cursor(save_char);

#ifdef FEAT_LINEBREAK
    curwin->w_p_lbr = has_lbr;
#endif
    if (!format_only && haveto_redraw)
    {
	update_topline();
	redraw_curbuf_later(VALID);
    }
}

/*
 * Called after inserting or deleting text: When 'formatoptions' includes the
 * 'a' flag format from the current line until the end of the paragraph.
 * Keep the cursor at the same position relative to the text.
 * The caller must have saved the cursor line for undo, following ones will be
 * saved here.
 */
    void
auto_format(
    int		trailblank,	// when TRUE also format with trailing blank
    int		prev_line)	// may start in previous line
{
    pos_T	pos;
    colnr_T	len;
    char_u	*old;
    char_u	*new, *pnew;
    int		wasatend;
    int		cc;

    if (!has_format_option(FO_AUTO))
	return;

    pos = curwin->w_cursor;
    old = ml_get_curline();

    // may remove added space
    check_auto_format(FALSE);

    // Don't format in Insert mode when the cursor is on a trailing blank, the
    // user might insert normal text next.  Also skip formatting when "1" is
    // in 'formatoptions' and there is a single character before the cursor.
    // Otherwise the line would be broken and when typing another non-white
    // next they are not joined back together.
    wasatend = (pos.col == (colnr_T)STRLEN(old));
    if (*old != NUL && !trailblank && wasatend)
    {
	dec_cursor();
	cc = gchar_cursor();
	if (!WHITECHAR(cc) && curwin->w_cursor.col > 0
					  && has_format_option(FO_ONE_LETTER))
	    dec_cursor();
	cc = gchar_cursor();
	if (WHITECHAR(cc))
	{
	    curwin->w_cursor = pos;
	    return;
	}
	curwin->w_cursor = pos;
    }

    // With the 'c' flag in 'formatoptions' and 't' missing: only format
    // comments.
    if (has_format_option(FO_WRAP_COMS) && !has_format_option(FO_WRAP)
				&& get_leader_len(old, NULL, FALSE, TRUE) == 0)
	return;

    /*
     * May start formatting in a previous line, so that after "x" a word is
     * moved to the previous line if it fits there now.  Only when this is not
     * the start of a paragraph.
     */
    if (prev_line && !paragraph_start(curwin->w_cursor.lnum))
    {
	--curwin->w_cursor.lnum;
	if (u_save_cursor() == FAIL)
	    return;
    }

    /*
     * Do the formatting and restore the cursor position.  "saved_cursor" will
     * be adjusted for the text formatting.
     */
    saved_cursor = pos;
    format_lines((linenr_T)-1, FALSE);
    curwin->w_cursor = saved_cursor;
    saved_cursor.lnum = 0;

    if (curwin->w_cursor.lnum > curbuf->b_ml.ml_line_count)
    {
	// "cannot happen"
	curwin->w_cursor.lnum = curbuf->b_ml.ml_line_count;
	coladvance((colnr_T)MAXCOL);
    }
    else
	check_cursor_col();

    // Insert mode: If the cursor is now after the end of the line while it
    // previously wasn't, the line was broken.  Because of the rule above we
    // need to add a space when 'w' is in 'formatoptions' to keep a paragraph
    // formatted.
    if (!wasatend && has_format_option(FO_WHITE_PAR))
    {
	new = ml_get_curline();
	len = (colnr_T)STRLEN(new);
	if (curwin->w_cursor.col == len)
	{
	    pnew = vim_strnsave(new, len + 2);
	    pnew[len] = ' ';
	    pnew[len + 1] = NUL;
	    ml_replace(curwin->w_cursor.lnum, pnew, FALSE);
	    // remove the space later
	    did_add_space = TRUE;
	}
	else
	    // may remove added space
	    check_auto_format(FALSE);
    }

    check_cursor();
}

/*
 * When an extra space was added to continue a paragraph for auto-formatting,
 * delete it now.  The space must be under the cursor, just after the insert
 * position.
 */
    static void
check_auto_format(
    int		end_insert)	    // TRUE when ending Insert mode
{
    int		c = ' ';
    int		cc;

    if (did_add_space)
    {
	cc = gchar_cursor();
	if (!WHITECHAR(cc))
	    // Somehow the space was removed already.
	    did_add_space = FALSE;
	else
	{
	    if (!end_insert)
	    {
		inc_cursor();
		c = gchar_cursor();
		dec_cursor();
	    }
	    if (c != NUL)
	    {
		// The space is no longer at the end of the line, delete it.
		del_char(FALSE);
		did_add_space = FALSE;
	    }
	}
    }
}

/*
 * Find out textwidth to be used for formatting:
 *	if 'textwidth' option is set, use it
 *	else if 'wrapmargin' option is set, use curwin->w_width - 'wrapmargin'
 *	if invalid value, use 0.
 *	Set default to window width (maximum 79) for "gq" operator.
 */
    int
comp_textwidth(
    int		ff)	// force formatting (for "gq" command)
{
    int		textwidth;

    textwidth = curbuf->b_p_tw;
    if (textwidth == 0 && curbuf->b_p_wm)
    {
	// The width is the window width minus 'wrapmargin' minus all the
	// things that add to the margin.
	textwidth = curwin->w_width - curbuf->b_p_wm;
#ifdef FEAT_CMDWIN
	if (cmdwin_type != 0)
	    textwidth -= 1;
#endif
#ifdef FEAT_FOLDING
	textwidth -= curwin->w_p_fdc;
#endif
#ifdef FEAT_SIGNS
	if (signcolumn_on(curwin))
	    textwidth -= 1;
#endif
	if (curwin->w_p_nu || curwin->w_p_rnu)
	    textwidth -= 8;
    }
    if (textwidth < 0)
	textwidth = 0;
    if (ff && textwidth == 0)
    {
	textwidth = curwin->w_width - 1;
	if (textwidth > 79)
	    textwidth = 79;
    }
    return textwidth;
}

/*
 * Put a character in the redo buffer, for when just after a CTRL-V.
 */
    static void
redo_literal(int c)
{
    char_u	buf[10];

    // Only digits need special treatment.  Translate them into a string of
    // three digits.
    if (VIM_ISDIGIT(c))
    {
	vim_snprintf((char *)buf, sizeof(buf), "%03d", c);
	AppendToRedobuff(buf);
    }
    else
	AppendCharToRedobuff(c);
}

/*
 * start_arrow() is called when an arrow key is used in insert mode.
 * For undo/redo it resembles hitting the <ESC> key.
 */
    void
start_arrow(
    pos_T    *end_insert_pos)		// can be NULL
{
    start_arrow_common(end_insert_pos, TRUE);
}

/*
 * Like start_arrow() but with end_change argument.
 * Will prepare for redo of CTRL-G U if "end_change" is FALSE.
 */
    static void
start_arrow_with_change(
    pos_T    *end_insert_pos,		// can be NULL
    int	      end_change)		// end undoable change
{
    start_arrow_common(end_insert_pos, end_change);
    if (!end_change)
    {
	AppendCharToRedobuff(Ctrl_G);
	AppendCharToRedobuff('U');
    }
}

    static void
start_arrow_common(
    pos_T    *end_insert_pos,		// can be NULL
    int	      end_change)		// end undoable change
{
    if (!arrow_used && end_change)	// something has been inserted
    {
	AppendToRedobuff(ESC_STR);
	stop_insert(end_insert_pos, FALSE, FALSE);
	arrow_used = TRUE;	// this means we stopped the current insert
    }
#ifdef FEAT_SPELL
    check_spell_redraw();
#endif
}

#ifdef FEAT_SPELL
/*
 * If we skipped highlighting word at cursor, do it now.
 * It may be skipped again, thus reset spell_redraw_lnum first.
 */
    static void
check_spell_redraw(void)
{
    if (spell_redraw_lnum != 0)
    {
	linenr_T	lnum = spell_redraw_lnum;

	spell_redraw_lnum = 0;
	redrawWinline(curwin, lnum);
    }
}

#endif

/*
 * stop_arrow() is called before a change is made in insert mode.
 * If an arrow key has been used, start a new insertion.
 * Returns FAIL if undo is impossible, shouldn't insert then.
 */
    int
stop_arrow(void)
{
    if (arrow_used)
    {
	Insstart = curwin->w_cursor;	// new insertion starts here
	if (Insstart.col > Insstart_orig.col && !ins_need_undo)
	    // Don't update the original insert position when moved to the
	    // right, except when nothing was inserted yet.
	    update_Insstart_orig = FALSE;
	Insstart_textlen = (colnr_T)linetabsize(ml_get_curline());

	if (u_save_cursor() == OK)
	{
	    arrow_used = FALSE;
	    ins_need_undo = FALSE;
	}

	ai_col = 0;
	if (State & VREPLACE_FLAG)
	{
	    orig_line_count = curbuf->b_ml.ml_line_count;
	    vr_lines_changed = 1;
	}
	ResetRedobuff();
	AppendToRedobuff((char_u *)"1i");   // pretend we start an insertion
	new_insert_skip = 2;
    }
    else if (ins_need_undo)
    {
	if (u_save_cursor() == OK)
	    ins_need_undo = FALSE;
    }

#ifdef FEAT_FOLDING
    // Always open fold at the cursor line when inserting something.
    foldOpenCursor();
#endif

    return (arrow_used || ins_need_undo ? FAIL : OK);
}

/*
 * Do a few things to stop inserting.
 * "end_insert_pos" is where insert ended.  It is NULL when we already jumped
 * to another window/buffer.
 */
    static void
stop_insert(
    pos_T	*end_insert_pos,
    int		esc,			// called by ins_esc()
    int		nomove)			// <c-\><c-o>, don't move cursor
{
    int		cc;
    char_u	*ptr;

    stop_redo_ins();
    replace_flush();		// abandon replace stack

    /*
     * Save the inserted text for later redo with ^@ and CTRL-A.
     * Don't do it when "restart_edit" was set and nothing was inserted,
     * otherwise CTRL-O w and then <Left> will clear "last_insert".
     */
    ptr = get_inserted();
    if (did_restart_edit == 0 || (ptr != NULL
				       && (int)STRLEN(ptr) > new_insert_skip))
    {
	vim_free(last_insert);
	last_insert = ptr;
	last_insert_skip = new_insert_skip;
    }
    else
	vim_free(ptr);

    if (!arrow_used && end_insert_pos != NULL)
    {
	// Auto-format now.  It may seem strange to do this when stopping an
	// insertion (or moving the cursor), but it's required when appending
	// a line and having it end in a space.  But only do it when something
	// was actually inserted, otherwise undo won't work.
	if (!ins_need_undo && has_format_option(FO_AUTO))
	{
	    pos_T   tpos = curwin->w_cursor;

	    // When the cursor is at the end of the line after a space the
	    // formatting will move it to the following word.  Avoid that by
	    // moving the cursor onto the space.
	    cc = 'x';
	    if (curwin->w_cursor.col > 0 && gchar_cursor() == NUL)
	    {
		dec_cursor();
		cc = gchar_cursor();
		if (!VIM_ISWHITE(cc))
		    curwin->w_cursor = tpos;
	    }

	    auto_format(TRUE, FALSE);

	    if (VIM_ISWHITE(cc))
	    {
		if (gchar_cursor() != NUL)
		    inc_cursor();
		// If the cursor is still at the same character, also keep
		// the "coladd".
		if (gchar_cursor() == NUL
			&& curwin->w_cursor.lnum == tpos.lnum
			&& curwin->w_cursor.col == tpos.col)
		    curwin->w_cursor.coladd = tpos.coladd;
	    }
	}

	// If a space was inserted for auto-formatting, remove it now.
	check_auto_format(TRUE);

	// If we just did an auto-indent, remove the white space from the end
	// of the line, and put the cursor back.
	// Do this when ESC was used or moving the cursor up/down.
	// Check for the old position still being valid, just in case the text
	// got changed unexpectedly.
	if (!nomove && did_ai && (esc || (vim_strchr(p_cpo, CPO_INDENT) == NULL
			&& curwin->w_cursor.lnum != end_insert_pos->lnum))
		&& end_insert_pos->lnum <= curbuf->b_ml.ml_line_count)
	{
	    pos_T	tpos = curwin->w_cursor;

	    curwin->w_cursor = *end_insert_pos;
	    check_cursor_col();  // make sure it is not past the line
	    for (;;)
	    {
		if (gchar_cursor() == NUL && curwin->w_cursor.col > 0)
		    --curwin->w_cursor.col;
		cc = gchar_cursor();
		if (!VIM_ISWHITE(cc))
		    break;
		if (del_char(TRUE) == FAIL)
		    break;  // should not happen
	    }
	    if (curwin->w_cursor.lnum != tpos.lnum)
		curwin->w_cursor = tpos;
	    else
	    {
		// reset tpos, could have been invalidated in the loop above
		tpos = curwin->w_cursor;
		tpos.col++;
		if (cc != NUL && gchar_pos(&tpos) == NUL)
		    ++curwin->w_cursor.col;	// put cursor back on the NUL
	    }

	    // <C-S-Right> may have started Visual mode, adjust the position for
	    // deleted characters.
	    if (VIsual_active && VIsual.lnum == curwin->w_cursor.lnum)
	    {
		int len = (int)STRLEN(ml_get_curline());

		if (VIsual.col > len)
		{
		    VIsual.col = len;
		    VIsual.coladd = 0;
		}
	    }
	}
    }
    did_ai = FALSE;
#ifdef FEAT_SMARTINDENT
    did_si = FALSE;
    can_si = FALSE;
    can_si_back = FALSE;
#endif

    // Set '[ and '] to the inserted text.  When end_insert_pos is NULL we are
    // now in a different buffer.
    if (end_insert_pos != NULL)
    {
	curbuf->b_op_start = Insstart;
	curbuf->b_op_start_orig = Insstart_orig;
	curbuf->b_op_end = *end_insert_pos;
    }
}

/*
 * Set the last inserted text to a single character.
 * Used for the replace command.
 */
    void
set_last_insert(int c)
{
    char_u	*s;

    vim_free(last_insert);
    last_insert = alloc(MB_MAXBYTES * 3 + 5);
    if (last_insert != NULL)
    {
	s = last_insert;
	// Use the CTRL-V only when entering a special char
	if (c < ' ' || c == DEL)
	    *s++ = Ctrl_V;
	s = add_char2buf(c, s);
	*s++ = ESC;
	*s++ = NUL;
	last_insert_skip = 0;
    }
}

#if defined(EXITFREE) || defined(PROTO)
    void
free_last_insert(void)
{
    VIM_CLEAR(last_insert);
}
#endif

/*
 * Add character "c" to buffer "s".  Escape the special meaning of K_SPECIAL
 * and CSI.  Handle multi-byte characters.
 * Returns a pointer to after the added bytes.
 */
    char_u *
add_char2buf(int c, char_u *s)
{
    char_u	temp[MB_MAXBYTES + 1];
    int		i;
    int		len;

    len = (*mb_char2bytes)(c, temp);
    for (i = 0; i < len; ++i)
    {
	c = temp[i];
	// Need to escape K_SPECIAL and CSI like in the typeahead buffer.
	if (c == K_SPECIAL)
	{
	    *s++ = K_SPECIAL;
	    *s++ = KS_SPECIAL;
	    *s++ = KE_FILLER;
	}
#ifdef FEAT_GUI
	else if (c == CSI)
	{
	    *s++ = CSI;
	    *s++ = KS_EXTRA;
	    *s++ = (int)KE_CSI;
	}
#endif
	else
	    *s++ = c;
    }
    return s;
}

/*
 * move cursor to start of line
 * if flags & BL_WHITE	move to first non-white
 * if flags & BL_SOL	move to first non-white if startofline is set,
 *			    otherwise keep "curswant" column
 * if flags & BL_FIX	don't leave the cursor on a NUL.
 */
    void
beginline(int flags)
{
    if ((flags & BL_SOL) && !p_sol)
	coladvance(curwin->w_curswant);
    else
    {
	curwin->w_cursor.col = 0;
	curwin->w_cursor.coladd = 0;

	if (flags & (BL_WHITE | BL_SOL))
	{
	    char_u  *ptr;

	    for (ptr = ml_get_curline(); VIM_ISWHITE(*ptr)
			       && !((flags & BL_FIX) && ptr[1] == NUL); ++ptr)
		++curwin->w_cursor.col;
	}
	curwin->w_set_curswant = TRUE;
    }
}

/*
 * oneright oneleft cursor_down cursor_up
 *
 * Move one char {right,left,down,up}.
 * Doesn't move onto the NUL past the end of the line, unless it is allowed.
 * Return OK when successful, FAIL when we hit a line of file boundary.
 */

    int
oneright(void)
{
    char_u	*ptr;
    int		l;

    if (virtual_active())
    {
	pos_T	prevpos = curwin->w_cursor;

	// Adjust for multi-wide char (excluding TAB)
	ptr = ml_get_cursor();
	coladvance(getviscol() + ((*ptr != TAB
					  && vim_isprintc((*mb_ptr2char)(ptr)))
		    ? ptr2cells(ptr) : 1));
	curwin->w_set_curswant = TRUE;
	// Return OK if the cursor moved, FAIL otherwise (at window edge).
	return (prevpos.col != curwin->w_cursor.col
		    || prevpos.coladd != curwin->w_cursor.coladd) ? OK : FAIL;
    }

    ptr = ml_get_cursor();
    if (*ptr == NUL)
	return FAIL;	    // already at the very end

    if (has_mbyte)
	l = (*mb_ptr2len)(ptr);
    else
	l = 1;

    // move "l" bytes right, but don't end up on the NUL, unless 'virtualedit'
    // contains "onemore".
    if (ptr[l] == NUL && (ve_flags & VE_ONEMORE) == 0)
	return FAIL;
    curwin->w_cursor.col += l;

    curwin->w_set_curswant = TRUE;
    return OK;
}

    int
oneleft(void)
{
    if (virtual_active())
    {
#ifdef FEAT_LINEBREAK
	int width;
#endif
	int v = getviscol();

	if (v == 0)
	    return FAIL;

#ifdef FEAT_LINEBREAK
	// We might get stuck on 'showbreak', skip over it.
	width = 1;
	for (;;)
	{
	    coladvance(v - width);
	    // getviscol() is slow, skip it when 'showbreak' is empty,
	    // 'breakindent' is not set and there are no multi-byte
	    // characters
	    if ((*get_showbreak_value(curwin) == NUL && !curwin->w_p_bri
					     && !has_mbyte) || getviscol() < v)
		break;
	    ++width;
	}
#else
	coladvance(v - 1);
#endif

	if (curwin->w_cursor.coladd == 1)
	{
	    char_u *ptr;

	    // Adjust for multi-wide char (not a TAB)
	    ptr = ml_get_cursor();
	    if (*ptr != TAB && vim_isprintc((*mb_ptr2char)(ptr))
							 && ptr2cells(ptr) > 1)
		curwin->w_cursor.coladd = 0;
	}

	curwin->w_set_curswant = TRUE;
	return OK;
    }

    if (curwin->w_cursor.col == 0)
	return FAIL;

    curwin->w_set_curswant = TRUE;
    --curwin->w_cursor.col;

    // if the character on the left of the current cursor is a multi-byte
    // character, move to its first byte
    if (has_mbyte)
	mb_adjust_cursor();
    return OK;
}

    int
cursor_up(
    long	n,
    int		upd_topline)	    // When TRUE: update topline
{
    linenr_T	lnum;

    if (n > 0)
    {
	lnum = curwin->w_cursor.lnum;
	// This fails if the cursor is already in the first line or the count
	// is larger than the line number and '-' is in 'cpoptions'
	if (lnum <= 1 || (n >= lnum && vim_strchr(p_cpo, CPO_MINUS) != NULL))
	    return FAIL;
	if (n >= lnum)
	    lnum = 1;
	else
#ifdef FEAT_FOLDING
	    if (hasAnyFolding(curwin))
	{
	    /*
	     * Count each sequence of folded lines as one logical line.
	     */
	    // go to the start of the current fold
	    (void)hasFolding(lnum, &lnum, NULL);

	    while (n--)
	    {
		// move up one line
		--lnum;
		if (lnum <= 1)
		    break;
		// If we entered a fold, move to the beginning, unless in
		// Insert mode or when 'foldopen' contains "all": it will open
		// in a moment.
		if (n > 0 || !((State & INSERT) || (fdo_flags & FDO_ALL)))
		    (void)hasFolding(lnum, &lnum, NULL);
	    }
	    if (lnum < 1)
		lnum = 1;
	}
	else
#endif
	    lnum -= n;
	curwin->w_cursor.lnum = lnum;
    }

    // try to advance to the column we want to be at
    coladvance(curwin->w_curswant);

    if (upd_topline)
	update_topline();	// make sure curwin->w_topline is valid

    return OK;
}

/*
 * Cursor down a number of logical lines.
 */
    int
cursor_down(
    long	n,
    int		upd_topline)	    // When TRUE: update topline
{
    linenr_T	lnum;

    if (n > 0)
    {
	lnum = curwin->w_cursor.lnum;
#ifdef FEAT_FOLDING
	// Move to last line of fold, will fail if it's the end-of-file.
	(void)hasFolding(lnum, NULL, &lnum);
#endif
	// This fails if the cursor is already in the last line or would move
	// beyond the last line and '-' is in 'cpoptions'
	if (lnum >= curbuf->b_ml.ml_line_count
		|| (lnum + n > curbuf->b_ml.ml_line_count
		    && vim_strchr(p_cpo, CPO_MINUS) != NULL))
	    return FAIL;
	if (lnum + n >= curbuf->b_ml.ml_line_count)
	    lnum = curbuf->b_ml.ml_line_count;
	else
#ifdef FEAT_FOLDING
	if (hasAnyFolding(curwin))
	{
	    linenr_T	last;

	    // count each sequence of folded lines as one logical line
	    while (n--)
	    {
		if (hasFolding(lnum, NULL, &last))
		    lnum = last + 1;
		else
		    ++lnum;
		if (lnum >= curbuf->b_ml.ml_line_count)
		    break;
	    }
	    if (lnum > curbuf->b_ml.ml_line_count)
		lnum = curbuf->b_ml.ml_line_count;
	}
	else
#endif
	    lnum += n;
	curwin->w_cursor.lnum = lnum;
    }

    // try to advance to the column we want to be at
    coladvance(curwin->w_curswant);

    if (upd_topline)
	update_topline();	// make sure curwin->w_topline is valid

    return OK;
}

/*
 * Stuff the last inserted text in the read buffer.
 * Last_insert actually is a copy of the redo buffer, so we
 * first have to remove the command.
 */
    int
stuff_inserted(
    int	    c,		// Command character to be inserted
    long    count,	// Repeat this many times
    int	    no_esc)	// Don't add an ESC at the end
{
    char_u	*esc_ptr;
    char_u	*ptr;
    char_u	*last_ptr;
    char_u	last = NUL;

    ptr = get_last_insert();
    if (ptr == NULL)
    {
	emsg(_(e_noinstext));
	return FAIL;
    }

    // may want to stuff the command character, to start Insert mode
    if (c != NUL)
	stuffcharReadbuff(c);
    if ((esc_ptr = (char_u *)vim_strrchr(ptr, ESC)) != NULL)
	*esc_ptr = NUL;	    // remove the ESC

    // when the last char is either "0" or "^" it will be quoted if no ESC
    // comes after it OR if it will inserted more than once and "ptr"
    // starts with ^D.	-- Acevedo
    last_ptr = (esc_ptr ? esc_ptr : ptr + STRLEN(ptr)) - 1;
    if (last_ptr >= ptr && (*last_ptr == '0' || *last_ptr == '^')
	    && (no_esc || (*ptr == Ctrl_D && count > 1)))
    {
	last = *last_ptr;
	*last_ptr = NUL;
    }

    do
    {
	stuffReadbuff(ptr);
	// a trailing "0" is inserted as "<C-V>048", "^" as "<C-V>^"
	if (last)
	    stuffReadbuff((char_u *)(last == '0'
			? IF_EB("\026\060\064\070", CTRL_V_STR "xf0")
			: IF_EB("\026^", CTRL_V_STR "^")));
    }
    while (--count > 0);

    if (last)
	*last_ptr = last;

    if (esc_ptr != NULL)
	*esc_ptr = ESC;	    // put the ESC back

    // may want to stuff a trailing ESC, to get out of Insert mode
    if (!no_esc)
	stuffcharReadbuff(ESC);

    return OK;
}

    char_u *
get_last_insert(void)
{
    if (last_insert == NULL)
	return NULL;
    return last_insert + last_insert_skip;
}

/*
 * Get last inserted string, and remove trailing <Esc>.
 * Returns pointer to allocated memory (must be freed) or NULL.
 */
    char_u *
get_last_insert_save(void)
{
    char_u	*s;
    int		len;

    if (last_insert == NULL)
	return NULL;
    s = vim_strsave(last_insert + last_insert_skip);
    if (s != NULL)
    {
	len = (int)STRLEN(s);
	if (len > 0 && s[len - 1] == ESC)	// remove trailing ESC
	    s[len - 1] = NUL;
    }
    return s;
}

/*
 * Check the word in front of the cursor for an abbreviation.
 * Called when the non-id character "c" has been entered.
 * When an abbreviation is recognized it is removed from the text and
 * the replacement string is inserted in typebuf.tb_buf[], followed by "c".
 */
    static int
echeck_abbr(int c)
{
    // Don't check for abbreviation in paste mode, when disabled and just
    // after moving around with cursor keys.
    if (p_paste || no_abbr || arrow_used)
	return FALSE;

    return check_abbr(c, ml_get_curline(), curwin->w_cursor.col,
		curwin->w_cursor.lnum == Insstart.lnum ? Insstart.col : 0);
}

/*
 * replace-stack functions
 *
 * When replacing characters, the replaced characters are remembered for each
 * new character.  This is used to re-insert the old text when backspacing.
 *
 * There is a NUL headed list of characters for each character that is
 * currently in the file after the insertion point.  When BS is used, one NUL
 * headed list is put back for the deleted character.
 *
 * For a newline, there are two NUL headed lists.  One contains the characters
 * that the NL replaced.  The extra one stores the characters after the cursor
 * that were deleted (always white space).
 *
 * Replace_offset is normally 0, in which case replace_push will add a new
 * character at the end of the stack.  If replace_offset is not 0, that many
 * characters will be left on the stack above the newly inserted character.
 */

static char_u	*replace_stack = NULL;
static long	replace_stack_nr = 0;	    // next entry in replace stack
static long	replace_stack_len = 0;	    // max. number of entries

    void
replace_push(
    int	    c)	    // character that is replaced (NUL is none)
{
    char_u  *p;

    if (replace_stack_nr < replace_offset)	// nothing to do
	return;
    if (replace_stack_len <= replace_stack_nr)
    {
	replace_stack_len += 50;
	p = ALLOC_MULT(char_u, replace_stack_len);
	if (p == NULL)	    // out of memory
	{
	    replace_stack_len -= 50;
	    return;
	}
	if (replace_stack != NULL)
	{
	    mch_memmove(p, replace_stack,
				 (size_t)(replace_stack_nr * sizeof(char_u)));
	    vim_free(replace_stack);
	}
	replace_stack = p;
    }
    p = replace_stack + replace_stack_nr - replace_offset;
    if (replace_offset)
	mch_memmove(p + 1, p, (size_t)(replace_offset * sizeof(char_u)));
    *p = c;
    ++replace_stack_nr;
}

/*
 * Push a character onto the replace stack.  Handles a multi-byte character in
 * reverse byte order, so that the first byte is popped off first.
 * Return the number of bytes done (includes composing characters).
 */
    int
replace_push_mb(char_u *p)
{
    int l = (*mb_ptr2len)(p);
    int j;

    for (j = l - 1; j >= 0; --j)
	replace_push(p[j]);
    return l;
}

/*
 * Pop one item from the replace stack.
 * return -1 if stack empty
 * return replaced character or NUL otherwise
 */
    static int
replace_pop(void)
{
    if (replace_stack_nr == 0)
	return -1;
    return (int)replace_stack[--replace_stack_nr];
}

/*
 * Join the top two items on the replace stack.  This removes to "off"'th NUL
 * encountered.
 */
    void
replace_join(
    int	    off)	// offset for which NUL to remove
{
    int	    i;

    for (i = replace_stack_nr; --i >= 0; )
	if (replace_stack[i] == NUL && off-- <= 0)
	{
	    --replace_stack_nr;
	    mch_memmove(replace_stack + i, replace_stack + i + 1,
					      (size_t)(replace_stack_nr - i));
	    return;
	}
}

/*
 * Pop bytes from the replace stack until a NUL is found, and insert them
 * before the cursor.  Can only be used in REPLACE or VREPLACE mode.
 */
    static void
replace_pop_ins(void)
{
    int	    cc;
    int	    oldState = State;

    State = NORMAL;			// don't want REPLACE here
    while ((cc = replace_pop()) > 0)
    {
	mb_replace_pop_ins(cc);
	dec_cursor();
    }
    State = oldState;
}

/*
 * Insert bytes popped from the replace stack. "cc" is the first byte.  If it
 * indicates a multi-byte char, pop the other bytes too.
 */
    static void
mb_replace_pop_ins(int cc)
{
    int		n;
    char_u	buf[MB_MAXBYTES + 1];
    int		i;
    int		c;

    if (has_mbyte && (n = MB_BYTE2LEN(cc)) > 1)
    {
	buf[0] = cc;
	for (i = 1; i < n; ++i)
	    buf[i] = replace_pop();
	ins_bytes_len(buf, n);
    }
    else
	ins_char(cc);

    if (enc_utf8)
	// Handle composing chars.
	for (;;)
	{
	    c = replace_pop();
	    if (c == -1)	    // stack empty
		break;
	    if ((n = MB_BYTE2LEN(c)) == 1)
	    {
		// Not a multi-byte char, put it back.
		replace_push(c);
		break;
	    }
	    else
	    {
		buf[0] = c;
		for (i = 1; i < n; ++i)
		    buf[i] = replace_pop();
		if (utf_iscomposing(utf_ptr2char(buf)))
		    ins_bytes_len(buf, n);
		else
		{
		    // Not a composing char, put it back.
		    for (i = n - 1; i >= 0; --i)
			replace_push(buf[i]);
		    break;
		}
	    }
	}
}

/*
 * make the replace stack empty
 * (called when exiting replace mode)
 */
    static void
replace_flush(void)
{
    VIM_CLEAR(replace_stack);
    replace_stack_len = 0;
    replace_stack_nr = 0;
}

/*
 * Handle doing a BS for one character.
 * cc < 0: replace stack empty, just move cursor
 * cc == 0: character was inserted, delete it
 * cc > 0: character was replaced, put cc (first byte of original char) back
 * and check for more characters to be put back
 * When "limit_col" is >= 0, don't delete before this column.  Matters when
 * using composing characters, use del_char_after_col() instead of del_char().
 */
    static void
replace_do_bs(int limit_col)
{
    int		cc;
    int		orig_len = 0;
    int		ins_len;
    int		orig_vcols = 0;
    colnr_T	start_vcol;
    char_u	*p;
    int		i;
    int		vcol;

    cc = replace_pop();
    if (cc > 0)
    {
#ifdef FEAT_PROP_POPUP
	size_t	len_before = 0;  // init to shut up GCC

	if (curbuf->b_has_textprop)
	{
	    // Do not adjust text properties for individual delete and insert
	    // operations, do it afterwards on the resulting text.
	    len_before = STRLEN(ml_get_curline());
	    ++text_prop_frozen;
	}
#endif
	if (State & VREPLACE_FLAG)
	{
	    // Get the number of screen cells used by the character we are
	    // going to delete.
	    getvcol(curwin, &curwin->w_cursor, NULL, &start_vcol, NULL);
	    orig_vcols = chartabsize(ml_get_cursor(), start_vcol);
	}
	if (has_mbyte)
	{
	    (void)del_char_after_col(limit_col);
	    if (State & VREPLACE_FLAG)
		orig_len = (int)STRLEN(ml_get_cursor());
	    replace_push(cc);
	}
	else
	{
	    pchar_cursor(cc);
	    if (State & VREPLACE_FLAG)
		orig_len = (int)STRLEN(ml_get_cursor()) - 1;
	}
	replace_pop_ins();

	if (State & VREPLACE_FLAG)
	{
	    // Get the number of screen cells used by the inserted characters
	    p = ml_get_cursor();
	    ins_len = (int)STRLEN(p) - orig_len;
	    vcol = start_vcol;
	    for (i = 0; i < ins_len; ++i)
	    {
		vcol += chartabsize(p + i, vcol);
		i += (*mb_ptr2len)(p) - 1;
	    }
	    vcol -= start_vcol;

	    // Delete spaces that were inserted after the cursor to keep the
	    // text aligned.
	    curwin->w_cursor.col += ins_len;
	    while (vcol > orig_vcols && gchar_cursor() == ' ')
	    {
		del_char(FALSE);
		++orig_vcols;
	    }
	    curwin->w_cursor.col -= ins_len;
	}

	// mark the buffer as changed and prepare for displaying
	changed_bytes(curwin->w_cursor.lnum, curwin->w_cursor.col);

#ifdef FEAT_PROP_POPUP
	if (curbuf->b_has_textprop)
	{
	    size_t len_now = STRLEN(ml_get_curline());

	    --text_prop_frozen;
	    adjust_prop_columns(curwin->w_cursor.lnum, curwin->w_cursor.col,
					   (int)(len_now - len_before), 0);
	}
#endif
    }
    else if (cc == 0)
	(void)del_char_after_col(limit_col);
}

#if defined(FEAT_RIGHTLEFT) || defined(PROTO)
/*
 * Map Hebrew keyboard when in hkmap mode.
 */
    int
hkmap(int c)
{
    if (p_hkmapp)   // phonetic mapping, by Ilya Dogolazky
    {
	enum {hALEF=0, BET, GIMEL, DALET, HEI, VAV, ZAIN, HET, TET, IUD,
	    KAFsofit, hKAF, LAMED, MEMsofit, MEM, NUNsofit, NUN, SAMEH, AIN,
	    PEIsofit, PEI, ZADIsofit, ZADI, KOF, RESH, hSHIN, TAV};
	static char_u map[26] =
	    {(char_u)hALEF/*a*/, (char_u)BET  /*b*/, (char_u)hKAF    /*c*/,
	     (char_u)DALET/*d*/, (char_u)-1   /*e*/, (char_u)PEIsofit/*f*/,
	     (char_u)GIMEL/*g*/, (char_u)HEI  /*h*/, (char_u)IUD     /*i*/,
	     (char_u)HET  /*j*/, (char_u)KOF  /*k*/, (char_u)LAMED   /*l*/,
	     (char_u)MEM  /*m*/, (char_u)NUN  /*n*/, (char_u)SAMEH   /*o*/,
	     (char_u)PEI  /*p*/, (char_u)-1   /*q*/, (char_u)RESH    /*r*/,
	     (char_u)ZAIN /*s*/, (char_u)TAV  /*t*/, (char_u)TET     /*u*/,
	     (char_u)VAV  /*v*/, (char_u)hSHIN/*w*/, (char_u)-1      /*x*/,
	     (char_u)AIN  /*y*/, (char_u)ZADI /*z*/};

	if (c == 'N' || c == 'M' || c == 'P' || c == 'C' || c == 'Z')
	    return (int)(map[CharOrd(c)] - 1 + p_aleph);
							    // '-1'='sofit'
	else if (c == 'x')
	    return 'X';
	else if (c == 'q')
	    return '\''; // {geresh}={'}
	else if (c == 246)
	    return ' ';  // \"o --> ' ' for a german keyboard
	else if (c == 228)
	    return ' ';  // \"a --> ' '      -- / --
	else if (c == 252)
	    return ' ';  // \"u --> ' '      -- / --
#ifdef EBCDIC
	else if (islower(c))
#else
	// NOTE: islower() does not do the right thing for us on Linux so we
	// do this the same was as 5.7 and previous, so it works correctly on
	// all systems.  Specifically, the e.g. Delete and Arrow keys are
	// munged and won't work if e.g. searching for Hebrew text.
	else if (c >= 'a' && c <= 'z')
#endif
	    return (int)(map[CharOrdLow(c)] + p_aleph);
	else
	    return c;
    }
    else
    {
	switch (c)
	{
	    case '`':	return ';';
	    case '/':	return '.';
	    case '\'':	return ',';
	    case 'q':	return '/';
	    case 'w':	return '\'';

			// Hebrew letters - set offset from 'a'
	    case ',':	c = '{'; break;
	    case '.':	c = 'v'; break;
	    case ';':	c = 't'; break;
	    default: {
			 static char str[] = "zqbcxlsjphmkwonu ydafe rig";

#ifdef EBCDIC
			 // see note about islower() above
			 if (!islower(c))
#else
			 if (c < 'a' || c > 'z')
#endif
			     return c;
			 c = str[CharOrdLow(c)];
			 break;
		     }
	}

	return (int)(CharOrdLow(c) + p_aleph);
    }
}
#endif

    static void
ins_reg(void)
{
    int		need_redraw = FALSE;
    int		regname;
    int		literally = 0;
    int		vis_active = VIsual_active;

    /*
     * If we are going to wait for a character, show a '"'.
     */
    pc_status = PC_STATUS_UNSET;
    if (redrawing() && !char_avail())
    {
	// may need to redraw when no more chars available now
	ins_redraw(FALSE);

	edit_putchar('"', TRUE);
#ifdef FEAT_CMDL_INFO
	add_to_showcmd_c(Ctrl_R);
#endif
    }

#ifdef USE_ON_FLY_SCROLL
    dont_scroll = TRUE;		// disallow scrolling here
#endif

    /*
     * Don't map the register name. This also prevents the mode message to be
     * deleted when ESC is hit.
     */
    ++no_mapping;
    ++allow_keys;
    regname = plain_vgetc();
    LANGMAP_ADJUST(regname, TRUE);
    if (regname == Ctrl_R || regname == Ctrl_O || regname == Ctrl_P)
    {
	// Get a third key for literal register insertion
	literally = regname;
#ifdef FEAT_CMDL_INFO
	add_to_showcmd_c(literally);
#endif
	regname = plain_vgetc();
	LANGMAP_ADJUST(regname, TRUE);
    }
    --no_mapping;
    --allow_keys;

#ifdef FEAT_EVAL
    // Don't call u_sync() while typing the expression or giving an error
    // message for it. Only call it explicitly.
    ++no_u_sync;
    if (regname == '=')
    {
	pos_T	curpos = curwin->w_cursor;
# ifdef HAVE_INPUT_METHOD
	int	im_on = im_get_status();
# endif
	// Sync undo when evaluating the expression calls setline() or
	// append(), so that it can be undone separately.
	u_sync_once = 2;

	regname = get_expr_register();

	// Cursor may be moved back a column.
	curwin->w_cursor = curpos;
	check_cursor();
# ifdef HAVE_INPUT_METHOD
	// Restore the Input Method.
	if (im_on)
	    im_set_active(TRUE);
# endif
    }
    if (regname == NUL || !valid_yank_reg(regname, FALSE))
    {
	vim_beep(BO_REG);
	need_redraw = TRUE;	// remove the '"'
    }
    else
    {
#endif
	if (literally == Ctrl_O || literally == Ctrl_P)
	{
	    // Append the command to the redo buffer.
	    AppendCharToRedobuff(Ctrl_R);
	    AppendCharToRedobuff(literally);
	    AppendCharToRedobuff(regname);

	    do_put(regname, BACKWARD, 1L,
		 (literally == Ctrl_P ? PUT_FIXINDENT : 0) | PUT_CURSEND);
	}
	else if (insert_reg(regname, literally) == FAIL)
	{
	    vim_beep(BO_REG);
	    need_redraw = TRUE;	// remove the '"'
	}
	else if (stop_insert_mode)
	    // When the '=' register was used and a function was invoked that
	    // did ":stopinsert" then stuff_empty() returns FALSE but we won't
	    // insert anything, need to remove the '"'
	    need_redraw = TRUE;

#ifdef FEAT_EVAL
    }
    --no_u_sync;
    if (u_sync_once == 1)
	ins_need_undo = TRUE;
    u_sync_once = 0;
#endif
#ifdef FEAT_CMDL_INFO
    clear_showcmd();
#endif

    // If the inserted register is empty, we need to remove the '"'
    if (need_redraw || stuff_empty())
	edit_unputchar();

    // Disallow starting Visual mode here, would get a weird mode.
    if (!vis_active && VIsual_active)
	end_visual_mode();
}

/*
 * CTRL-G commands in Insert mode.
 */
    static void
ins_ctrl_g(void)
{
    int		c;

    // Right after CTRL-X the cursor will be after the ruler.
    setcursor();

    /*
     * Don't map the second key. This also prevents the mode message to be
     * deleted when ESC is hit.
     */
    ++no_mapping;
    ++allow_keys;
    c = plain_vgetc();
    --no_mapping;
    --allow_keys;
    switch (c)
    {
	// CTRL-G k and CTRL-G <Up>: cursor up to Insstart.col
	case K_UP:
	case Ctrl_K:
	case 'k': ins_up(TRUE);
		  break;

	// CTRL-G j and CTRL-G <Down>: cursor down to Insstart.col
	case K_DOWN:
	case Ctrl_J:
	case 'j': ins_down(TRUE);
		  break;

	// CTRL-G u: start new undoable edit
	case 'u': u_sync(TRUE);
		  ins_need_undo = TRUE;

		  // Need to reset Insstart, esp. because a BS that joins
		  // a line to the previous one must save for undo.
		  update_Insstart_orig = FALSE;
		  Insstart = curwin->w_cursor;
		  break;

	// CTRL-G U: do not break undo with the next char
	case 'U':
		  // Allow one left/right cursor movement with the next char,
		  // without breaking undo.
		  dont_sync_undo = MAYBE;
		  break;

	// Unknown CTRL-G command, reserved for future expansion.
	default:  vim_beep(BO_CTRLG);
    }
}

/*
 * CTRL-^ in Insert mode.
 */
    static void
ins_ctrl_hat(void)
{
    if (map_to_exists_mode((char_u *)"", LANGMAP, FALSE))
    {
	// ":lmap" mappings exists, Toggle use of ":lmap" mappings.
	if (State & LANGMAP)
	{
	    curbuf->b_p_iminsert = B_IMODE_NONE;
	    State &= ~LANGMAP;
	}
	else
	{
	    curbuf->b_p_iminsert = B_IMODE_LMAP;
	    State |= LANGMAP;
#ifdef HAVE_INPUT_METHOD
	    im_set_active(FALSE);
#endif
	}
    }
#ifdef HAVE_INPUT_METHOD
    else
    {
	// There are no ":lmap" mappings, toggle IM
	if (im_get_status())
	{
	    curbuf->b_p_iminsert = B_IMODE_NONE;
	    im_set_active(FALSE);
	}
	else
	{
	    curbuf->b_p_iminsert = B_IMODE_IM;
	    State &= ~LANGMAP;
	    im_set_active(TRUE);
	}
    }
#endif
    set_iminsert_global();
    showmode();
#ifdef FEAT_GUI
    // may show different cursor shape or color
    if (gui.in_use)
	gui_update_cursor(TRUE, FALSE);
#endif
#if defined(FEAT_KEYMAP)
    // Show/unshow value of 'keymap' in status lines.
    status_redraw_curbuf();
#endif
}

/*
 * Handle ESC in insert mode.
 * Returns TRUE when leaving insert mode, FALSE when going to repeat the
 * insert.
 */
    static int
ins_esc(
    long	*count,
    int		cmdchar,
    int		nomove)	    // don't move cursor
{
    int		temp;
    static int	disabled_redraw = FALSE;

#ifdef FEAT_SPELL
    check_spell_redraw();
#endif

    temp = curwin->w_cursor.col;
    if (disabled_redraw)
    {
	--RedrawingDisabled;
	disabled_redraw = FALSE;
    }
    if (!arrow_used)
    {
	/*
	 * Don't append the ESC for "r<CR>" and "grx".
	 * When 'insertmode' is set only CTRL-L stops Insert mode.  Needed for
	 * when "count" is non-zero.
	 */
	if (cmdchar != 'r' && cmdchar != 'v')
	    AppendToRedobuff(p_im ? (char_u *)"\014" : ESC_STR);

	/*
	 * Repeating insert may take a long time.  Check for
	 * interrupt now and then.
	 */
	if (*count > 0)
	{
	    line_breakcheck();
	    if (got_int)
		*count = 0;
	}

	if (--*count > 0)	// repeat what was typed
	{
	    // Vi repeats the insert without replacing characters.
	    if (vim_strchr(p_cpo, CPO_REPLCNT) != NULL)
		State &= ~REPLACE_FLAG;

	    (void)start_redo_ins();
	    if (cmdchar == 'r' || cmdchar == 'v')
		stuffRedoReadbuff(ESC_STR);	// no ESC in redo buffer
	    ++RedrawingDisabled;
	    disabled_redraw = TRUE;
	    return FALSE;	// repeat the insert
	}
	stop_insert(&curwin->w_cursor, TRUE, nomove);
	undisplay_dollar();
    }

    // When an autoindent was removed, curswant stays after the
    // indent
    if (restart_edit == NUL && (colnr_T)temp == curwin->w_cursor.col)
	curwin->w_set_curswant = TRUE;

    // Remember the last Insert position in the '^ mark.
    if (!cmdmod.keepjumps)
	curbuf->b_last_insert = curwin->w_cursor;

    /*
     * The cursor should end up on the last inserted character.
     * Don't do it for CTRL-O, unless past the end of the line.
     */
    if (!nomove
	    && (curwin->w_cursor.col != 0
		|| curwin->w_cursor.coladd > 0)
	    && (restart_edit == NUL
		   || (gchar_cursor() == NUL && !VIsual_active))
#ifdef FEAT_RIGHTLEFT
	    && !revins_on
#endif
				      )
    {
	if (curwin->w_cursor.coladd > 0 || ve_flags == VE_ALL)
	{
	    oneleft();
	    if (restart_edit != NUL)
		++curwin->w_cursor.coladd;
	}
	else
	{
	    --curwin->w_cursor.col;
	    // Correct cursor for multi-byte character.
	    if (has_mbyte)
		mb_adjust_cursor();
	}
    }

#ifdef HAVE_INPUT_METHOD
    // Disable IM to allow typing English directly for Normal mode commands.
    // When ":lmap" is enabled don't change 'iminsert' (IM can be enabled as
    // well).
    if (!(State & LANGMAP))
	im_save_status(&curbuf->b_p_iminsert);
    im_set_active(FALSE);
#endif

    State = NORMAL;
    // need to position cursor again (e.g. when on a TAB )
    changed_cline_bef_curs();

    setmouse();
#ifdef CURSOR_SHAPE
    ui_cursor_shape();		// may show different cursor shape
#endif
    if (!p_ek)
    {
	// Re-enable bracketed paste mode.
	out_str(T_BE);

	// Re-enable modifyOtherKeys.
	out_str(T_CTI);
    }

    // When recording or for CTRL-O, need to display the new mode.
    // Otherwise remove the mode message.
    if (reg_recording != 0 || restart_edit != NUL)
	showmode();
    else if (p_smd && (got_int || !skip_showmode()))
	msg("");

    return TRUE;	    // exit Insert mode
}

#ifdef FEAT_RIGHTLEFT
/*
 * Toggle language: hkmap and revins_on.
 * Move to end of reverse inserted text.
 */
    static void
ins_ctrl_(void)
{
    if (revins_on && revins_chars && revins_scol >= 0)
    {
	while (gchar_cursor() != NUL && revins_chars--)
	    ++curwin->w_cursor.col;
    }
    p_ri = !p_ri;
    revins_on = (State == INSERT && p_ri);
    if (revins_on)
    {
	revins_scol = curwin->w_cursor.col;
	revins_legal++;
	revins_chars = 0;
	undisplay_dollar();
    }
    else
	revins_scol = -1;
    p_hkmap = curwin->w_p_rl ^ p_ri;    // be consistent!
    showmode();
}
#endif

/*
 * If 'keymodel' contains "startsel", may start selection.
 * Returns TRUE when a CTRL-O and other keys stuffed.
 */
    static int
ins_start_select(int c)
{
    if (km_startsel)
	switch (c)
	{
	    case K_KHOME:
	    case K_KEND:
	    case K_PAGEUP:
	    case K_KPAGEUP:
	    case K_PAGEDOWN:
	    case K_KPAGEDOWN:
# ifdef MACOS_X
	    case K_LEFT:
	    case K_RIGHT:
	    case K_UP:
	    case K_DOWN:
	    case K_END:
	    case K_HOME:
# endif
		if (!(mod_mask & MOD_MASK_SHIFT))
		    break;
		// FALLTHROUGH
	    case K_S_LEFT:
	    case K_S_RIGHT:
	    case K_S_UP:
	    case K_S_DOWN:
	    case K_S_END:
	    case K_S_HOME:
		// Start selection right away, the cursor can move with
		// CTRL-O when beyond the end of the line.
		start_selection();

		// Execute the key in (insert) Select mode.
		stuffcharReadbuff(Ctrl_O);
		if (mod_mask)
		{
		    char_u	    buf[4];

		    buf[0] = K_SPECIAL;
		    buf[1] = KS_MODIFIER;
		    buf[2] = mod_mask;
		    buf[3] = NUL;
		    stuffReadbuff(buf);
		}
		stuffcharReadbuff(c);
		return TRUE;
	}
    return FALSE;
}

/*
 * <Insert> key in Insert mode: toggle insert/replace mode.
 */
    static void
ins_insert(int replaceState)
{
#ifdef FEAT_EVAL
    set_vim_var_string(VV_INSERTMODE,
		   (char_u *)((State & REPLACE_FLAG) ? "i"
		          : replaceState == VREPLACE ? "v"
						     : "r"), 1);
#endif
    ins_apply_autocmds(EVENT_INSERTCHANGE);
    if (State & REPLACE_FLAG)
	State = INSERT | (State & LANGMAP);
    else
	State = replaceState | (State & LANGMAP);
    AppendCharToRedobuff(K_INS);
    showmode();
#ifdef CURSOR_SHAPE
    ui_cursor_shape();		// may show different cursor shape
#endif
}

/*
 * Pressed CTRL-O in Insert mode.
 */
    static void
ins_ctrl_o(void)
{
    if (State & VREPLACE_FLAG)
	restart_edit = 'V';
    else
	if (State & REPLACE_FLAG)
	restart_edit = 'R';
    else
	restart_edit = 'I';
    if (virtual_active())
	ins_at_eol = FALSE;	// cursor always keeps its column
    else
	ins_at_eol = (gchar_cursor() == NUL);
}

/*
 * If the cursor is on an indent, ^T/^D insert/delete one
 * shiftwidth.	Otherwise ^T/^D behave like a "<<" or ">>".
 * Always round the indent to 'shiftwidth', this is compatible
 * with vi.  But vi only supports ^T and ^D after an
 * autoindent, we support it everywhere.
 */
    static void
ins_shift(int c, int lastc)
{
    if (stop_arrow() == FAIL)
	return;
    AppendCharToRedobuff(c);

    /*
     * 0^D and ^^D: remove all indent.
     */
    if (c == Ctrl_D && (lastc == '0' || lastc == '^')
						  && curwin->w_cursor.col > 0)
    {
	--curwin->w_cursor.col;
	(void)del_char(FALSE);		// delete the '^' or '0'
	// In Replace mode, restore the characters that '^' or '0' replaced.
	if (State & REPLACE_FLAG)
	    replace_pop_ins();
	if (lastc == '^')
	    old_indent = get_indent();	// remember curr. indent
	change_indent(INDENT_SET, 0, TRUE, 0, TRUE);
    }
    else
	change_indent(c == Ctrl_D ? INDENT_DEC : INDENT_INC, 0, TRUE, 0, TRUE);

    if (did_ai && *skipwhite(ml_get_curline()) != NUL)
	did_ai = FALSE;
#ifdef FEAT_SMARTINDENT
    did_si = FALSE;
    can_si = FALSE;
    can_si_back = FALSE;
#endif
#ifdef FEAT_CINDENT
    can_cindent = FALSE;	// no cindenting after ^D or ^T
#endif
}

    static void
ins_del(void)
{
    int	    temp;

    if (stop_arrow() == FAIL)
	return;
    if (gchar_cursor() == NUL)		// delete newline
    {
	temp = curwin->w_cursor.col;
	if (!can_bs(BS_EOL)		// only if "eol" included
		|| do_join(2, FALSE, TRUE, FALSE, FALSE) == FAIL)
	    vim_beep(BO_BS);
	else
	{
	    curwin->w_cursor.col = temp;
	    // Adjust orig_line_count in case more lines have been deleted than
	    // have been added. That makes sure, that open_line() later
	    // can access all buffer lines correctly
	    if (State & VREPLACE_FLAG &&
		    orig_line_count > curbuf->b_ml.ml_line_count)
		orig_line_count = curbuf->b_ml.ml_line_count;
	}
    }
    else if (del_char(FALSE) == FAIL)  // delete char under cursor
	vim_beep(BO_BS);
    did_ai = FALSE;
#ifdef FEAT_SMARTINDENT
    did_si = FALSE;
    can_si = FALSE;
    can_si_back = FALSE;
#endif
    AppendCharToRedobuff(K_DEL);
}

/*
 * Delete one character for ins_bs().
 */
    static void
ins_bs_one(colnr_T *vcolp)
{
    dec_cursor();
    getvcol(curwin, &curwin->w_cursor, vcolp, NULL, NULL);
    if (State & REPLACE_FLAG)
    {
	// Don't delete characters before the insert point when in
	// Replace mode
	if (curwin->w_cursor.lnum != Insstart.lnum
		|| curwin->w_cursor.col >= Insstart.col)
	    replace_do_bs(-1);
    }
    else
	(void)del_char(FALSE);
}

/*
 * Handle Backspace, delete-word and delete-line in Insert mode.
 * Return TRUE when backspace was actually used.
 */
    static int
ins_bs(
    int		c,
    int		mode,
    int		*inserted_space_p)
{
    linenr_T	lnum;
    int		cc;
    int		temp = 0;	    // init for GCC
    colnr_T	save_col;
    colnr_T	mincol;
    int		did_backspace = FALSE;
    int		in_indent;
    int		oldState;
    int		cpc[MAX_MCO];	    // composing characters

    /*
     * can't delete anything in an empty file
     * can't backup past first character in buffer
     * can't backup past starting point unless 'backspace' > 1
     * can backup to a previous line if 'backspace' == 0
     */
    if (       BUFEMPTY()
	    || (
#ifdef FEAT_RIGHTLEFT
		!revins_on &&
#endif
		((curwin->w_cursor.lnum == 1 && curwin->w_cursor.col == 0)
		    || (!can_bs(BS_START)
			&& (arrow_used
			    || (curwin->w_cursor.lnum == Insstart_orig.lnum
				&& curwin->w_cursor.col <= Insstart_orig.col)))
		    || (!can_bs(BS_INDENT) && !arrow_used && ai_col > 0
					 && curwin->w_cursor.col <= ai_col)
		    || (!can_bs(BS_EOL) && curwin->w_cursor.col == 0))))
    {
	vim_beep(BO_BS);
	return FALSE;
    }

    if (stop_arrow() == FAIL)
	return FALSE;
    in_indent = inindent(0);
#ifdef FEAT_CINDENT
    if (in_indent)
	can_cindent = FALSE;
#endif
    end_comment_pending = NUL;	// After BS, don't auto-end comment
#ifdef FEAT_RIGHTLEFT
    if (revins_on)	    // put cursor after last inserted char
	inc_cursor();
#endif

    // Virtualedit:
    //	BACKSPACE_CHAR eats a virtual space
    //	BACKSPACE_WORD eats all coladd
    //	BACKSPACE_LINE eats all coladd and keeps going
    if (curwin->w_cursor.coladd > 0)
    {
	if (mode == BACKSPACE_CHAR)
	{
	    --curwin->w_cursor.coladd;
	    return TRUE;
	}
	if (mode == BACKSPACE_WORD)
	{
	    curwin->w_cursor.coladd = 0;
	    return TRUE;
	}
	curwin->w_cursor.coladd = 0;
    }

    /*
     * Delete newline!
     */
    if (curwin->w_cursor.col == 0)
    {
	lnum = Insstart.lnum;
	if (curwin->w_cursor.lnum == lnum
#ifdef FEAT_RIGHTLEFT
			|| revins_on
#endif
				    )
	{
	    if (u_save((linenr_T)(curwin->w_cursor.lnum - 2),
			       (linenr_T)(curwin->w_cursor.lnum + 1)) == FAIL)
		return FALSE;
	    --Insstart.lnum;
	    Insstart.col = (colnr_T)STRLEN(ml_get(Insstart.lnum));
	}
	/*
	 * In replace mode:
	 * cc < 0: NL was inserted, delete it
	 * cc >= 0: NL was replaced, put original characters back
	 */
	cc = -1;
	if (State & REPLACE_FLAG)
	    cc = replace_pop();	    // returns -1 if NL was inserted
	/*
	 * In replace mode, in the line we started replacing, we only move the
	 * cursor.
	 */
	if ((State & REPLACE_FLAG) && curwin->w_cursor.lnum <= lnum)
	{
	    dec_cursor();
	}
	else
	{
	    if (!(State & VREPLACE_FLAG)
				   || curwin->w_cursor.lnum > orig_line_count)
	    {
		temp = gchar_cursor();	// remember current char
		--curwin->w_cursor.lnum;

		// When "aw" is in 'formatoptions' we must delete the space at
		// the end of the line, otherwise the line will be broken
		// again when auto-formatting.
		if (has_format_option(FO_AUTO)
					   && has_format_option(FO_WHITE_PAR))
		{
		    char_u  *ptr = ml_get_buf(curbuf, curwin->w_cursor.lnum,
									TRUE);
		    int	    len;

		    len = (int)STRLEN(ptr);
		    if (len > 0 && ptr[len - 1] == ' ')
			ptr[len - 1] = NUL;
		}

		(void)do_join(2, FALSE, FALSE, FALSE, FALSE);
		if (temp == NUL && gchar_cursor() != NUL)
		    inc_cursor();
	    }
	    else
		dec_cursor();

	    /*
	     * In REPLACE mode we have to put back the text that was replaced
	     * by the NL. On the replace stack is first a NUL-terminated
	     * sequence of characters that were deleted and then the
	     * characters that NL replaced.
	     */
	    if (State & REPLACE_FLAG)
	    {
		/*
		 * Do the next ins_char() in NORMAL state, to
		 * prevent ins_char() from replacing characters and
		 * avoiding showmatch().
		 */
		oldState = State;
		State = NORMAL;
		/*
		 * restore characters (blanks) deleted after cursor
		 */
		while (cc > 0)
		{
		    save_col = curwin->w_cursor.col;
		    mb_replace_pop_ins(cc);
		    curwin->w_cursor.col = save_col;
		    cc = replace_pop();
		}
		// restore the characters that NL replaced
		replace_pop_ins();
		State = oldState;
	    }
	}
	did_ai = FALSE;
    }
    else
    {
	/*
	 * Delete character(s) before the cursor.
	 */
#ifdef FEAT_RIGHTLEFT
	if (revins_on)		// put cursor on last inserted char
	    dec_cursor();
#endif
	mincol = 0;
						// keep indent
	if (mode == BACKSPACE_LINE
		&& (curbuf->b_p_ai
#ifdef FEAT_CINDENT
		    || cindent_on()
#endif
		   )
#ifdef FEAT_RIGHTLEFT
		&& !revins_on
#endif
			    )
	{
	    save_col = curwin->w_cursor.col;
	    beginline(BL_WHITE);
	    if (curwin->w_cursor.col < save_col)
		mincol = curwin->w_cursor.col;
	    curwin->w_cursor.col = save_col;
	}

	/*
	 * Handle deleting one 'shiftwidth' or 'softtabstop'.
	 */
	if (	   mode == BACKSPACE_CHAR
		&& ((p_sta && in_indent)
		    || ((get_sts_value() != 0
#ifdef FEAT_VARTABS
			|| tabstop_count(curbuf->b_p_vsts_array)
#endif
			)
			&& curwin->w_cursor.col > 0
			&& (*(ml_get_cursor() - 1) == TAB
			    || (*(ml_get_cursor() - 1) == ' '
				&& (!*inserted_space_p
				    || arrow_used))))))
	{
	    int		ts;
	    colnr_T	vcol;
	    colnr_T	want_vcol;
	    colnr_T	start_vcol;

	    *inserted_space_p = FALSE;
	    // Compute the virtual column where we want to be.  Since
	    // 'showbreak' may get in the way, need to get the last column of
	    // the previous character.
	    getvcol(curwin, &curwin->w_cursor, &vcol, NULL, NULL);
	    start_vcol = vcol;
	    dec_cursor();
	    getvcol(curwin, &curwin->w_cursor, NULL, NULL, &want_vcol);
	    inc_cursor();
#ifdef FEAT_VARTABS
	    if (p_sta && in_indent)
	    {
		ts = (int)get_sw_value(curbuf);
		want_vcol = (want_vcol / ts) * ts;
	    }
	    else
		want_vcol = tabstop_start(want_vcol, get_sts_value(),
						     curbuf->b_p_vsts_array);
#else
	    if (p_sta && in_indent)
		ts = (int)get_sw_value(curbuf);
	    else
		ts = (int)get_sts_value();
	    want_vcol = (want_vcol / ts) * ts;
#endif

	    // delete characters until we are at or before want_vcol
	    while (vcol > want_vcol
		    && (cc = *(ml_get_cursor() - 1), VIM_ISWHITE(cc)))
		ins_bs_one(&vcol);

	    // insert extra spaces until we are at want_vcol
	    while (vcol < want_vcol)
	    {
		// Remember the first char we inserted
		if (curwin->w_cursor.lnum == Insstart_orig.lnum
				   && curwin->w_cursor.col < Insstart_orig.col)
		    Insstart_orig.col = curwin->w_cursor.col;

		if (State & VREPLACE_FLAG)
		    ins_char(' ');
		else
		{
		    ins_str((char_u *)" ");
		    if ((State & REPLACE_FLAG))
			replace_push(NUL);
		}
		getvcol(curwin, &curwin->w_cursor, &vcol, NULL, NULL);
	    }

	    // If we are now back where we started delete one character.  Can
	    // happen when using 'sts' and 'linebreak'.
	    if (vcol >= start_vcol)
		ins_bs_one(&vcol);
	}

	/*
	 * Delete up to starting point, start of line or previous word.
	 */
	else
	{
	    int cclass = 0, prev_cclass = 0;

	    if (has_mbyte)
		cclass = mb_get_class(ml_get_cursor());
	    do
	    {
#ifdef FEAT_RIGHTLEFT
		if (!revins_on) // put cursor on char to be deleted
#endif
		    dec_cursor();

		cc = gchar_cursor();
		// look multi-byte character class
		if (has_mbyte)
		{
		    prev_cclass = cclass;
		    cclass = mb_get_class(ml_get_cursor());
		}

		// start of word?
		if (mode == BACKSPACE_WORD && !vim_isspace(cc))
		{
		    mode = BACKSPACE_WORD_NOT_SPACE;
		    temp = vim_iswordc(cc);
		}
		// end of word?
		else if (mode == BACKSPACE_WORD_NOT_SPACE
			&& ((vim_isspace(cc) || vim_iswordc(cc) != temp)
			|| prev_cclass != cclass))
		{
#ifdef FEAT_RIGHTLEFT
		    if (!revins_on)
#endif
			inc_cursor();
#ifdef FEAT_RIGHTLEFT
		    else if (State & REPLACE_FLAG)
			dec_cursor();
#endif
		    break;
		}
		if (State & REPLACE_FLAG)
		    replace_do_bs(-1);
		else
		{
		    if (enc_utf8 && p_deco)
			(void)utfc_ptr2char(ml_get_cursor(), cpc);
		    (void)del_char(FALSE);
		    /*
		     * If there are combining characters and 'delcombine' is set
		     * move the cursor back.  Don't back up before the base
		     * character.
		     */
		    if (enc_utf8 && p_deco && cpc[0] != NUL)
			inc_cursor();
#ifdef FEAT_RIGHTLEFT
		    if (revins_chars)
		    {
			revins_chars--;
			revins_legal++;
		    }
		    if (revins_on && gchar_cursor() == NUL)
			break;
#endif
		}
		// Just a single backspace?:
		if (mode == BACKSPACE_CHAR)
		    break;
	    } while (
#ifdef FEAT_RIGHTLEFT
		    revins_on ||
#endif
		    (curwin->w_cursor.col > mincol
		    && (curwin->w_cursor.lnum != Insstart_orig.lnum
			|| curwin->w_cursor.col != Insstart_orig.col)));
	}
	did_backspace = TRUE;
    }
#ifdef FEAT_SMARTINDENT
    did_si = FALSE;
    can_si = FALSE;
    can_si_back = FALSE;
#endif
    if (curwin->w_cursor.col <= 1)
	did_ai = FALSE;
    /*
     * It's a little strange to put backspaces into the redo
     * buffer, but it makes auto-indent a lot easier to deal
     * with.
     */
    AppendCharToRedobuff(c);

    // If deleted before the insertion point, adjust it
    if (curwin->w_cursor.lnum == Insstart_orig.lnum
				  && curwin->w_cursor.col < Insstart_orig.col)
	Insstart_orig.col = curwin->w_cursor.col;

    // vi behaviour: the cursor moves backward but the character that
    //		     was there remains visible
    // Vim behaviour: the cursor moves backward and the character that
    //		      was there is erased from the screen.
    // We can emulate the vi behaviour by pretending there is a dollar
    // displayed even when there isn't.
    //  --pkv Sun Jan 19 01:56:40 EST 2003
    if (vim_strchr(p_cpo, CPO_BACKSPACE) != NULL && dollar_vcol == -1)
	dollar_vcol = curwin->w_virtcol;

#ifdef FEAT_FOLDING
    // When deleting a char the cursor line must never be in a closed fold.
    // E.g., when 'foldmethod' is indent and deleting the first non-white
    // char before a Tab.
    if (did_backspace)
	foldOpenCursor();
#endif

    return did_backspace;
}

/*
 * Handle receiving P_PS: start paste mode.  Inserts the following text up to
 * P_PE literally.
 * When "drop" is TRUE then consume the text and drop it.
 */
    int
bracketed_paste(paste_mode_T mode, int drop, garray_T *gap)
{
    int		c;
    char_u	buf[NUMBUFLEN + MB_MAXBYTES];
    int		idx = 0;
    char_u	*end = find_termcode((char_u *)"PE");
    int		ret_char = -1;
    int		save_allow_keys = allow_keys;
    int		save_paste = p_paste;

    // If the end code is too long we can't detect it, read everything.
    if (STRLEN(end) >= NUMBUFLEN)
	end = NULL;
    ++no_mapping;
    allow_keys = 0;
    if (!p_paste)
	// Also have the side effects of setting 'paste' to make it work much
	// faster.
	set_option_value((char_u *)"paste", TRUE, NULL, 0);

    for (;;)
    {
	// When the end is not defined read everything there is.
	if (end == NULL && vpeekc() == NUL)
	    break;
	do
	    c = vgetc();
	while (c == K_IGNORE || c == K_VER_SCROLLBAR || c == K_HOR_SCROLLBAR);
	if (c == NUL || got_int)
	    // When CTRL-C was encountered the typeahead will be flushed and we
	    // won't get the end sequence.
	    break;

	if (has_mbyte)
	    idx += (*mb_char2bytes)(c, buf + idx);
	else
	    buf[idx++] = c;
	buf[idx] = NUL;
	if (end != NULL && STRNCMP(buf, end, idx) == 0)
	{
	    if (end[idx] == NUL)
		break; // Found the end of paste code.
	    continue;
	}
	if (!drop)
	{
	    switch (mode)
	    {
		case PASTE_CMDLINE:
		    put_on_cmdline(buf, idx, TRUE);
		    break;

		case PASTE_EX:
		    if (gap != NULL && ga_grow(gap, idx) == OK)
		    {
			mch_memmove((char *)gap->ga_data + gap->ga_len,
							     buf, (size_t)idx);
			gap->ga_len += idx;
		    }
		    break;

		case PASTE_INSERT:
		    if (stop_arrow() == OK)
		    {
			c = buf[0];
			if (idx == 1 && (c == CAR || c == K_KENTER || c == NL))
			    ins_eol(c);
			else
			{
			    ins_char_bytes(buf, idx);
			    AppendToRedobuffLit(buf, idx);
			}
		    }
		    break;

		case PASTE_ONE_CHAR:
		    if (ret_char == -1)
		    {
			if (has_mbyte)
			    ret_char = (*mb_ptr2char)(buf);
			else
			    ret_char = buf[0];
		    }
		    break;
	    }
	}
	idx = 0;
    }

    --no_mapping;
    allow_keys = save_allow_keys;
    if (!save_paste)
	set_option_value((char_u *)"paste", FALSE, NULL, 0);

    return ret_char;
}

#if defined(FEAT_GUI_TABLINE) || defined(PROTO)
    static void
ins_tabline(int c)
{
    // We will be leaving the current window, unless closing another tab.
    if (c != K_TABMENU || current_tabmenu != TABLINE_MENU_CLOSE
		|| (current_tab != 0 && current_tab != tabpage_index(curtab)))
    {
	undisplay_dollar();
	start_arrow(&curwin->w_cursor);
# ifdef FEAT_CINDENT
	can_cindent = TRUE;
# endif
    }

    if (c == K_TABLINE)
	goto_tabpage(current_tab);
    else
    {
	handle_tabmenu();
	redraw_statuslines();	// will redraw the tabline when needed
    }
}
#endif

#if defined(FEAT_GUI) || defined(PROTO)
    void
ins_scroll(void)
{
    pos_T	tpos;

    undisplay_dollar();
    tpos = curwin->w_cursor;
    if (gui_do_scroll())
    {
	start_arrow(&tpos);
# ifdef FEAT_CINDENT
	can_cindent = TRUE;
# endif
    }
}

    void
ins_horscroll(void)
{
    pos_T	tpos;

    undisplay_dollar();
    tpos = curwin->w_cursor;
    if (gui_do_horiz_scroll(scrollbar_value, FALSE))
    {
	start_arrow(&tpos);
# ifdef FEAT_CINDENT
	can_cindent = TRUE;
# endif
    }
}
#endif

    static void
ins_left(void)
{
    pos_T	tpos;
    int		end_change = dont_sync_undo == FALSE; // end undoable change

#ifdef FEAT_FOLDING
    if ((fdo_flags & FDO_HOR) && KeyTyped)
	foldOpenCursor();
#endif
    undisplay_dollar();
    tpos = curwin->w_cursor;
    if (oneleft() == OK)
    {
<<<<<<< HEAD
#if defined(FEAT_XIM) && (defined(FEAT_GUI_GTK) || defined(FEAT_GUI_MACVIM))
	/* Only call start_arrow() when not busy with preediting, it will
	 * break undo.  K_LEFT is inserted in im_correct_cursor(). */
=======
#if defined(FEAT_XIM) && defined(FEAT_GUI_GTK)
	// Only call start_arrow() when not busy with preediting, it will
	// break undo.  K_LEFT is inserted in im_correct_cursor().
>>>>>>> 955f4e6f
	if (p_imst == IM_OVER_THE_SPOT || !im_is_preediting())
#endif
	{
	    start_arrow_with_change(&tpos, end_change);
	    if (!end_change)
		AppendCharToRedobuff(K_LEFT);
	}
#ifdef FEAT_RIGHTLEFT
	// If exit reversed string, position is fixed
	if (revins_scol != -1 && (int)curwin->w_cursor.col >= revins_scol)
	    revins_legal++;
	revins_chars++;
#endif
    }

    /*
     * if 'whichwrap' set for cursor in insert mode may go to
     * previous line
     */
    else if (vim_strchr(p_ww, '[') != NULL && curwin->w_cursor.lnum > 1)
    {
	// always break undo when moving upwards/downwards, else undo may break
	start_arrow(&tpos);
	--(curwin->w_cursor.lnum);
	coladvance((colnr_T)MAXCOL);
	curwin->w_set_curswant = TRUE;	// so we stay at the end
    }
    else
	vim_beep(BO_CRSR);
    dont_sync_undo = FALSE;
}

    static void
ins_home(int c)
{
    pos_T	tpos;

#ifdef FEAT_FOLDING
    if ((fdo_flags & FDO_HOR) && KeyTyped)
	foldOpenCursor();
#endif
    undisplay_dollar();
    tpos = curwin->w_cursor;
    if (c == K_C_HOME)
	curwin->w_cursor.lnum = 1;
    curwin->w_cursor.col = 0;
    curwin->w_cursor.coladd = 0;
    curwin->w_curswant = 0;
    start_arrow(&tpos);
}

    static void
ins_end(int c)
{
    pos_T	tpos;

#ifdef FEAT_FOLDING
    if ((fdo_flags & FDO_HOR) && KeyTyped)
	foldOpenCursor();
#endif
    undisplay_dollar();
    tpos = curwin->w_cursor;
    if (c == K_C_END)
	curwin->w_cursor.lnum = curbuf->b_ml.ml_line_count;
    coladvance((colnr_T)MAXCOL);
    curwin->w_curswant = MAXCOL;

    start_arrow(&tpos);
}

    static void
ins_s_left()
{
    int end_change = dont_sync_undo == FALSE; // end undoable change
#ifdef FEAT_FOLDING
    if ((fdo_flags & FDO_HOR) && KeyTyped)
	foldOpenCursor();
#endif
    undisplay_dollar();
    if (curwin->w_cursor.lnum > 1 || curwin->w_cursor.col > 0)
    {
	start_arrow_with_change(&curwin->w_cursor, end_change);
	if (!end_change)
	    AppendCharToRedobuff(K_S_LEFT);
	(void)bck_word(1L, FALSE, FALSE);
	curwin->w_set_curswant = TRUE;
    }
    else
	vim_beep(BO_CRSR);
    dont_sync_undo = FALSE;
}

    static void
ins_right(void)
{
    int end_change = dont_sync_undo == FALSE; // end undoable change

#ifdef FEAT_FOLDING
    if ((fdo_flags & FDO_HOR) && KeyTyped)
	foldOpenCursor();
#endif
    undisplay_dollar();
    if (gchar_cursor() != NUL || virtual_active())
    {
	start_arrow_with_change(&curwin->w_cursor, end_change);
	if (!end_change)
	    AppendCharToRedobuff(K_RIGHT);
	curwin->w_set_curswant = TRUE;
	if (virtual_active())
	    oneright();
	else
	{
	    if (has_mbyte)
		curwin->w_cursor.col += (*mb_ptr2len)(ml_get_cursor());
	    else
		++curwin->w_cursor.col;
	}

#ifdef FEAT_RIGHTLEFT
	revins_legal++;
	if (revins_chars)
	    revins_chars--;
#endif
    }
    // if 'whichwrap' set for cursor in insert mode, may move the
    // cursor to the next line
    else if (vim_strchr(p_ww, ']') != NULL
	    && curwin->w_cursor.lnum < curbuf->b_ml.ml_line_count)
    {
	start_arrow(&curwin->w_cursor);
	curwin->w_set_curswant = TRUE;
	++curwin->w_cursor.lnum;
	curwin->w_cursor.col = 0;
    }
    else
	vim_beep(BO_CRSR);
    dont_sync_undo = FALSE;
}

    static void
ins_s_right()
{
    int end_change = dont_sync_undo == FALSE; // end undoable change
#ifdef FEAT_FOLDING
    if ((fdo_flags & FDO_HOR) && KeyTyped)
	foldOpenCursor();
#endif
    undisplay_dollar();
    if (curwin->w_cursor.lnum < curbuf->b_ml.ml_line_count
	    || gchar_cursor() != NUL)
    {
	start_arrow_with_change(&curwin->w_cursor, end_change);
	if (!end_change)
	    AppendCharToRedobuff(K_S_RIGHT);
	(void)fwd_word(1L, FALSE, 0);
	curwin->w_set_curswant = TRUE;
    }
    else
	vim_beep(BO_CRSR);
    dont_sync_undo = FALSE;
}

    static void
ins_up(
    int		startcol)	// when TRUE move to Insstart.col
{
    pos_T	tpos;
    linenr_T	old_topline = curwin->w_topline;
#ifdef FEAT_DIFF
    int		old_topfill = curwin->w_topfill;
#endif

    undisplay_dollar();
    tpos = curwin->w_cursor;
    if (cursor_up(1L, TRUE) == OK)
    {
	if (startcol)
	    coladvance(getvcol_nolist(&Insstart));
	if (old_topline != curwin->w_topline
#ifdef FEAT_DIFF
		|| old_topfill != curwin->w_topfill
#endif
		)
	    redraw_later(VALID);
	start_arrow(&tpos);
#ifdef FEAT_CINDENT
	can_cindent = TRUE;
#endif
    }
    else
	vim_beep(BO_CRSR);
}

    static void
ins_pageup(void)
{
    pos_T	tpos;

    undisplay_dollar();

    if (mod_mask & MOD_MASK_CTRL)
    {
	// <C-PageUp>: tab page back
	if (first_tabpage->tp_next != NULL)
	{
	    start_arrow(&curwin->w_cursor);
	    goto_tabpage(-1);
	}
	return;
    }

    tpos = curwin->w_cursor;
    if (onepage(BACKWARD, 1L) == OK)
    {
	start_arrow(&tpos);
#ifdef FEAT_CINDENT
	can_cindent = TRUE;
#endif
    }
    else
	vim_beep(BO_CRSR);
}

    static void
ins_down(
    int		startcol)	// when TRUE move to Insstart.col
{
    pos_T	tpos;
    linenr_T	old_topline = curwin->w_topline;
#ifdef FEAT_DIFF
    int		old_topfill = curwin->w_topfill;
#endif

    undisplay_dollar();
    tpos = curwin->w_cursor;
    if (cursor_down(1L, TRUE) == OK)
    {
	if (startcol)
	    coladvance(getvcol_nolist(&Insstart));
	if (old_topline != curwin->w_topline
#ifdef FEAT_DIFF
		|| old_topfill != curwin->w_topfill
#endif
		)
	    redraw_later(VALID);
	start_arrow(&tpos);
#ifdef FEAT_CINDENT
	can_cindent = TRUE;
#endif
    }
    else
	vim_beep(BO_CRSR);
}

    static void
ins_pagedown(void)
{
    pos_T	tpos;

    undisplay_dollar();

    if (mod_mask & MOD_MASK_CTRL)
    {
	// <C-PageDown>: tab page forward
	if (first_tabpage->tp_next != NULL)
	{
	    start_arrow(&curwin->w_cursor);
	    goto_tabpage(0);
	}
	return;
    }

    tpos = curwin->w_cursor;
    if (onepage(FORWARD, 1L) == OK)
    {
	start_arrow(&tpos);
#ifdef FEAT_CINDENT
	can_cindent = TRUE;
#endif
    }
    else
	vim_beep(BO_CRSR);
}

#ifdef FEAT_DND
    static void
ins_drop(void)
{
    do_put('~', BACKWARD, 1L, PUT_CURSEND);
}
#endif

/*
 * Handle TAB in Insert or Replace mode.
 * Return TRUE when the TAB needs to be inserted like a normal character.
 */
    static int
ins_tab(void)
{
    int		ind;
    int		i;
    int		temp;

    if (Insstart_blank_vcol == MAXCOL && curwin->w_cursor.lnum == Insstart.lnum)
	Insstart_blank_vcol = get_nolist_virtcol();
    if (echeck_abbr(TAB + ABBR_OFF))
	return FALSE;

    ind = inindent(0);
#ifdef FEAT_CINDENT
    if (ind)
	can_cindent = FALSE;
#endif

    /*
     * When nothing special, insert TAB like a normal character.
     */
    if (!curbuf->b_p_et
#ifdef FEAT_VARTABS
	    && !(p_sta && ind
		// These five lines mean 'tabstop' != 'shiftwidth'
		&& ((tabstop_count(curbuf->b_p_vts_array) > 1)
		    || (tabstop_count(curbuf->b_p_vts_array) == 1
		        && tabstop_first(curbuf->b_p_vts_array)
						       != get_sw_value(curbuf))
	            || (tabstop_count(curbuf->b_p_vts_array) == 0
		        && curbuf->b_p_ts != get_sw_value(curbuf))))
	    && tabstop_count(curbuf->b_p_vsts_array) == 0
#else
	    && !(p_sta && ind && curbuf->b_p_ts != get_sw_value(curbuf))
#endif
	    && get_sts_value() == 0)
	return TRUE;

    if (stop_arrow() == FAIL)
	return TRUE;

    did_ai = FALSE;
#ifdef FEAT_SMARTINDENT
    did_si = FALSE;
    can_si = FALSE;
    can_si_back = FALSE;
#endif
    AppendToRedobuff((char_u *)"\t");

#ifdef FEAT_VARTABS
    if (p_sta && ind)		// insert tab in indent, use 'shiftwidth'
    {
	temp = (int)get_sw_value(curbuf);
	temp -= get_nolist_virtcol() % temp;
    }
    else if (tabstop_count(curbuf->b_p_vsts_array) > 0 || curbuf->b_p_sts != 0)
	                        // use 'softtabstop' when set
	temp = tabstop_padding(get_nolist_virtcol(), get_sts_value(),
						     curbuf->b_p_vsts_array);
    else			// otherwise use 'tabstop'
	temp = tabstop_padding(get_nolist_virtcol(), curbuf->b_p_ts,
						     curbuf->b_p_vts_array);
#else
    if (p_sta && ind)		// insert tab in indent, use 'shiftwidth'
	temp = (int)get_sw_value(curbuf);
    else if (curbuf->b_p_sts != 0) // use 'softtabstop' when set
	temp = (int)get_sts_value();
    else			// otherwise use 'tabstop'
	temp = (int)curbuf->b_p_ts;
    temp -= get_nolist_virtcol() % temp;
#endif

    /*
     * Insert the first space with ins_char().	It will delete one char in
     * replace mode.  Insert the rest with ins_str(); it will not delete any
     * chars.  For VREPLACE mode, we use ins_char() for all characters.
     */
    ins_char(' ');
    while (--temp > 0)
    {
	if (State & VREPLACE_FLAG)
	    ins_char(' ');
	else
	{
	    ins_str((char_u *)" ");
	    if (State & REPLACE_FLAG)	    // no char replaced
		replace_push(NUL);
	}
    }

    /*
     * When 'expandtab' not set: Replace spaces by TABs where possible.
     */
#ifdef FEAT_VARTABS
    if (!curbuf->b_p_et && (tabstop_count(curbuf->b_p_vsts_array) > 0
                            || get_sts_value() > 0
			    || (p_sta && ind)))
#else
    if (!curbuf->b_p_et && (get_sts_value() || (p_sta && ind)))
#endif
    {
	char_u		*ptr;
	char_u		*saved_line = NULL;	// init for GCC
	pos_T		pos;
	pos_T		fpos;
	pos_T		*cursor;
	colnr_T		want_vcol, vcol;
	int		change_col = -1;
	int		save_list = curwin->w_p_list;

	/*
	 * Get the current line.  For VREPLACE mode, don't make real changes
	 * yet, just work on a copy of the line.
	 */
	if (State & VREPLACE_FLAG)
	{
	    pos = curwin->w_cursor;
	    cursor = &pos;
	    saved_line = vim_strsave(ml_get_curline());
	    if (saved_line == NULL)
		return FALSE;
	    ptr = saved_line + pos.col;
	}
	else
	{
	    ptr = ml_get_cursor();
	    cursor = &curwin->w_cursor;
	}

	// When 'L' is not in 'cpoptions' a tab always takes up 'ts' spaces.
	if (vim_strchr(p_cpo, CPO_LISTWM) == NULL)
	    curwin->w_p_list = FALSE;

	// Find first white before the cursor
	fpos = curwin->w_cursor;
	while (fpos.col > 0 && VIM_ISWHITE(ptr[-1]))
	{
	    --fpos.col;
	    --ptr;
	}

	// In Replace mode, don't change characters before the insert point.
	if ((State & REPLACE_FLAG)
		&& fpos.lnum == Insstart.lnum
		&& fpos.col < Insstart.col)
	{
	    ptr += Insstart.col - fpos.col;
	    fpos.col = Insstart.col;
	}

	// compute virtual column numbers of first white and cursor
	getvcol(curwin, &fpos, &vcol, NULL, NULL);
	getvcol(curwin, cursor, &want_vcol, NULL, NULL);

	// Use as many TABs as possible.  Beware of 'breakindent', 'showbreak'
	// and 'linebreak' adding extra virtual columns.
	while (VIM_ISWHITE(*ptr))
	{
	    i = lbr_chartabsize(NULL, (char_u *)"\t", vcol);
	    if (vcol + i > want_vcol)
		break;
	    if (*ptr != TAB)
	    {
		*ptr = TAB;
		if (change_col < 0)
		{
		    change_col = fpos.col;  // Column of first change
		    // May have to adjust Insstart
		    if (fpos.lnum == Insstart.lnum && fpos.col < Insstart.col)
			Insstart.col = fpos.col;
		}
	    }
	    ++fpos.col;
	    ++ptr;
	    vcol += i;
	}

	if (change_col >= 0)
	{
	    int repl_off = 0;
	    char_u *line = ptr;

	    // Skip over the spaces we need.
	    while (vcol < want_vcol && *ptr == ' ')
	    {
		vcol += lbr_chartabsize(line, ptr, vcol);
		++ptr;
		++repl_off;
	    }
	    if (vcol > want_vcol)
	    {
		// Must have a char with 'showbreak' just before it.
		--ptr;
		--repl_off;
	    }
	    fpos.col += repl_off;

	    // Delete following spaces.
	    i = cursor->col - fpos.col;
	    if (i > 0)
	    {
		STRMOVE(ptr, ptr + i);
		// correct replace stack.
		if ((State & REPLACE_FLAG) && !(State & VREPLACE_FLAG))
		    for (temp = i; --temp >= 0; )
			replace_join(repl_off);
#ifdef FEAT_PROP_POPUP
		curbuf->b_ml.ml_line_len -= i;
#endif
	    }
#ifdef FEAT_NETBEANS_INTG
	    if (netbeans_active())
	    {
		netbeans_removed(curbuf, fpos.lnum, cursor->col, (long)(i + 1));
		netbeans_inserted(curbuf, fpos.lnum, cursor->col,
							   (char_u *)"\t", 1);
	    }
#endif
	    cursor->col -= i;

	    /*
	     * In VREPLACE mode, we haven't changed anything yet.  Do it now by
	     * backspacing over the changed spacing and then inserting the new
	     * spacing.
	     */
	    if (State & VREPLACE_FLAG)
	    {
		// Backspace from real cursor to change_col
		backspace_until_column(change_col);

		// Insert each char in saved_line from changed_col to
		// ptr-cursor
		ins_bytes_len(saved_line + change_col,
						    cursor->col - change_col);
	    }
	}

	if (State & VREPLACE_FLAG)
	    vim_free(saved_line);
	curwin->w_p_list = save_list;
    }

    return FALSE;
}

/*
 * Handle CR or NL in insert mode.
 * Return FAIL when out of memory or can't undo.
 */
    int
ins_eol(int c)
{
    int	    i;

    if (echeck_abbr(c + ABBR_OFF))
	return OK;
    if (stop_arrow() == FAIL)
	return FAIL;
    undisplay_dollar();

    /*
     * Strange Vi behaviour: In Replace mode, typing a NL will not delete the
     * character under the cursor.  Only push a NUL on the replace stack,
     * nothing to put back when the NL is deleted.
     */
    if ((State & REPLACE_FLAG) && !(State & VREPLACE_FLAG))
	replace_push(NUL);

    /*
     * In VREPLACE mode, a NL replaces the rest of the line, and starts
     * replacing the next line, so we push all of the characters left on the
     * line onto the replace stack.  This is not done here though, it is done
     * in open_line().
     */

    // Put cursor on NUL if on the last char and coladd is 1 (happens after
    // CTRL-O).
    if (virtual_active() && curwin->w_cursor.coladd > 0)
	coladvance(getviscol());

#ifdef FEAT_RIGHTLEFT
    // NL in reverse insert will always start in the end of
    // current line.
    if (revins_on)
	curwin->w_cursor.col += (colnr_T)STRLEN(ml_get_cursor());
#endif

    AppendToRedobuff(NL_STR);
    i = open_line(FORWARD,
	    has_format_option(FO_RET_COMS) ? OPENLINE_DO_COM : 0, old_indent);
    old_indent = 0;
#ifdef FEAT_CINDENT
    can_cindent = TRUE;
#endif
#ifdef FEAT_FOLDING
    // When inserting a line the cursor line must never be in a closed fold.
    foldOpenCursor();
#endif

    return i;
}

#ifdef FEAT_DIGRAPHS
/*
 * Handle digraph in insert mode.
 * Returns character still to be inserted, or NUL when nothing remaining to be
 * done.
 */
    static int
ins_digraph(void)
{
    int	    c;
    int	    cc;
    int	    did_putchar = FALSE;

    pc_status = PC_STATUS_UNSET;
    if (redrawing() && !char_avail())
    {
	// may need to redraw when no more chars available now
	ins_redraw(FALSE);

	edit_putchar('?', TRUE);
	did_putchar = TRUE;
#ifdef FEAT_CMDL_INFO
	add_to_showcmd_c(Ctrl_K);
#endif
    }

#ifdef USE_ON_FLY_SCROLL
    dont_scroll = TRUE;		// disallow scrolling here
#endif

    // don't map the digraph chars. This also prevents the
    // mode message to be deleted when ESC is hit
    ++no_mapping;
    ++allow_keys;
    c = plain_vgetc();
    --no_mapping;
    --allow_keys;
    if (did_putchar)
	// when the line fits in 'columns' the '?' is at the start of the next
	// line and will not be removed by the redraw
	edit_unputchar();

    if (IS_SPECIAL(c) || mod_mask)	    // special key
    {
#ifdef FEAT_CMDL_INFO
	clear_showcmd();
#endif
	insert_special(c, TRUE, FALSE);
	return NUL;
    }
    if (c != ESC)
    {
	did_putchar = FALSE;
	if (redrawing() && !char_avail())
	{
	    // may need to redraw when no more chars available now
	    ins_redraw(FALSE);

	    if (char2cells(c) == 1)
	    {
		ins_redraw(FALSE);
		edit_putchar(c, TRUE);
		did_putchar = TRUE;
	    }
#ifdef FEAT_CMDL_INFO
	    add_to_showcmd_c(c);
#endif
	}
	++no_mapping;
	++allow_keys;
	cc = plain_vgetc();
	--no_mapping;
	--allow_keys;
	if (did_putchar)
	    // when the line fits in 'columns' the '?' is at the start of the
	    // next line and will not be removed by a redraw
	    edit_unputchar();
	if (cc != ESC)
	{
	    AppendToRedobuff((char_u *)CTRL_V_STR);
	    c = getdigraph(c, cc, TRUE);
#ifdef FEAT_CMDL_INFO
	    clear_showcmd();
#endif
	    return c;
	}
    }
#ifdef FEAT_CMDL_INFO
    clear_showcmd();
#endif
    return NUL;
}
#endif

/*
 * Handle CTRL-E and CTRL-Y in Insert mode: copy char from other line.
 * Returns the char to be inserted, or NUL if none found.
 */
    int
ins_copychar(linenr_T lnum)
{
    int	    c;
    int	    temp;
    char_u  *ptr, *prev_ptr;
    char_u  *line;

    if (lnum < 1 || lnum > curbuf->b_ml.ml_line_count)
    {
	vim_beep(BO_COPY);
	return NUL;
    }

    // try to advance to the cursor column
    temp = 0;
    line = ptr = ml_get(lnum);
    prev_ptr = ptr;
    validate_virtcol();
    while ((colnr_T)temp < curwin->w_virtcol && *ptr != NUL)
    {
	prev_ptr = ptr;
	temp += lbr_chartabsize_adv(line, &ptr, (colnr_T)temp);
    }
    if ((colnr_T)temp > curwin->w_virtcol)
	ptr = prev_ptr;

    c = (*mb_ptr2char)(ptr);
    if (c == NUL)
	vim_beep(BO_COPY);
    return c;
}

/*
 * CTRL-Y or CTRL-E typed in Insert mode.
 */
    static int
ins_ctrl_ey(int tc)
{
    int	    c = tc;

    if (ctrl_x_mode_scroll())
    {
	if (c == Ctrl_Y)
	    scrolldown_clamp();
	else
	    scrollup_clamp();
	redraw_later(VALID);
    }
    else
    {
	c = ins_copychar(curwin->w_cursor.lnum + (c == Ctrl_Y ? -1 : 1));
	if (c != NUL)
	{
	    long	tw_save;

	    // The character must be taken literally, insert like it
	    // was typed after a CTRL-V, and pretend 'textwidth'
	    // wasn't set.  Digits, 'o' and 'x' are special after a
	    // CTRL-V, don't use it for these.
	    if (c < 256 && !isalnum(c))
		AppendToRedobuff((char_u *)CTRL_V_STR);	// CTRL-V
	    tw_save = curbuf->b_p_tw;
	    curbuf->b_p_tw = -1;
	    insert_special(c, TRUE, FALSE);
	    curbuf->b_p_tw = tw_save;
#ifdef FEAT_RIGHTLEFT
	    revins_chars++;
	    revins_legal++;
#endif
	    c = Ctrl_V;	// pretend CTRL-V is last character
	    auto_format(FALSE, TRUE);
	}
    }
    return c;
}

/*
 * Get the value that w_virtcol would have when 'list' is off.
 * Unless 'cpo' contains the 'L' flag.
 */
    colnr_T
get_nolist_virtcol(void)
{
    // check validity of cursor in current buffer
    if (curwin->w_buffer == NULL
	|| curwin->w_buffer->b_ml.ml_mfp == NULL
	|| curwin->w_cursor.lnum > curwin->w_buffer->b_ml.ml_line_count)
	return 0;
    if (curwin->w_p_list && vim_strchr(p_cpo, CPO_LISTWM) == NULL)
	return getvcol_nolist(&curwin->w_cursor);
    validate_virtcol();
    return curwin->w_virtcol;
}

#if defined(FEAT_EVAL)
/*
 * Handle the InsertCharPre autocommand.
 * "c" is the character that was typed.
 * Return a pointer to allocated memory with the replacement string.
 * Return NULL to continue inserting "c".
 */
    static char_u *
do_insert_char_pre(int c)
{
    char_u	*res;
    char_u	buf[MB_MAXBYTES + 1];
    int		save_State = State;

    // Return quickly when there is nothing to do.
    if (!has_insertcharpre())
	return NULL;

    if (has_mbyte)
	buf[(*mb_char2bytes)(c, buf)] = NUL;
    else
    {
	buf[0] = c;
	buf[1] = NUL;
    }

    // Lock the text to avoid weird things from happening.
    ++textlock;
    set_vim_var_string(VV_CHAR, buf, -1);  // set v:char

    res = NULL;
    if (ins_apply_autocmds(EVENT_INSERTCHARPRE))
    {
	// Get the value of v:char.  It may be empty or more than one
	// character.  Only use it when changed, otherwise continue with the
	// original character to avoid breaking autoindent.
	if (STRCMP(buf, get_vim_var_str(VV_CHAR)) != 0)
	    res = vim_strsave(get_vim_var_str(VV_CHAR));
    }

    set_vim_var_string(VV_CHAR, NULL, -1);  // clear v:char
    --textlock;

    // Restore the State, it may have been changed.
    State = save_State;

    return res;
}
#endif

#if defined(FEAT_CINDENT) || defined(PROTO)
    int
get_can_cindent(void)
{
    return can_cindent;
}

    void
set_can_cindent(int val)
{
    can_cindent = val;
}
#endif

/*
 * Trigger "event" and take care of fixing undo.
 */
    int
ins_apply_autocmds(event_T event)
{
    varnumber_T	tick = CHANGEDTICK(curbuf);
    int r;

    r = apply_autocmds(event, NULL, NULL, FALSE, curbuf);

    // If u_savesub() was called then we are not prepared to start
    // a new line.  Call u_save() with no contents to fix that.
    if (tick != CHANGEDTICK(curbuf))
	u_save(curwin->w_cursor.lnum, (linenr_T)(curwin->w_cursor.lnum + 1));

    return r;
}<|MERGE_RESOLUTION|>--- conflicted
+++ resolved
@@ -5110,15 +5110,9 @@
     tpos = curwin->w_cursor;
     if (oneleft() == OK)
     {
-<<<<<<< HEAD
 #if defined(FEAT_XIM) && (defined(FEAT_GUI_GTK) || defined(FEAT_GUI_MACVIM))
-	/* Only call start_arrow() when not busy with preediting, it will
-	 * break undo.  K_LEFT is inserted in im_correct_cursor(). */
-=======
-#if defined(FEAT_XIM) && defined(FEAT_GUI_GTK)
 	// Only call start_arrow() when not busy with preediting, it will
 	// break undo.  K_LEFT is inserted in im_correct_cursor().
->>>>>>> 955f4e6f
 	if (p_imst == IM_OVER_THE_SPOT || !im_is_preediting())
 #endif
 	{
