--- conflicted
+++ resolved
@@ -640,11 +640,7 @@
 #if defined(FEAT_NORMAL) \
     && (defined(FEAT_GUI_GTK) \
 	|| (defined(FEAT_GUI_MOTIF) && defined(HAVE_XM_NOTEBOOK_H)) \
-<<<<<<< HEAD
 	|| defined(FEAT_GUI_MACVIM) \
-	|| defined(FEAT_GUI_MAC) \
-=======
->>>>>>> 040f975f
 	|| defined(FEAT_GUI_HAIKU) \
 	|| (defined(FEAT_GUI_MSWIN) \
 	    && (!defined(_MSC_VER) || _MSC_VER > 1020)))
@@ -658,13 +654,8 @@
 #if defined(FEAT_NORMAL)
 # define FEAT_BROWSE_CMD
 # if defined(FEAT_GUI_MSWIN) || defined(FEAT_GUI_MOTIF) || defined(FEAT_GUI_ATHENA) \
-<<<<<<< HEAD
-	|| defined(FEAT_GUI_GTK) || defined(FEAT_GUI_HAIKU) || defined(FEAT_GUI_PHOTON) \
 	|| defined(FEAT_GUI_MACVIM) \
-	|| defined(FEAT_GUI_MAC)
-=======
 	|| defined(FEAT_GUI_GTK) || defined(FEAT_GUI_HAIKU) || defined(FEAT_GUI_PHOTON)
->>>>>>> 040f975f
 #  define FEAT_BROWSE
 # endif
 #endif
@@ -689,13 +680,8 @@
 	|| defined(FEAT_GUI_GTK) \
 	|| defined(FEAT_GUI_PHOTON) \
 	|| defined(FEAT_GUI_HAIKU) \
-<<<<<<< HEAD
-	|| defined(FEAT_GUI_MSWIN) \
 	|| defined(FEAT_GUI_MACVIM) \
-	|| defined(FEAT_GUI_MAC)
-=======
 	|| defined(FEAT_GUI_MSWIN)
->>>>>>> 040f975f
 #  define FEAT_CON_DIALOG
 #  define FEAT_GUI_DIALOG
 # else
@@ -711,12 +697,8 @@
 #if defined(FEAT_GUI_DIALOG) && \
 	(defined(FEAT_GUI_MOTIF) || defined(FEAT_GUI_ATHENA) \
 	 || defined(FEAT_GUI_GTK) || defined(FEAT_GUI_MSWIN) \
-<<<<<<< HEAD
-	 || defined(FEAT_GUI_PHOTON) || defined(FEAT_GUI_MAC) \
+	 || defined(FEAT_GUI_PHOTON) \
 	 || defined(FEAT_GUI_MACVIM) \
-=======
-	 || defined(FEAT_GUI_PHOTON) \
->>>>>>> 040f975f
 	 || defined(FEAT_GUI_HAIKU))
 # define FEAT_GUI_TEXTDIALOG
 # ifndef ALWAYS_USE_GUI
