/* menu.c */
int winbar_height(win_T *wp);
void ex_menu(exarg_T *eap);
void remove_winbar(win_T *wp);
char_u *set_context_in_menu_cmd(expand_T *xp, char_u *cmd, char_u *arg, int forceit);
char_u *get_menu_name(expand_T *xp, int idx);
char_u *get_menu_names(expand_T *xp, int idx);
int get_menu_index(vimmenu_T *menu, int state);
int menu_is_menubar(char_u *name);
int menu_is_popup(char_u *name);
int menu_is_child_of_popup(vimmenu_T *menu);
int menu_is_toolbar(char_u *name);
int menu_is_separator(char_u *name);
int get_menu_mode_flag(void);
void show_popupmenu(void);
int check_menu_pointer(vimmenu_T *root, vimmenu_T *menu_to_check);
void gui_create_initial_menus(vimmenu_T *menu);
void gui_update_menus(int modes);
int gui_is_menu_shortcut(int key);
void gui_mch_toggle_tearoffs(int enable);
void execute_menu(exarg_T *eap, vimmenu_T *menu, int mode_idx);
void ex_emenu(exarg_T *eap);
void winbar_click(win_T *wp, int col);
vimmenu_T *gui_find_menu(char_u *path_name);
void ex_menutranslate(exarg_T *eap);
<<<<<<< HEAD
#ifdef FEAT_GUI_MACVIM
void ex_macmenu(exarg_T *eap);
void ex_macmenukey(exarg_T *eap);
char_u *lookup_toolbar_item(int idx);
#endif
=======
void f_menu_info(typval_T *argvars, typval_T *rettv);
>>>>>>> 360bdbda
/* vim: set ft=c : */<|MERGE_RESOLUTION|>--- conflicted
+++ resolved
@@ -23,13 +23,10 @@
 void winbar_click(win_T *wp, int col);
 vimmenu_T *gui_find_menu(char_u *path_name);
 void ex_menutranslate(exarg_T *eap);
-<<<<<<< HEAD
 #ifdef FEAT_GUI_MACVIM
 void ex_macmenu(exarg_T *eap);
 void ex_macmenukey(exarg_T *eap);
 char_u *lookup_toolbar_item(int idx);
 #endif
-=======
 void f_menu_info(typval_T *argvars, typval_T *rettv);
->>>>>>> 360bdbda
 /* vim: set ft=c : */