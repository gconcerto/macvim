--- conflicted
+++ resolved
@@ -854,12 +854,8 @@
 }
 
 #if defined(FEAT_GUI_GTK) || defined(FEAT_GUI_X11) || defined(FEAT_GUI_MSWIN) \
-<<<<<<< HEAD
 	|| defined(FEAT_GUI_MACVIM) \
-	|| defined(FEAT_GUI_PHOTON) || defined(FEAT_GUI_MAC) || defined(PROTO)
-=======
 	|| defined(FEAT_GUI_PHOTON) || defined(PROTO)
->>>>>>> 040f975f
 # define NEED_GUI_UPDATE_SCREEN 1
 /*
  * Called when the GUI shell is closed by the user.  If there are no changed
