/* vi:set ts=8 sts=4 sw=4 noet:
 *
 * VIM - Vi IMproved		by Bram Moolenaar
 *				GUI/Motif support by Robert Webb
 *
 * Do ":help uganda"  in Vim to read copying and usage conditions.
 * Do ":help credits" in Vim to see a list of people who contributed.
 * See README.txt for an overview of the Vim source code.
 */

#include "vim.h"

/* Structure containing all the GUI information */
gui_T gui;

#if !defined(FEAT_GUI_GTK)
static void set_guifontwide(char_u *font_name);
#endif
static void gui_check_pos(void);
static void gui_outstr(char_u *, int);
static int gui_screenchar(int off, int flags, guicolor_T fg, guicolor_T bg, int back);
static void gui_delete_lines(int row, int count);
static void gui_insert_lines(int row, int count);
#if defined(FEAT_GUI_TABLINE) || defined(PROTO)
static int gui_has_tabline(void);
#endif
static void gui_do_scrollbar(win_T *wp, int which, int enable);
static void gui_update_horiz_scrollbar(int);
static void gui_set_fg_color(char_u *name);
static void gui_set_bg_color(char_u *name);
static win_T *xy2win(int x, int y);

#ifdef GUI_MAY_FORK
static void gui_do_fork(void);

static int gui_read_child_pipe(int fd);

/* Return values for gui_read_child_pipe */
enum {
    GUI_CHILD_IO_ERROR,
    GUI_CHILD_OK,
    GUI_CHILD_FAILED
};
#endif

static void gui_attempt_start(void);

static int can_update_cursor = TRUE; /* can display the cursor */
static int disable_flush = 0;	/* If > 0, gui_mch_flush() is disabled. */

/*
 * The Athena scrollbars can move the thumb to after the end of the scrollbar,
 * this makes the thumb indicate the part of the text that is shown.  Motif
 * can't do this.
 */
#if defined(FEAT_GUI_ATHENA) || defined(FEAT_GUI_MAC)
# define SCROLL_PAST_END
#endif

/*
 * gui_start -- Called when user wants to start the GUI.
 *
 * Careful: This function can be called recursively when there is a ":gui"
 * command in the .gvimrc file.  Only the first call should fork, not the
 * recursive call.
 */
    void
gui_start(void)
{
    char_u	*old_term;
    static int	recursive = 0;

    old_term = vim_strsave(T_NAME);

    settmode(TMODE_COOK);		/* stop RAW mode */
    if (full_screen)
	cursor_on();			/* needed for ":gui" in .vimrc */
    full_screen = FALSE;

    ++recursive;

#ifdef GUI_MAY_FORK
    /*
     * Quit the current process and continue in the child.
     * Makes "gvim file" disconnect from the shell it was started in.
     * Don't do this when Vim was started with "-f" or the 'f' flag is present
     * in 'guioptions'.
     * Don't do this when there is a running job, we can only get the status
     * of a child from the parent.
     */
    if (gui.dofork && !vim_strchr(p_go, GO_FORG) && recursive <= 1
# ifdef FEAT_JOB_CHANNEL
	    && !job_any_running()
# endif
	    )
    {
	gui_do_fork();
    }
    else
#endif
    {
#ifdef FEAT_GUI_GTK
	/* If there is 'f' in 'guioptions' and specify -g argument,
	 * gui_mch_init_check() was not called yet.  */
	if (gui_mch_init_check() != OK)
	    getout_preserve_modified(1);
#endif
	gui_attempt_start();
    }

    if (!gui.in_use)			/* failed to start GUI */
    {
	/* Back to old term settings
	 *
	 * FIXME: If we got here because a child process failed and flagged to
	 * the parent to resume, and X11 is enabled with FEAT_TITLE, this will
	 * hit an X11 I/O error and do a longjmp(), leaving recursive
	 * permanently set to 1. This is probably not as big a problem as it
	 * sounds, because gui_mch_init() in both gui_x11.c and gui_gtk_x11.c
	 * return "OK" unconditionally, so it would be very difficult to
	 * actually hit this case.
	 */
	termcapinit(old_term);
	settmode(TMODE_RAW);		/* restart RAW mode */
#ifdef FEAT_TITLE
	set_title_defaults();		/* set 'title' and 'icon' again */
#endif
    }

    vim_free(old_term);

    /* If the GUI started successfully, trigger the GUIEnter event, otherwise
     * the GUIFailed event. */
    gui_mch_update();
    apply_autocmds(gui.in_use ? EVENT_GUIENTER : EVENT_GUIFAILED,
						   NULL, NULL, FALSE, curbuf);
    --recursive;
}

/*
 * Set_termname() will call gui_init() to start the GUI.
 * Set the "starting" flag, to indicate that the GUI will start.
 *
 * We don't want to open the GUI shell until after we've read .gvimrc,
 * otherwise we don't know what font we will use, and hence we don't know
 * what size the shell should be.  So if there are errors in the .gvimrc
 * file, they will have to go to the terminal: Set full_screen to FALSE.
 * full_screen will be set to TRUE again by a successful termcapinit().
 */
    static void
gui_attempt_start(void)
{
    static int recursive = 0;

    ++recursive;
    gui.starting = TRUE;

#ifdef FEAT_GUI_GTK
    gui.event_time = GDK_CURRENT_TIME;
#endif

    termcapinit((char_u *)"builtin_gui");
    gui.starting = recursive - 1;

#if defined(FEAT_GUI_GTK) || defined(FEAT_GUI_X11)
    if (gui.in_use)
    {
# ifdef FEAT_EVAL
	Window	x11_window;
	Display	*x11_display;

	if (gui_get_x11_windis(&x11_window, &x11_display) == OK)
	    set_vim_var_nr(VV_WINDOWID, (long)x11_window);
# endif

	/* Display error messages in a dialog now. */
	display_errors();
    }
#endif
    --recursive;
}

#ifdef GUI_MAY_FORK

/* for waitpid() */
# if defined(HAVE_SYS_WAIT_H) || defined(HAVE_UNION_WAIT)
#  include <sys/wait.h>
# endif

/*
 * Create a new process, by forking. In the child, start the GUI, and in
 * the parent, exit.
 *
 * If something goes wrong, this will return with gui.in_use still set
 * to FALSE, in which case the caller should continue execution without
 * the GUI.
 *
 * If the child fails to start the GUI, then the child will exit and the
 * parent will return. If the child succeeds, then the parent will exit
 * and the child will return.
 */
    static void
gui_do_fork(void)
{
    int		pipefd[2];	/* pipe between parent and child */
    int		pipe_error;
    int		status;
    int		exit_status;
    pid_t	pid = -1;

    /* Setup a pipe between the child and the parent, so that the parent
     * knows when the child has done the setsid() call and is allowed to
     * exit. */
    pipe_error = (pipe(pipefd) < 0);
    pid = fork();
    if (pid < 0)	    /* Fork error */
    {
	emsg(_("E851: Failed to create a new process for the GUI"));
	return;
    }
    else if (pid > 0)	    /* Parent */
    {
	/* Give the child some time to do the setsid(), otherwise the
	 * exit() may kill the child too (when starting gvim from inside a
	 * gvim). */
	if (!pipe_error)
	{
	    /* The read returns when the child closes the pipe (or when
	     * the child dies for some reason). */
	    close(pipefd[1]);
	    status = gui_read_child_pipe(pipefd[0]);
	    if (status == GUI_CHILD_FAILED)
	    {
		/* The child failed to start the GUI, so the caller must
		 * continue. There may be more error information written
		 * to stderr by the child. */
# ifdef __NeXT__
		wait4(pid, &exit_status, 0, (struct rusage *)0);
# else
		waitpid(pid, &exit_status, 0);
# endif
		emsg(_("E852: The child process failed to start the GUI"));
		return;
	    }
	    else if (status == GUI_CHILD_IO_ERROR)
	    {
		pipe_error = TRUE;
	    }
	    /* else GUI_CHILD_OK: parent exit */
	}

	if (pipe_error)
	    ui_delay(300L, TRUE);

	/* When swapping screens we may need to go to the next line, e.g.,
	 * after a hit-enter prompt and using ":gui". */
	if (newline_on_exit)
	    mch_errmsg("\r\n");

	/*
	 * The parent must skip the normal exit() processing, the child
	 * will do it.  For example, GTK messes up signals when exiting.
	 */
	_exit(0);
    }
    /* Child */

#ifdef FEAT_GUI_GTK
    /* Call gtk_init_check() here after fork(). See gui_init_check(). */
    if (gui_mch_init_check() != OK)
	getout_preserve_modified(1);
#endif

# if defined(HAVE_SETSID) || defined(HAVE_SETPGID)
    /*
     * Change our process group.  On some systems/shells a CTRL-C in the
     * shell where Vim was started would otherwise kill gvim!
     */
#  if defined(HAVE_SETSID)
    (void)setsid();
#  else
    (void)setpgid(0, 0);
#  endif
# endif
    if (!pipe_error)
	close(pipefd[0]);

# if defined(FEAT_GUI_GNOME) && defined(FEAT_SESSION)
    /* Tell the session manager our new PID */
    gui_mch_forked();
# endif

    /* Try to start the GUI */
    gui_attempt_start();

    /* Notify the parent */
    if (!pipe_error)
    {
	if (gui.in_use)
	    write_eintr(pipefd[1], "ok", 3);
	else
	    write_eintr(pipefd[1], "fail", 5);
	close(pipefd[1]);
    }

    /* If we failed to start the GUI, exit now. */
    if (!gui.in_use)
	getout_preserve_modified(1);
}

/*
 * Read from a pipe assumed to be connected to the child process (this
 * function is called from the parent).
 * Return GUI_CHILD_OK if the child successfully started the GUI,
 * GUY_CHILD_FAILED if the child failed, or GUI_CHILD_IO_ERROR if there was
 * some other error.
 *
 * The file descriptor will be closed before the function returns.
 */
    static int
gui_read_child_pipe(int fd)
{
    long	bytes_read;
#define READ_BUFFER_SIZE 10
    char	buffer[READ_BUFFER_SIZE];

    bytes_read = read_eintr(fd, buffer, READ_BUFFER_SIZE - 1);
#undef READ_BUFFER_SIZE
    close(fd);
    if (bytes_read < 0)
	return GUI_CHILD_IO_ERROR;
    buffer[bytes_read] = NUL;
    if (strcmp(buffer, "ok") == 0)
	return GUI_CHILD_OK;
    return GUI_CHILD_FAILED;
}

#endif /* GUI_MAY_FORK */

/*
 * Call this when vim starts up, whether or not the GUI is started
 */
    void
gui_prepare(int *argc, char **argv)
{
    gui.in_use = FALSE;		    /* No GUI yet (maybe later) */
    gui.starting = FALSE;	    /* No GUI yet (maybe later) */
    gui_mch_prepare(argc, argv);
}

/*
 * Try initializing the GUI and check if it can be started.
 * Used from main() to check early if "vim -g" can start the GUI.
 * Used from gui_init() to prepare for starting the GUI.
 * Returns FAIL or OK.
 */
    int
gui_init_check(void)
{
    static int result = MAYBE;

    if (result != MAYBE)
    {
	if (result == FAIL)
	    emsg(_("E229: Cannot start the GUI"));
	return result;
    }

    gui.shell_created = FALSE;
    gui.dying = FALSE;
    gui.in_focus = TRUE;		/* so the guicursor setting works */
    gui.dragged_sb = SBAR_NONE;
    gui.dragged_wp = NULL;
    gui.pointer_hidden = FALSE;
    gui.col = 0;
    gui.row = 0;
    gui.num_cols = Columns;
    gui.num_rows = Rows;

    gui.cursor_is_valid = FALSE;
    gui.scroll_region_top = 0;
    gui.scroll_region_bot = Rows - 1;
    gui.scroll_region_left = 0;
    gui.scroll_region_right = Columns - 1;
    gui.highlight_mask = HL_NORMAL;
    gui.char_width = 1;
    gui.char_height = 1;
    gui.char_ascent = 0;
    gui.border_width = 0;

    gui.norm_font = NOFONT;
#ifndef FEAT_GUI_GTK
    gui.bold_font = NOFONT;
    gui.ital_font = NOFONT;
    gui.boldital_font = NOFONT;
# ifdef FEAT_XFONTSET
    gui.fontset = NOFONTSET;
# endif
#endif
    gui.wide_font = NOFONT;
#ifndef FEAT_GUI_GTK
    gui.wide_bold_font = NOFONT;
    gui.wide_ital_font = NOFONT;
    gui.wide_boldital_font = NOFONT;
#endif

#ifdef FEAT_MENU
# ifndef FEAT_GUI_GTK
#  ifdef FONTSET_ALWAYS
    gui.menu_fontset = NOFONTSET;
#  else
    gui.menu_font = NOFONT;
#  endif
# endif
    gui.menu_is_active = TRUE;	    /* default: include menu */
# if !(defined(FEAT_GUI_GTK) || defined(FEAT_GUI_MACVIM))
    gui.menu_height = MENU_DEFAULT_HEIGHT;
    gui.menu_width = 0;
# endif
#endif
#if defined(FEAT_TOOLBAR) && (defined(FEAT_GUI_MOTIF) || defined(FEAT_GUI_ATHENA))
    gui.toolbar_height = 0;
#endif
#if defined(FEAT_FOOTER) && defined(FEAT_GUI_MOTIF)
    gui.footer_height = 0;
#endif
#ifdef FEAT_BEVAL_TIP
    gui.tooltip_fontset = NOFONTSET;
#endif

    gui.scrollbar_width = gui.scrollbar_height = SB_DEFAULT_WIDTH;
    gui.prev_wrap = -1;

#ifdef ALWAYS_USE_GUI
    result = OK;
#else
# ifdef FEAT_GUI_GTK
    /*
     * Note: Don't call gtk_init_check() before fork, it will be called after
     * the fork. When calling it before fork, it make vim hang for a while.
     * See gui_do_fork().
     * Use a simpler check if the GUI window can probably be opened.
     */
    result = gui.dofork ? gui_mch_early_init_check(TRUE) : gui_mch_init_check();
# else
    result = gui_mch_init_check();
# endif
#endif
    return result;
}

/*
 * This is the call which starts the GUI.
 */
    void
gui_init(void)
{
    win_T	*wp;
    static int	recursive = 0;

    /*
     * It's possible to use ":gui" in a .gvimrc file.  The first halve of this
     * function will then be executed at the first call, the rest by the
     * recursive call.  This allow the shell to be opened halfway reading a
     * gvimrc file.
     */
    if (!recursive)
    {
	++recursive;

	clip_init(TRUE);

	/* If can't initialize, don't try doing the rest */
	if (gui_init_check() == FAIL)
	{
	    --recursive;
	    clip_init(FALSE);
	    return;
	}

	/*
	 * Reset 'paste'.  It's useful in the terminal, but not in the GUI.  It
	 * breaks the Paste toolbar button.
	 */
	set_option_value((char_u *)"paste", 0L, NULL, 0);

	/*
	 * Set up system-wide default menus.
	 */
#if defined(SYS_MENU_FILE) && defined(FEAT_MENU)
	if (vim_strchr(p_go, GO_NOSYSMENU) == NULL)
	{
	    sys_menu = TRUE;
	    do_source((char_u *)SYS_MENU_FILE, FALSE, DOSO_NONE);
	    sys_menu = FALSE;
	}
#endif

	/*
	 * Switch on the mouse by default, unless the user changed it already.
	 * This can then be changed in the .gvimrc.
	 */
	if (!option_was_set((char_u *)"mouse"))
	    set_string_option_direct((char_u *)"mouse", -1,
					   (char_u *)"a", OPT_FREE, SID_NONE);

	/*
	 * If -U option given, use only the initializations from that file and
	 * nothing else.  Skip all initializations for "-U NONE" or "-u NORC".
	 */
	if (use_gvimrc != NULL)
	{
	    if (STRCMP(use_gvimrc, "NONE") != 0
		    && STRCMP(use_gvimrc, "NORC") != 0
		    && do_source(use_gvimrc, FALSE, DOSO_NONE) != OK)
		semsg(_("E230: Cannot read from \"%s\""), use_gvimrc);
	}
	else
	{
	    /*
	     * Get system wide defaults for gvim, only when file name defined.
	     */
#ifdef SYS_GVIMRC_FILE
	    do_source((char_u *)SYS_GVIMRC_FILE, FALSE, DOSO_NONE);
#endif

	    /*
	     * Try to read GUI initialization commands from the following
	     * places:
	     * - environment variable GVIMINIT
	     * - the user gvimrc file (~/.gvimrc)
	     * - the second user gvimrc file ($VIM/.gvimrc for Dos)
	     * - the third user gvimrc file ($VIM/.gvimrc for Amiga)
	     * The first that exists is used, the rest is ignored.
	     */
	    if (process_env((char_u *)"GVIMINIT", FALSE) == FAIL
		 && do_source((char_u *)USR_GVIMRC_FILE, TRUE,
							  DOSO_GVIMRC) == FAIL
#ifdef USR_GVIMRC_FILE2
		 && do_source((char_u *)USR_GVIMRC_FILE2, TRUE,
							  DOSO_GVIMRC) == FAIL
#endif
#ifdef USR_GVIMRC_FILE3
		 && do_source((char_u *)USR_GVIMRC_FILE3, TRUE,
							  DOSO_GVIMRC) == FAIL
#endif
				)
	    {
#ifdef USR_GVIMRC_FILE4
		(void)do_source((char_u *)USR_GVIMRC_FILE4, TRUE, DOSO_GVIMRC);
#endif
	    }

	    /*
	     * Read initialization commands from ".gvimrc" in current
	     * directory.  This is only done if the 'exrc' option is set.
	     * Because of security reasons we disallow shell and write
	     * commands now, except for unix if the file is owned by the user
	     * or 'secure' option has been reset in environment of global
	     * ".gvimrc".
	     * Only do this if GVIMRC_FILE is not the same as USR_GVIMRC_FILE,
	     * USR_GVIMRC_FILE2, USR_GVIMRC_FILE3 or SYS_GVIMRC_FILE.
	     */
	    if (p_exrc)
	    {
#ifdef UNIX
		{
		    stat_T s;

		    /* if ".gvimrc" file is not owned by user, set 'secure'
		     * mode */
		    if (mch_stat(GVIMRC_FILE, &s) || s.st_uid != getuid())
			secure = p_secure;
		}
#else
		secure = p_secure;
#endif

		if (       fullpathcmp((char_u *)USR_GVIMRC_FILE,
				     (char_u *)GVIMRC_FILE, FALSE) != FPC_SAME
#ifdef SYS_GVIMRC_FILE
			&& fullpathcmp((char_u *)SYS_GVIMRC_FILE,
				     (char_u *)GVIMRC_FILE, FALSE) != FPC_SAME
#endif
#ifdef USR_GVIMRC_FILE2
			&& fullpathcmp((char_u *)USR_GVIMRC_FILE2,
				     (char_u *)GVIMRC_FILE, FALSE) != FPC_SAME
#endif
#ifdef USR_GVIMRC_FILE3
			&& fullpathcmp((char_u *)USR_GVIMRC_FILE3,
				     (char_u *)GVIMRC_FILE, FALSE) != FPC_SAME
#endif
#ifdef USR_GVIMRC_FILE4
			&& fullpathcmp((char_u *)USR_GVIMRC_FILE4,
				     (char_u *)GVIMRC_FILE, FALSE) != FPC_SAME
#endif
			)
		    do_source((char_u *)GVIMRC_FILE, TRUE, DOSO_GVIMRC);

		if (secure == 2)
		    need_wait_return = TRUE;
		secure = 0;
	    }
	}

	if (need_wait_return || msg_didany)
	    wait_return(TRUE);

	--recursive;
    }

    /* If recursive call opened the shell, return here from the first call */
    if (gui.in_use)
	return;

    /*
     * Create the GUI shell.
     */
    gui.in_use = TRUE;		/* Must be set after menus have been set up */
    if (gui_mch_init() == FAIL)
	goto error;

    /* Avoid a delay for an error message that was printed in the terminal
     * where Vim was started. */
    emsg_on_display = FALSE;
    msg_scrolled = 0;
    clear_sb_text(TRUE);
    need_wait_return = FALSE;
    msg_didany = FALSE;

    /*
     * Check validity of any generic resources that may have been loaded.
     */
    if (gui.border_width < 0)
	gui.border_width = 0;

    /*
     * Set up the fonts.  First use a font specified with "-fn" or "-font".
     */
    if (font_argument != NULL)
	set_option_value((char_u *)"gfn", 0L, (char_u *)font_argument, 0);
    if (
#ifdef FEAT_XFONTSET
	    (*p_guifontset == NUL
	     || gui_init_font(p_guifontset, TRUE) == FAIL) &&
#endif
	    gui_init_font(*p_guifont == NUL ? hl_get_font_name()
						  : p_guifont, FALSE) == FAIL)
    {
	emsg(_("E665: Cannot start GUI, no valid font found"));
	goto error2;
    }
    if (gui_get_wide_font() == FAIL)
	emsg(_("E231: 'guifontwide' invalid"));

    gui.num_cols = Columns;
    gui.num_rows = Rows;
    gui_reset_scroll_region();

    /* Create initial scrollbars */
    FOR_ALL_WINDOWS(wp)
    {
	gui_create_scrollbar(&wp->w_scrollbars[SBAR_LEFT], SBAR_LEFT, wp);
	gui_create_scrollbar(&wp->w_scrollbars[SBAR_RIGHT], SBAR_RIGHT, wp);
    }
    gui_create_scrollbar(&gui.bottom_sbar, SBAR_BOTTOM, NULL);

#ifdef FEAT_MENU
    gui_create_initial_menus(root_menu);
#endif
#ifdef FEAT_SIGN_ICONS
    sign_gui_started();
#endif

    /* Configure the desired menu and scrollbars */
    gui_init_which_components(NULL);

    /* All components of the GUI have been created now */
    gui.shell_created = TRUE;

<<<<<<< HEAD
#ifndef FEAT_GUI_GTK
#ifdef FEAT_GUI_MACVIM
    // The below code setting gui_set_shellsize breaks guioption-k, so patching
    // around it here by passing TRUE to muset.
    gui_set_shellsize(TRUE, TRUE, RESIZE_BOTH);
#else
=======
#ifdef FEAT_GUI_MSWIN
>>>>>>> b4a6020a
    // Set the shell size, adjusted for the screen size.  For GTK this only
    // works after the shell has been opened, thus it is further down.
    // If the window is already maximized (e.g. when --windowid is passed in),
    // we want to use the system-provided dimensions by passing FALSE to
    // mustset. Otherwise, we want to initialize with the default rows/columns.
    if (gui_mch_maximized())
	gui_set_shellsize(FALSE, TRUE, RESIZE_BOTH);
    else
	gui_set_shellsize(TRUE, TRUE, RESIZE_BOTH);
#else
# ifndef FEAT_GUI_GTK
    gui_set_shellsize(FALSE, TRUE, RESIZE_BOTH);
# endif
#endif
#endif
#if defined(FEAT_GUI_MOTIF) && defined(FEAT_MENU)
    /* Need to set the size of the menubar after all the menus have been
     * created. */
    gui_mch_compute_menu_height((Widget)0);
#endif

    /*
     * Actually open the GUI shell.
     */
    if (gui_mch_open() != FAIL)
    {
#ifdef FEAT_TITLE
	maketitle();
	resettitle();
#endif
	init_gui_options();
#ifdef FEAT_ARABIC
	/* Our GUI can't do bidi. */
	p_tbidi = FALSE;
#endif
#if defined(FEAT_GUI_GTK)
	/* Give GTK+ a chance to put all widget's into place. */
	gui_mch_update();

# ifdef FEAT_MENU
	/* If there is no 'm' in 'guioptions' we need to remove the menu now.
	 * It was still there to make F10 work. */
	if (vim_strchr(p_go, GO_MENUS) == NULL)
	{
	    --gui.starting;
	    gui_mch_enable_menu(FALSE);
	    ++gui.starting;
	    gui_mch_update();
	}
# endif

	/* Now make sure the shell fits on the screen. */
	if (gui_mch_maximized())
	    gui_set_shellsize(FALSE, TRUE, RESIZE_BOTH);
	else
	    gui_set_shellsize(TRUE, TRUE, RESIZE_BOTH);
#endif
	/* When 'lines' was set while starting up the topframe may have to be
	 * resized. */
	win_new_shellsize();

#ifdef FEAT_BEVAL_GUI
	/* Always create the Balloon Evaluation area, but disable it when
	 * 'ballooneval' is off. */
	if (balloonEval != NULL)
	{
# ifdef FEAT_VARTABS
	    vim_free(balloonEval->vts);
# endif
	    vim_free(balloonEval);
	}
	balloonEvalForTerm = FALSE;
# ifdef FEAT_GUI_GTK
	balloonEval = gui_mch_create_beval_area(gui.drawarea, NULL,
						     &general_beval_cb, NULL);
# elif defined(FEAT_GUI_MACVIM)
	balloonEval = gui_mch_create_beval_area(NULL, NULL,
						     &general_beval_cb, NULL);
# else
#  if defined(FEAT_GUI_MOTIF) || defined(FEAT_GUI_ATHENA)
	{
	    extern Widget	textArea;
	    balloonEval = gui_mch_create_beval_area(textArea, NULL,
						     &general_beval_cb, NULL);
	}
#  else
#   ifdef FEAT_GUI_MSWIN
	balloonEval = gui_mch_create_beval_area(NULL, NULL,
						     &general_beval_cb, NULL);
#   endif
#  endif
# endif
	if (!p_beval)
	    gui_mch_disable_beval_area(balloonEval);
#endif

#if defined(FEAT_XIM) && defined(FEAT_GUI_GTK)
	if (!im_xim_isvalid_imactivate())
	    emsg(_("E599: Value of 'imactivatekey' is invalid"));
#endif
	/* When 'cmdheight' was set during startup it may not have taken
	 * effect yet. */
	if (p_ch != 1L)
	    command_height();

	return;
    }

error2:
#ifdef FEAT_GUI_X11
    /* undo gui_mch_init() */
    gui_mch_uninit();
#endif

error:
    gui.in_use = FALSE;
    clip_init(FALSE);
}


    void
gui_exit(int rc)
{
    /* don't free the fonts, it leads to a BUS error
     * richard@whitequeen.com Jul 99 */
    free_highlight_fonts();
    gui.in_use = FALSE;
    gui_mch_exit(rc);
}

#if defined(FEAT_GUI_GTK) || defined(FEAT_GUI_X11) || defined(FEAT_GUI_MSWIN) \
	|| defined(FEAT_GUI_PHOTON) || defined(FEAT_GUI_MAC) \
        || defined(PROTO) || defined(FEAT_GUI_MACVIM)
# define NEED_GUI_UPDATE_SCREEN 1
/*
 * Called when the GUI shell is closed by the user.  If there are no changed
 * files Vim exits, otherwise there will be a dialog to ask the user what to
 * do.
 * When this function returns, Vim should NOT exit!
 */
    void
gui_shell_closed(void)
{
    cmdmod_T	    save_cmdmod;

    save_cmdmod = cmdmod;

    /* Only exit when there are no changed files */
    exiting = TRUE;
# ifdef FEAT_BROWSE
    cmdmod.browse = TRUE;
# endif
# if defined(FEAT_GUI_DIALOG) || defined(FEAT_CON_DIALOG)
    cmdmod.confirm = TRUE;
# endif
    /* If there are changed buffers, present the user with a dialog if
     * possible, otherwise give an error message. */
    if (!check_changed_any(FALSE, FALSE))
	getout(0);

    exiting = FALSE;
    cmdmod = save_cmdmod;
    gui_update_screen();	/* redraw, window may show changed buffer */
}
#endif

/*
 * Set the font.  "font_list" is a comma separated list of font names.  The
 * first font name that works is used.  If none is found, use the default
 * font.
 * If "fontset" is TRUE, the "font_list" is used as one name for the fontset.
 * Return OK when able to set the font.  When it failed FAIL is returned and
 * the fonts are unchanged.
 */
    int
gui_init_font(char_u *font_list, int fontset UNUSED)
{
#define FONTLEN 320
    char_u	font_name[FONTLEN];
    int		font_list_empty = FALSE;
    int		ret = FAIL;

    if (!gui.in_use)
	return FAIL;

    font_name[0] = NUL;
    if (*font_list == NUL)
	font_list_empty = TRUE;
    else
    {
#ifdef FEAT_XFONTSET
	/* When using a fontset, the whole list of fonts is one name. */
	if (fontset)
	    ret = gui_mch_init_font(font_list, TRUE);
	else
#endif
	    while (*font_list != NUL)
	    {
		/* Isolate one comma separated font name. */
		(void)copy_option_part(&font_list, font_name, FONTLEN, ",");

#if defined(FEAT_GUI_MACVIM)
                /* The font dialog is modeless in Mac OS X, so when
                 * gui_mch_init_font() is called with "*" it brings up the
                 * dialog and returns immediately.  In this case we don't want
                 * it to be called again with NULL, so return here.  */
                if (STRCMP(font_name, "*") == 0) {
                    gui_mch_init_font(font_name, FALSE);
                    return FALSE;
                }
#endif

		/* Careful!!!  The Win32 version of gui_mch_init_font(), when
		 * called with "*" will change p_guifont to the selected font
		 * name, which frees the old value.  This makes font_list
		 * invalid.  Thus when OK is returned here, font_list must no
		 * longer be used! */
		if (gui_mch_init_font(font_name, FALSE) == OK)
		{
#if !defined(FEAT_GUI_GTK)
		    /* If it's a Unicode font, try setting 'guifontwide' to a
		     * similar double-width font. */
		    if ((p_guifontwide == NULL || *p_guifontwide == NUL)
				&& strstr((char *)font_name, "10646") != NULL)
			set_guifontwide(font_name);
#endif
		    ret = OK;
		    break;
		}
	    }
    }

    if (ret != OK
	    && STRCMP(font_list, "*") != 0
	    && (font_list_empty || gui.norm_font == NOFONT))
    {
	/*
	 * Couldn't load any font in 'font_list', keep the current font if
	 * there is one.  If 'font_list' is empty, or if there is no current
	 * font, tell gui_mch_init_font() to try to find a font we can load.
	 */
	ret = gui_mch_init_font(NULL, FALSE);
    }

    if (ret == OK)
    {
#ifndef FEAT_GUI_GTK
	/* Set normal font as current font */
# ifdef FEAT_XFONTSET
	if (gui.fontset != NOFONTSET)
	    gui_mch_set_fontset(gui.fontset);
	else
# endif
	    gui_mch_set_font(gui.norm_font);
#endif
	gui_set_shellsize(FALSE, TRUE, RESIZE_BOTH);
    }

    return ret;
}

#ifndef FEAT_GUI_GTK
/*
 * Try setting 'guifontwide' to a font twice as wide as "name".
 */
    static void
set_guifontwide(char_u *name)
{
    int		i = 0;
    char_u	wide_name[FONTLEN + 10]; /* room for 2 * width and '*' */
    char_u	*wp = NULL;
    char_u	*p;
    GuiFont	font;

    wp = wide_name;
    for (p = name; *p != NUL; ++p)
    {
	*wp++ = *p;
	if (*p == '-')
	{
	    ++i;
	    if (i == 6)		/* font type: change "--" to "-*-" */
	    {
		if (p[1] == '-')
		    *wp++ = '*';
	    }
	    else if (i == 12)	/* found the width */
	    {
		++p;
		i = getdigits(&p);
		if (i != 0)
		{
		    /* Double the width specification. */
		    sprintf((char *)wp, "%d%s", i * 2, p);
		    font = gui_mch_get_font(wide_name, FALSE);
		    if (font != NOFONT)
		    {
			gui_mch_free_font(gui.wide_font);
			gui.wide_font = font;
			set_string_option_direct((char_u *)"gfw", -1,
						      wide_name, OPT_FREE, 0);
		    }
		}
		break;
	    }
	}
    }
}
#endif /* !FEAT_GUI_GTK */

/*
 * Get the font for 'guifontwide'.
 * Return FAIL for an invalid font name.
 */
    int
gui_get_wide_font(void)
{
    GuiFont	font = NOFONT;
    char_u	font_name[FONTLEN];
    char_u	*p;

    if (!gui.in_use)	    /* Can't allocate font yet, assume it's OK. */
	return OK;	    /* Will give an error message later. */

    if (p_guifontwide != NULL && *p_guifontwide != NUL)
    {
	for (p = p_guifontwide; *p != NUL; )
	{
	    /* Isolate one comma separated font name. */
	    (void)copy_option_part(&p, font_name, FONTLEN, ",");
	    font = gui_mch_get_font(font_name, FALSE);
	    if (font != NOFONT)
		break;
	}
	if (font == NOFONT)
	    return FAIL;
    }

    gui_mch_free_font(gui.wide_font);
#ifdef FEAT_GUI_GTK
    /* Avoid unnecessary overhead if 'guifontwide' is equal to 'guifont'. */
    if (font != NOFONT && gui.norm_font != NOFONT
			 && pango_font_description_equal(font, gui.norm_font))
    {
	gui.wide_font = NOFONT;
	gui_mch_free_font(font);
    }
    else
#endif
	gui.wide_font = font;
#ifdef FEAT_GUI_MSWIN
    gui_mch_wide_font_changed();
#else
    /*
     * TODO: setup wide_bold_font, wide_ital_font and wide_boldital_font to
     * support those fonts for 'guifontwide'.
     */
#endif
    return OK;
}

    void
gui_set_cursor(int row, int col)
{
    gui.row = row;
    gui.col = col;
}

/*
 * gui_check_pos - check if the cursor is on the screen.
 */
    static void
gui_check_pos(void)
{
    if (gui.row >= screen_Rows)
	gui.row = screen_Rows - 1;
    if (gui.col >= screen_Columns)
	gui.col = screen_Columns - 1;
    if (gui.cursor_row >= screen_Rows || gui.cursor_col >= screen_Columns)
	gui.cursor_is_valid = FALSE;
}

/*
 * Redraw the cursor if necessary or when forced.
 * Careful: The contents of ScreenLines[] must match what is on the screen,
 * otherwise this goes wrong.  May need to call out_flush() first.
 */
    void
gui_update_cursor(
    int		force,		/* when TRUE, update even when not moved */
    int		clear_selection)/* clear selection under cursor */
{
    int		cur_width = 0;
    int		cur_height = 0;
    int		old_hl_mask;
    cursorentry_T *shape;
    int		id;
#ifdef FEAT_TERMINAL
    guicolor_T	shape_fg = INVALCOLOR;
    guicolor_T	shape_bg = INVALCOLOR;
#endif
    guicolor_T	cfg, cbg, cc;	/* cursor fore-/background color */
    int		cattr;		/* cursor attributes */
    int		attr;
    attrentry_T *aep = NULL;

    /* Don't update the cursor when halfway busy scrolling or the screen size
     * doesn't match 'columns' and 'lines.  ScreenLines[] isn't valid then. */
    if (!can_update_cursor || screen_Columns != gui.num_cols
					       || screen_Rows != gui.num_rows)
	return;

    gui_check_pos();
    if (!gui.cursor_is_valid || force
		    || gui.row != gui.cursor_row || gui.col != gui.cursor_col)
    {
	gui_undraw_cursor();
	if (gui.row < 0)
	    return;
#ifdef HAVE_INPUT_METHOD
	if (gui.row != gui.cursor_row || gui.col != gui.cursor_col)
	    im_set_position(gui.row, gui.col);
#endif
	gui.cursor_row = gui.row;
	gui.cursor_col = gui.col;

	/* Only write to the screen after ScreenLines[] has been initialized */
	if (!screen_cleared || ScreenLines == NULL)
	    return;

	/* Clear the selection if we are about to write over it */
	if (clear_selection)
	    clip_may_clear_selection(gui.row, gui.row);
	/* Check that the cursor is inside the shell (resizing may have made
	 * it invalid) */
	if (gui.row >= screen_Rows || gui.col >= screen_Columns)
	    return;

	gui.cursor_is_valid = TRUE;

	/*
	 * How the cursor is drawn depends on the current mode.
	 * When in a terminal window use the shape/color specified there.
	 */
#ifdef FEAT_TERMINAL
	if (terminal_is_active())
	    shape = term_get_cursor_shape(&shape_fg, &shape_bg);
	else
#endif
	    shape = &shape_table[get_shape_idx(FALSE)];
	if (State & LANGMAP)
	    id = shape->id_lm;
	else
	    id = shape->id;

	/* get the colors and attributes for the cursor.  Default is inverted */
	cfg = INVALCOLOR;
	cbg = INVALCOLOR;
	cattr = HL_INVERSE;
	gui_mch_set_blinking(shape->blinkwait,
			     shape->blinkon,
			     shape->blinkoff);
	if (shape->blinkwait == 0 || shape->blinkon == 0
						       || shape->blinkoff == 0)
	    gui_mch_stop_blink(FALSE);
#ifdef FEAT_TERMINAL
	if (shape_bg != INVALCOLOR)
	{
	    cattr = 0;
	    cfg = shape_fg;
	    cbg = shape_bg;
	}
	else
#endif
	if (id > 0)
	{
	    cattr = syn_id2colors(id, &cfg, &cbg);
#if defined(HAVE_INPUT_METHOD) || defined(FEAT_HANGULIN)
	    {
		static int iid;
		guicolor_T fg, bg;

		if (
# if defined(FEAT_GUI_GTK) && defined(FEAT_XIM) && !defined(FEAT_HANGULIN)
			preedit_get_status()
# else
			im_get_status()
# endif
			)
		{
		    iid = syn_name2id((char_u *)"CursorIM");
		    if (iid > 0)
		    {
			syn_id2colors(iid, &fg, &bg);
			if (bg != INVALCOLOR)
			    cbg = bg;
			if (fg != INVALCOLOR)
			    cfg = fg;
		    }
		}
	    }
#endif
	}

	/*
	 * Get the attributes for the character under the cursor.
	 * When no cursor color was given, use the character color.
	 */
	attr = ScreenAttrs[LineOffset[gui.row] + gui.col];
	if (attr > HL_ALL)
	    aep = syn_gui_attr2entry(attr);
	if (aep != NULL)
	{
	    attr = aep->ae_attr;
	    if (cfg == INVALCOLOR)
		cfg = ((attr & HL_INVERSE)  ? aep->ae_u.gui.bg_color
					    : aep->ae_u.gui.fg_color);
	    if (cbg == INVALCOLOR)
		cbg = ((attr & HL_INVERSE)  ? aep->ae_u.gui.fg_color
					    : aep->ae_u.gui.bg_color);
	}
	if (cfg == INVALCOLOR)
	    cfg = (attr & HL_INVERSE) ? gui.back_pixel : gui.norm_pixel;
	if (cbg == INVALCOLOR)
	    cbg = (attr & HL_INVERSE) ? gui.norm_pixel : gui.back_pixel;

#ifdef FEAT_XIM
	if (aep != NULL)
	{
	    xim_bg_color = ((attr & HL_INVERSE) ? aep->ae_u.gui.fg_color
						: aep->ae_u.gui.bg_color);
	    xim_fg_color = ((attr & HL_INVERSE) ? aep->ae_u.gui.bg_color
						: aep->ae_u.gui.fg_color);
	    if (xim_bg_color == INVALCOLOR)
		xim_bg_color = (attr & HL_INVERSE) ? gui.norm_pixel
						   : gui.back_pixel;
	    if (xim_fg_color == INVALCOLOR)
		xim_fg_color = (attr & HL_INVERSE) ? gui.back_pixel
						   : gui.norm_pixel;
	}
	else
	{
	    xim_bg_color = (attr & HL_INVERSE) ? gui.norm_pixel
					       : gui.back_pixel;
	    xim_fg_color = (attr & HL_INVERSE) ? gui.back_pixel
					       : gui.norm_pixel;
	}
#endif

	attr &= ~HL_INVERSE;
	if (cattr & HL_INVERSE)
	{
	    cc = cbg;
	    cbg = cfg;
	    cfg = cc;
	}
	cattr &= ~HL_INVERSE;

	/*
	 * When we don't have window focus, draw a hollow cursor.
	 */
	if (!gui.in_focus)
	{
	    gui_mch_draw_hollow_cursor(cbg);
	    return;
	}

	old_hl_mask = gui.highlight_mask;
	if (shape->shape == SHAPE_BLOCK
#ifdef FEAT_HANGULIN
		|| composing_hangul
#endif
	   )
	{
	    /*
	     * Draw the text character with the cursor colors.	Use the
	     * character attributes plus the cursor attributes.
	     */
	    gui.highlight_mask = (cattr | attr);
#ifdef FEAT_HANGULIN
	    if (composing_hangul)
	    {
		char_u *comp_buf;
		int comp_len;

		comp_buf = hangul_composing_buffer_get(&comp_len);
		if (comp_buf)
		{
		    (void)gui_outstr_nowrap(comp_buf, comp_len,
					    GUI_MON_IS_CURSOR | GUI_MON_NOCLEAR,
					    cfg, cbg, 0);
		    vim_free(comp_buf);
		}
	    }
	    else
#endif
		(void)gui_screenchar(LineOffset[gui.row] + gui.col,
			GUI_MON_IS_CURSOR | GUI_MON_NOCLEAR, cfg, cbg, 0);
	}
	else
	{
#if defined(FEAT_RIGHTLEFT)
	    int	    col_off = FALSE;
#endif
	    /*
	     * First draw the partial cursor, then overwrite with the text
	     * character, using a transparent background.
	     */
	    if (shape->shape == SHAPE_VER)
	    {
		cur_height = gui.char_height;
		cur_width = (gui.char_width * shape->percentage + 99) / 100;
	    }
	    else
	    {
		cur_height = (gui.char_height * shape->percentage + 99) / 100;
		cur_width = gui.char_width;
	    }
	    if (has_mbyte && (*mb_off2cells)(LineOffset[gui.row] + gui.col,
				    LineOffset[gui.row] + screen_Columns) > 1)
	    {
		/* Double wide character. */
		if (shape->shape != SHAPE_VER)
		    cur_width += gui.char_width;
#ifdef FEAT_RIGHTLEFT
		if (CURSOR_BAR_RIGHT)
		{
		    /* gui.col points to the left halve of the character but
		     * the vertical line needs to be on the right halve.
		     * A double-wide horizontal line is also drawn from the
		     * right halve in gui_mch_draw_part_cursor(). */
		    col_off = TRUE;
		    ++gui.col;
		}
#endif
	    }
	    gui_mch_draw_part_cursor(cur_width, cur_height, cbg);
#if defined(FEAT_RIGHTLEFT)
	    if (col_off)
		--gui.col;
#endif

#ifndef FEAT_GUI_MSWIN	    /* doesn't seem to work for MSWindows */
	    gui.highlight_mask = ScreenAttrs[LineOffset[gui.row] + gui.col];
	    (void)gui_screenchar(LineOffset[gui.row] + gui.col,
		    GUI_MON_TRS_CURSOR | GUI_MON_NOCLEAR,
		    (guicolor_T)0, (guicolor_T)0, 0);
#endif
	}
	gui.highlight_mask = old_hl_mask;
    }
}

#if defined(FEAT_MENU) || defined(PROTO)
    void
gui_position_menu(void)
{
# if !(defined(FEAT_GUI_GTK) || defined(FEAT_GUI_MOTIF) \
        || defined(FEAT_GUI_MACVIM))
    if (gui.menu_is_active && gui.in_use)
	gui_mch_set_menu_pos(0, 0, gui.menu_width, gui.menu_height);
# endif
}
#endif

/*
 * Position the various GUI components (text area, menu).  The vertical
 * scrollbars are NOT handled here.  See gui_update_scrollbars().
 */
    static void
gui_position_components(int total_width UNUSED)
{
    int	    text_area_x;
    int	    text_area_y;
    int	    text_area_width;
    int	    text_area_height;

    /* avoid that moving components around generates events */
    ++hold_gui_events;

    text_area_x = 0;
    if (gui.which_scrollbars[SBAR_LEFT])
	text_area_x += gui.scrollbar_width;

    text_area_y = 0;
#if defined(FEAT_MENU) && !(defined(FEAT_GUI_GTK) || defined(FEAT_GUI_PHOTON) \
        || defined(FEAT_GUI_MACVIM))
    gui.menu_width = total_width;
    if (gui.menu_is_active)
	text_area_y += gui.menu_height;
#endif
#if defined(FEAT_TOOLBAR) && defined(FEAT_GUI_MSWIN)
    if (vim_strchr(p_go, GO_TOOLBAR) != NULL)
	text_area_y = TOOLBAR_BUTTON_HEIGHT + TOOLBAR_BORDER_HEIGHT;
#endif

# if defined(FEAT_GUI_TABLINE) && (defined(FEAT_GUI_MSWIN) \
	|| defined(FEAT_GUI_MOTIF) || defined(FEAT_GUI_MAC))
    if (gui_has_tabline())
	text_area_y += gui.tabline_height;
#endif

#if defined(FEAT_TOOLBAR) && (defined(FEAT_GUI_MOTIF) || defined(FEAT_GUI_ATHENA))
    if (vim_strchr(p_go, GO_TOOLBAR) != NULL)
    {
# ifdef FEAT_GUI_ATHENA
	gui_mch_set_toolbar_pos(0, text_area_y,
				gui.menu_width, gui.toolbar_height);
# endif
	text_area_y += gui.toolbar_height;
    }
#endif

    text_area_width = gui.num_cols * gui.char_width + gui.border_offset * 2;
    text_area_height = gui.num_rows * gui.char_height + gui.border_offset * 2;

    gui_mch_set_text_area_pos(text_area_x,
			      text_area_y,
			      text_area_width,
			      text_area_height
#if defined(FEAT_XIM) && !defined(FEAT_GUI_GTK) && !defined(FEAT_GUI_MACVIM)
				  + xim_get_status_area_height()
#endif
			      );
#ifdef FEAT_MENU
    gui_position_menu();
#endif
    if (gui.which_scrollbars[SBAR_BOTTOM])
	gui_mch_set_scrollbar_pos(&gui.bottom_sbar,
				  text_area_x,
				  text_area_y + text_area_height,
				  text_area_width,
				  gui.scrollbar_height);
    gui.left_sbar_x = 0;
    gui.right_sbar_x = text_area_x + text_area_width;

    --hold_gui_events;
}

/*
 * Get the width of the widgets and decorations to the side of the text area.
 */
    int
gui_get_base_width(void)
{
    int	    base_width;

    base_width = 2 * gui.border_offset;
    if (gui.which_scrollbars[SBAR_LEFT])
	base_width += gui.scrollbar_width;
    if (gui.which_scrollbars[SBAR_RIGHT])
	base_width += gui.scrollbar_width;
    return base_width;
}

/*
 * Get the height of the widgets and decorations above and below the text area.
 */
    int
gui_get_base_height(void)
{
    int	    base_height;

    base_height = 2 * gui.border_offset;
    if (gui.which_scrollbars[SBAR_BOTTOM])
	base_height += gui.scrollbar_height;
#ifdef FEAT_GUI_GTK
    /* We can't take the sizes properly into account until anything is
     * realized.  Therefore we recalculate all the values here just before
     * setting the size. (--mdcki) */
#elif !defined(FEAT_GUI_MACVIM)
# ifdef FEAT_MENU
    if (gui.menu_is_active)
	base_height += gui.menu_height;
# endif
# ifdef FEAT_TOOLBAR
    if (vim_strchr(p_go, GO_TOOLBAR) != NULL)
#  if defined(FEAT_GUI_MSWIN) && defined(FEAT_TOOLBAR)
	base_height += (TOOLBAR_BUTTON_HEIGHT + TOOLBAR_BORDER_HEIGHT);
#  else
	base_height += gui.toolbar_height;
#  endif
# endif
# if defined(FEAT_GUI_TABLINE) && (defined(FEAT_GUI_MSWIN) \
	|| defined(FEAT_GUI_MOTIF))
    if (gui_has_tabline())
	base_height += gui.tabline_height;
# endif
# ifdef FEAT_FOOTER
    if (vim_strchr(p_go, GO_FOOTER) != NULL)
	base_height += gui.footer_height;
# endif
# if defined(FEAT_GUI_MOTIF) && defined(FEAT_MENU)
    base_height += gui_mch_text_area_extra_height();
# endif
#endif
    return base_height;
}

/*
 * Should be called after the GUI shell has been resized.  Its arguments are
 * the new width and height of the shell in pixels.
 */
    void
gui_resize_shell(int pixel_width, int pixel_height)
{
    static int	busy = FALSE;

    if (!gui.shell_created)	    /* ignore when still initializing */
	return;

    /*
     * Can't resize the screen while it is being redrawn.  Remember the new
     * size and handle it later.
     */
    if (updating_screen || busy)
    {
	new_pixel_width = pixel_width;
	new_pixel_height = pixel_height;
	return;
    }

again:
    new_pixel_width = 0;
    new_pixel_height = 0;
    busy = TRUE;

    /* Flush pending output before redrawing */
    out_flush();

    gui.num_cols = (pixel_width - gui_get_base_width()) / gui.char_width;
    gui.num_rows = (pixel_height - gui_get_base_height()) / gui.char_height;

    gui_position_components(pixel_width);
    gui_reset_scroll_region();

    /*
     * At the "more" and ":confirm" prompt there is no redraw, put the cursor
     * at the last line here (why does it have to be one row too low?).
     */
    if (State == ASKMORE || State == CONFIRM)
	gui.row = gui.num_rows;

    /* Only comparing Rows and Columns may be sufficient, but let's stay on
     * the safe side. */
    if (gui.num_rows != screen_Rows || gui.num_cols != screen_Columns
	    || gui.num_rows != Rows || gui.num_cols != Columns)
	shell_resized();

    gui_update_scrollbars(TRUE);
    gui_update_cursor(FALSE, TRUE);
#if defined(FEAT_XIM) && !defined(FEAT_GUI_GTK) && !defined(FEAT_GUI_MACVIM)
    xim_set_status_area();
#endif

    busy = FALSE;

    /* We may have been called again while redrawing the screen.
     * Need to do it all again with the latest size then.  But only if the size
     * actually changed. */
    if (new_pixel_height)
    {
	if (pixel_width == new_pixel_width && pixel_height == new_pixel_height)
	{
	    new_pixel_width = 0;
	    new_pixel_height = 0;
	}
	else
	{
	    pixel_width = new_pixel_width;
	    pixel_height = new_pixel_height;
	    goto again;
	}
    }
}

/*
 * Check if gui_resize_shell() must be called.
 */
    void
gui_may_resize_shell(void)
{
    if (new_pixel_height)
	/* careful: gui_resize_shell() may postpone the resize again if we
	 * were called indirectly by it */
	gui_resize_shell(new_pixel_width, new_pixel_height);
}

    int
gui_get_shellsize(void)
{
    Rows = gui.num_rows;
    Columns = gui.num_cols;
    return OK;
}

/*
 * Set the size of the Vim shell according to Rows and Columns.
 * If "fit_to_display" is TRUE then the size may be reduced to fit the window
 * on the screen.
 * When "mustset" is TRUE the size was set by the user. When FALSE a UI
 * component was added or removed (e.g., a scrollbar).
 */
    void
gui_set_shellsize(
    int		mustset UNUSED,
    int		fit_to_display,
    int		direction)		/* RESIZE_HOR, RESIZE_VER */
{
    int		base_width;
    int		base_height;
    int		width;
    int		height;
    int		min_width;
    int		min_height;
    int		screen_w;
    int		screen_h;
#ifdef FEAT_GUI_GTK
    int		un_maximize = mustset;
    int		did_adjust = 0;
#endif
    int		x = -1, y = -1;

    if (!gui.shell_created)
	return;

#if defined(MSWIN) || defined(FEAT_GUI_GTK)
    /* If not setting to a user specified size and maximized, calculate the
     * number of characters that fit in the maximized window. */
    if (!mustset && (vim_strchr(p_go, GO_KEEPWINSIZE) != NULL
						       || gui_mch_maximized()))
    {
	gui_mch_newfont();
	return;
    }
#endif

#ifdef FEAT_GUI_MACVIM
    if (!mustset && (vim_strchr(p_go, GO_KEEPWINSIZE) != NULL))
    {
	/* We don't want to resize the window, so instruct the GUI to resize
	 * the view to be within the constraints of the current window's size */
	gui_mch_resize_view();
	return;
    }
#endif

    base_width = gui_get_base_width();
    base_height = gui_get_base_height();
    if (fit_to_display)
	/* Remember the original window position. */
	(void)gui_mch_get_winpos(&x, &y);

    width = Columns * gui.char_width + base_width;
    height = Rows * gui.char_height + base_height;

    if (fit_to_display)
    {
	gui_mch_get_screen_dimensions(&screen_w, &screen_h);
	if ((direction & RESIZE_HOR) && width > screen_w)
	{
	    Columns = (screen_w - base_width) / gui.char_width;
	    if (Columns < MIN_COLUMNS)
		Columns = MIN_COLUMNS;
	    width = Columns * gui.char_width + base_width;
#ifdef FEAT_GUI_GTK
	    ++did_adjust;
#endif
	}
	if ((direction & RESIZE_VERT) && height > screen_h)
	{
	    Rows = (screen_h - base_height) / gui.char_height;
	    check_shellsize();
	    height = Rows * gui.char_height + base_height;
#ifdef FEAT_GUI_GTK
	    ++did_adjust;
#endif
	}
#ifdef FEAT_GUI_GTK
	if (did_adjust == 2 || (width + gui.char_width >= screen_w
				     && height + gui.char_height >= screen_h))
	    /* don't unmaximize if at maximum size */
	    un_maximize = FALSE;
#endif
    }
    limit_screen_size();
    gui.num_cols = Columns;
    gui.num_rows = Rows;

    min_width = base_width + MIN_COLUMNS * gui.char_width;
    min_height = base_height + MIN_LINES * gui.char_height;
    min_height += tabline_height() * gui.char_height;

#ifdef FEAT_GUI_GTK
    if (un_maximize)
    {
	/* If the window size is smaller than the screen unmaximize the
	 * window, otherwise resizing won't work. */
	gui_mch_get_screen_dimensions(&screen_w, &screen_h);
	if ((width + gui.char_width < screen_w
				   || height + gui.char_height * 2 < screen_h)
		&& gui_mch_maximized())
	    gui_mch_unmaximize();
    }
#endif

    gui_mch_set_shellsize(width, height, min_width, min_height,
					  base_width, base_height, direction);

    if (fit_to_display && x >= 0 && y >= 0)
    {
	/* Some window managers put the Vim window left of/above the screen.
	 * Only change the position if it wasn't already negative before
	 * (happens on MS-Windows with a secondary monitor). */
	gui_mch_update();
	if (gui_mch_get_winpos(&x, &y) == OK && (x < 0 || y < 0))
	    gui_mch_set_winpos(x < 0 ? 0 : x, y < 0 ? 0 : y);
    }

    gui_position_components(width);
    gui_update_scrollbars(TRUE);
    gui_reset_scroll_region();
}

/*
 * Called when Rows and/or Columns has changed.
 */
    void
gui_new_shellsize(void)
{
    gui_reset_scroll_region();
}

/*
 * Make scroll region cover whole screen.
 */
    void
gui_reset_scroll_region(void)
{
    gui.scroll_region_top = 0;
    gui.scroll_region_bot = gui.num_rows - 1;
    gui.scroll_region_left = 0;
    gui.scroll_region_right = gui.num_cols - 1;
}

    void
gui_start_highlight(int mask)
{
    if (mask > HL_ALL)		    /* highlight code */
	gui.highlight_mask = mask;
    else			    /* mask */
	gui.highlight_mask |= mask;
}

    void
gui_stop_highlight(int mask)
{
    if (mask > HL_ALL)		    /* highlight code */
	gui.highlight_mask = HL_NORMAL;
    else			    /* mask */
	gui.highlight_mask &= ~mask;
}

/*
 * Clear a rectangular region of the screen from text pos (row1, col1) to
 * (row2, col2) inclusive.
 */
    void
gui_clear_block(
    int	    row1,
    int	    col1,
    int	    row2,
    int	    col2)
{
    /* Clear the selection if we are about to write over it */
    clip_may_clear_selection(row1, row2);

    gui_mch_clear_block(row1, col1, row2, col2);

    /* Invalidate cursor if it was in this block */
    if (       gui.cursor_row >= row1 && gui.cursor_row <= row2
	    && gui.cursor_col >= col1 && gui.cursor_col <= col2)
	gui.cursor_is_valid = FALSE;
}

/*
 * Write code to update the cursor later.  This avoids the need to flush the
 * output buffer before calling gui_update_cursor().
 */
    void
gui_update_cursor_later(void)
{
    OUT_STR(IF_EB("\033|s", ESC_STR "|s"));
}

    void
gui_write(
    char_u	*s,
    int		len)
{
    char_u	*p;
    int		arg1 = 0, arg2 = 0;
    int		force_cursor = FALSE;	/* force cursor update */
    int		force_scrollbar = FALSE;
    static win_T	*old_curwin = NULL;

/* #define DEBUG_GUI_WRITE */
#ifdef DEBUG_GUI_WRITE
    {
	int i;
	char_u *str;

	printf("gui_write(%d):\n    ", len);
	for (i = 0; i < len; i++)
	    if (s[i] == ESC)
	    {
		if (i != 0)
		    printf("\n    ");
		printf("<ESC>");
	    }
	    else
	    {
		str = transchar_byte(s[i]);
		if (str[0] && str[1])
		    printf("<%s>", (char *)str);
		else
		    printf("%s", (char *)str);
	    }
	printf("\n");
    }
#endif
    while (len)
    {
	if (s[0] == ESC && s[1] == '|')
	{
	    p = s + 2;
	    if (VIM_ISDIGIT(*p) || (*p == '-' && VIM_ISDIGIT(*(p + 1))))
	    {
		arg1 = getdigits(&p);
		if (p > s + len)
		    break;
		if (*p == ';')
		{
		    ++p;
		    arg2 = getdigits(&p);
		    if (p > s + len)
			break;
		}
	    }
	    switch (*p)
	    {
		case 'C':	/* Clear screen */
		    clip_scroll_selection(9999);
		    gui_mch_clear_all();
		    gui.cursor_is_valid = FALSE;
		    force_scrollbar = TRUE;
		    break;
		case 'M':	/* Move cursor */
		    gui_set_cursor(arg1, arg2);
		    break;
		case 's':	/* force cursor (shape) update */
		    force_cursor = TRUE;
		    break;
		case 'R':	/* Set scroll region */
		    if (arg1 < arg2)
		    {
			gui.scroll_region_top = arg1;
			gui.scroll_region_bot = arg2;
		    }
		    else
		    {
			gui.scroll_region_top = arg2;
			gui.scroll_region_bot = arg1;
		    }
		    break;
		case 'V':	/* Set vertical scroll region */
		    if (arg1 < arg2)
		    {
			gui.scroll_region_left = arg1;
			gui.scroll_region_right = arg2;
		    }
		    else
		    {
			gui.scroll_region_left = arg2;
			gui.scroll_region_right = arg1;
		    }
		    break;
		case 'd':	/* Delete line */
		    gui_delete_lines(gui.row, 1);
		    break;
		case 'D':	/* Delete lines */
		    gui_delete_lines(gui.row, arg1);
		    break;
		case 'i':	/* Insert line */
		    gui_insert_lines(gui.row, 1);
		    break;
		case 'I':	/* Insert lines */
		    gui_insert_lines(gui.row, arg1);
		    break;
		case '$':	/* Clear to end-of-line */
		    gui_clear_block(gui.row, gui.col, gui.row,
							    (int)Columns - 1);
		    break;
		case 'h':	/* Turn on highlighting */
		    gui_start_highlight(arg1);
		    break;
		case 'H':	/* Turn off highlighting */
		    gui_stop_highlight(arg1);
		    break;
		case 'f':	/* flash the window (visual bell) */
		    gui_mch_flash(arg1 == 0 ? 20 : arg1);
		    break;
		default:
		    p = s + 1;	/* Skip the ESC */
		    break;
	    }
	    len -= (int)(++p - s);
	    s = p;
	}
	else if (
#ifdef EBCDIC
		CtrlChar(s[0]) != 0	/* Ctrl character */
#else
		s[0] < 0x20		/* Ctrl character */
#endif
#ifdef FEAT_SIGN_ICONS
		&& s[0] != SIGN_BYTE
# ifdef FEAT_NETBEANS_INTG
		&& s[0] != MULTISIGN_BYTE
# endif
#endif
		)
	{
	    if (s[0] == '\n')		/* NL */
	    {
		gui.col = 0;
		if (gui.row < gui.scroll_region_bot)
		    gui.row++;
		else
		    gui_delete_lines(gui.scroll_region_top, 1);
	    }
	    else if (s[0] == '\r')	/* CR */
	    {
		gui.col = 0;
	    }
	    else if (s[0] == '\b')	/* Backspace */
	    {
		if (gui.col)
		    --gui.col;
	    }
	    else if (s[0] == Ctrl_L)	/* cursor-right */
	    {
		++gui.col;
	    }
	    else if (s[0] == Ctrl_G)	/* Beep */
	    {
		gui_mch_beep();
	    }
	    /* Other Ctrl character: shouldn't happen! */

	    --len;	/* Skip this char */
	    ++s;
	}
	else
	{
	    p = s;
	    while (len > 0 && (
#ifdef EBCDIC
			CtrlChar(*p) == 0
#else
			*p >= 0x20
#endif
#ifdef FEAT_SIGN_ICONS
			|| *p == SIGN_BYTE
# ifdef FEAT_NETBEANS_INTG
			|| *p == MULTISIGN_BYTE
# endif
#endif
			))
	    {
		len--;
		p++;
	    }
	    gui_outstr(s, (int)(p - s));
	    s = p;
	}
    }

    /* Postponed update of the cursor (won't work if "can_update_cursor" isn't
     * set). */
    if (force_cursor)
	gui_update_cursor(TRUE, TRUE);

    /* When switching to another window the dragging must have stopped.
     * Required for GTK, dragged_sb isn't reset. */
    if (old_curwin != curwin)
	gui.dragged_sb = SBAR_NONE;

    /* Update the scrollbars after clearing the screen or when switched
     * to another window.
     * Update the horizontal scrollbar always, it's difficult to check all
     * situations where it might change. */
    if (force_scrollbar || old_curwin != curwin)
	gui_update_scrollbars(force_scrollbar);
    else
	gui_update_horiz_scrollbar(FALSE);
    old_curwin = curwin;

    /*
     * We need to make sure this is cleared since Athena doesn't tell us when
     * he is done dragging.  Do the same for GTK.
     */
#if defined(FEAT_GUI_ATHENA) || defined(FEAT_GUI_GTK)
    gui.dragged_sb = SBAR_NONE;
#endif

    gui_may_flush();		    /* In case vim decides to take a nap */
}

/*
 * When ScreenLines[] is invalid, updating the cursor should not be done, it
 * produces wrong results.  Call gui_dont_update_cursor() before that code and
 * gui_can_update_cursor() afterwards.
 */
    void
gui_dont_update_cursor(int undraw)
{
    if (gui.in_use)
    {
	/* Undraw the cursor now, we probably can't do it after the change. */
	if (undraw)
	    gui_undraw_cursor();
	can_update_cursor = FALSE;
    }
}

    void
gui_can_update_cursor(void)
{
    can_update_cursor = TRUE;
    /* No need to update the cursor right now, there is always more output
     * after scrolling. */
}

/*
 * Disable issuing gui_mch_flush().
 */
    void
gui_disable_flush(void)
{
    ++disable_flush;
}

/*
 * Enable issuing gui_mch_flush().
 */
    void
gui_enable_flush(void)
{
    --disable_flush;
}

/*
 * Issue gui_mch_flush() if it is not disabled.
 */
    void
gui_may_flush(void)
{
    if (disable_flush == 0)
	gui_mch_flush();
}

    static void
gui_outstr(char_u *s, int len)
{
    int	    this_len;
    int	    cells;

    if (len == 0)
	return;

    if (len < 0)
	len = (int)STRLEN(s);

    while (len > 0)
    {
	if (has_mbyte)
	{
	    /* Find out how many chars fit in the current line. */
	    cells = 0;
	    for (this_len = 0; this_len < len; )
	    {
		cells += (*mb_ptr2cells)(s + this_len);
		if (gui.col + cells > Columns)
		    break;
		this_len += (*mb_ptr2len)(s + this_len);
	    }
	    if (this_len > len)
		this_len = len;	    /* don't include following composing char */
	}
	else
	    if (gui.col + len > Columns)
	    this_len = Columns - gui.col;
	else
	    this_len = len;

	(void)gui_outstr_nowrap(s, this_len,
					  0, (guicolor_T)0, (guicolor_T)0, 0);
	s += this_len;
	len -= this_len;
	/* fill up for a double-width char that doesn't fit. */
	if (len > 0 && gui.col < Columns)
	    (void)gui_outstr_nowrap((char_u *)" ", 1,
					  0, (guicolor_T)0, (guicolor_T)0, 0);
	/* The cursor may wrap to the next line. */
	if (gui.col >= Columns)
	{
	    gui.col = 0;
	    gui.row++;
	}
    }
}

/*
 * Output one character (may be one or two display cells).
 * Caller must check for valid "off".
 * Returns FAIL or OK, just like gui_outstr_nowrap().
 */
    static int
gui_screenchar(
    int		off,	    /* Offset from start of screen */
    int		flags,
    guicolor_T	fg,	    /* colors for cursor */
    guicolor_T	bg,	    /* colors for cursor */
    int		back)	    /* backup this many chars when using bold trick */
{
    char_u	buf[MB_MAXBYTES + 1];

    /* Don't draw right halve of a double-width UTF-8 char. "cannot happen" */
    if (enc_utf8 && ScreenLines[off] == 0)
	return OK;

    if (enc_utf8 && ScreenLinesUC[off] != 0)
	/* Draw UTF-8 multi-byte character. */
	return gui_outstr_nowrap(buf, utfc_char2bytes(off, buf),
							 flags, fg, bg, back);

    if (enc_dbcs == DBCS_JPNU && ScreenLines[off] == 0x8e)
    {
	buf[0] = ScreenLines[off];
	buf[1] = ScreenLines2[off];
	return gui_outstr_nowrap(buf, 2, flags, fg, bg, back);
    }

    /* Draw non-multi-byte character or DBCS character. */
    return gui_outstr_nowrap(ScreenLines + off,
	    enc_dbcs ? (*mb_ptr2len)(ScreenLines + off) : 1,
							 flags, fg, bg, back);
}

#ifdef FEAT_GUI_GTK
/*
 * Output the string at the given screen position.  This is used in place
 * of gui_screenchar() where possible because Pango needs as much context
 * as possible to work nicely.  It's a lot faster as well.
 */
    static int
gui_screenstr(
    int		off,	    /* Offset from start of screen */
    int		len,	    /* string length in screen cells */
    int		flags,
    guicolor_T	fg,	    /* colors for cursor */
    guicolor_T	bg,	    /* colors for cursor */
    int		back)	    /* backup this many chars when using bold trick */
{
    char_u  *buf;
    int	    outlen = 0;
    int	    i;
    int	    retval;

    if (len <= 0) /* "cannot happen"? */
	return OK;

    if (enc_utf8)
    {
	buf = alloc((unsigned)(len * MB_MAXBYTES + 1));
	if (buf == NULL)
	    return OK; /* not much we could do here... */

	for (i = off; i < off + len; ++i)
	{
	    if (ScreenLines[i] == 0)
		continue; /* skip second half of double-width char */

	    if (ScreenLinesUC[i] == 0)
		buf[outlen++] = ScreenLines[i];
	    else
		outlen += utfc_char2bytes(i, buf + outlen);
	}

	buf[outlen] = NUL; /* only to aid debugging */
	retval = gui_outstr_nowrap(buf, outlen, flags, fg, bg, back);
	vim_free(buf);

	return retval;
    }
    else if (enc_dbcs == DBCS_JPNU)
    {
	buf = alloc((unsigned)(len * 2 + 1));
	if (buf == NULL)
	    return OK; /* not much we could do here... */

	for (i = off; i < off + len; ++i)
	{
	    buf[outlen++] = ScreenLines[i];

	    /* handle double-byte single-width char */
	    if (ScreenLines[i] == 0x8e)
		buf[outlen++] = ScreenLines2[i];
	    else if (MB_BYTE2LEN(ScreenLines[i]) == 2)
		buf[outlen++] = ScreenLines[++i];
	}

	buf[outlen] = NUL; /* only to aid debugging */
	retval = gui_outstr_nowrap(buf, outlen, flags, fg, bg, back);
	vim_free(buf);

	return retval;
    }
    else
    {
	return gui_outstr_nowrap(&ScreenLines[off], len,
				 flags, fg, bg, back);
    }
}
#endif /* FEAT_GUI_GTK */

/*
 * Output the given string at the current cursor position.  If the string is
 * too long to fit on the line, then it is truncated.
 * "flags":
 * GUI_MON_IS_CURSOR should only be used when this function is being called to
 * actually draw (an inverted) cursor.
 * GUI_MON_TRS_CURSOR is used to draw the cursor text with a transparent
 * background.
 * GUI_MON_NOCLEAR is used to avoid clearing the selection when drawing over
 * it.
 * Returns OK, unless "back" is non-zero and using the bold trick, then return
 * FAIL (the caller should start drawing "back" chars back).
 */
    int
gui_outstr_nowrap(
    char_u	*s,
    int		len,
    int		flags,
    guicolor_T	fg,	    /* colors for cursor */
    guicolor_T	bg,	    /* colors for cursor */
    int		back)	    /* backup this many chars when using bold trick */
{
    long_u	highlight_mask;
    long_u	hl_mask_todo;
    guicolor_T	fg_color;
    guicolor_T	bg_color;
    guicolor_T	sp_color;
#if !defined(FEAT_GUI_GTK)
    GuiFont	font = NOFONT;
    GuiFont	wide_font = NOFONT;
# ifdef FEAT_XFONTSET
    GuiFontset	fontset = NOFONTSET;
# endif
#endif
    attrentry_T	*aep = NULL;
    int		draw_flags;
    int		col = gui.col;
#ifdef FEAT_SIGN_ICONS
    int		draw_sign = FALSE;
# ifdef FEAT_NETBEANS_INTG
    int		multi_sign = FALSE;
# endif
#endif

    if (len < 0)
	len = (int)STRLEN(s);
    if (len == 0)
	return OK;

#ifdef FEAT_SIGN_ICONS
    if (*s == SIGN_BYTE
# ifdef FEAT_NETBEANS_INTG
	  || *s == MULTISIGN_BYTE
# endif
    )
    {
# ifdef FEAT_NETBEANS_INTG
	if (*s == MULTISIGN_BYTE)
	    multi_sign = TRUE;
# endif
	/* draw spaces instead */
	s = (char_u *)"  ";
	if (len == 1 && col > 0)
	    --col;
	len = 2;
	draw_sign = TRUE;
	highlight_mask = 0;
    }
    else
#endif
    if (gui.highlight_mask > HL_ALL)
    {
	aep = syn_gui_attr2entry(gui.highlight_mask);
	if (aep == NULL)	    /* highlighting not set */
	    highlight_mask = 0;
	else
	    highlight_mask = aep->ae_attr;
    }
    else
	highlight_mask = gui.highlight_mask;
    hl_mask_todo = highlight_mask;

#if !defined(FEAT_GUI_GTK)
    /* Set the font */
    if (aep != NULL && aep->ae_u.gui.font != NOFONT)
	font = aep->ae_u.gui.font;
# ifdef FEAT_XFONTSET
    else if (aep != NULL && aep->ae_u.gui.fontset != NOFONTSET)
	fontset = aep->ae_u.gui.fontset;
# endif
    else
    {
# ifdef FEAT_XFONTSET
	if (gui.fontset != NOFONTSET)
	    fontset = gui.fontset;
	else
# endif
	    if (hl_mask_todo & (HL_BOLD | HL_STANDOUT))
	{
	    if ((hl_mask_todo & HL_ITALIC) && gui.boldital_font != NOFONT)
	    {
		font = gui.boldital_font;
		hl_mask_todo &= ~(HL_BOLD | HL_STANDOUT | HL_ITALIC);
	    }
	    else if (gui.bold_font != NOFONT)
	    {
		font = gui.bold_font;
		hl_mask_todo &= ~(HL_BOLD | HL_STANDOUT);
	    }
	    else
		font = gui.norm_font;
	}
	else if ((hl_mask_todo & HL_ITALIC) && gui.ital_font != NOFONT)
	{
	    font = gui.ital_font;
	    hl_mask_todo &= ~HL_ITALIC;
	}
	else
	    font = gui.norm_font;

	/*
	 * Choose correct wide_font by font.  wide_font should be set with font
	 * at same time in above block.  But it will make many "ifdef" nasty
	 * blocks.  So we do it here.
	 */
	if (font == gui.boldital_font && gui.wide_boldital_font)
	    wide_font = gui.wide_boldital_font;
	else if (font == gui.bold_font && gui.wide_bold_font)
	    wide_font = gui.wide_bold_font;
	else if (font == gui.ital_font && gui.wide_ital_font)
	    wide_font = gui.wide_ital_font;
	else if (font == gui.norm_font && gui.wide_font)
	    wide_font = gui.wide_font;
    }
# ifdef FEAT_XFONTSET
    if (fontset != NOFONTSET)
	gui_mch_set_fontset(fontset);
    else
# endif
	gui_mch_set_font(font);
#endif

    draw_flags = 0;

    /* Set the color */
    bg_color = gui.back_pixel;
    if ((flags & GUI_MON_IS_CURSOR) && gui.in_focus)
    {
	draw_flags |= DRAW_CURSOR;
	fg_color = fg;
	bg_color = bg;
	sp_color = fg;
    }
    else if (aep != NULL)
    {
	fg_color = aep->ae_u.gui.fg_color;
	if (fg_color == INVALCOLOR)
	    fg_color = gui.norm_pixel;
	bg_color = aep->ae_u.gui.bg_color;
	if (bg_color == INVALCOLOR)
	    bg_color = gui.back_pixel;
	sp_color = aep->ae_u.gui.sp_color;
	if (sp_color == INVALCOLOR)
	    sp_color = fg_color;
    }
    else
    {
	fg_color = gui.norm_pixel;
	sp_color = fg_color;
    }

    if (highlight_mask & (HL_INVERSE | HL_STANDOUT))
    {
#if defined(AMIGA)
	gui_mch_set_colors(bg_color, fg_color);
#else
	gui_mch_set_fg_color(bg_color);
	gui_mch_set_bg_color(fg_color);
#endif
    }
    else
    {
#if defined(AMIGA)
	gui_mch_set_colors(fg_color, bg_color);
#else
	gui_mch_set_fg_color(fg_color);
	gui_mch_set_bg_color(bg_color);
#endif
    }
    gui_mch_set_sp_color(sp_color);

    /* Clear the selection if we are about to write over it */
    if (!(flags & GUI_MON_NOCLEAR))
	clip_may_clear_selection(gui.row, gui.row);


    /* If there's no bold font, then fake it */
    if (hl_mask_todo & (HL_BOLD | HL_STANDOUT))
	draw_flags |= DRAW_BOLD;

    /*
     * When drawing bold or italic characters the spill-over from the left
     * neighbor may be destroyed.  Let the caller backup to start redrawing
     * just after a blank.
     */
    if (back != 0 && ((draw_flags & DRAW_BOLD) || (highlight_mask & HL_ITALIC)))
	return FAIL;

#if defined(FEAT_GUI_GTK) || defined(FEAT_GUI_MACVIM)
    /* If there's no italic font, then fake it.
     * For GTK2, we don't need a different font for italic style. */
    if (hl_mask_todo & HL_ITALIC)
	draw_flags |= DRAW_ITALIC;

    /* Do we underline the text? */
    if (hl_mask_todo & HL_UNDERLINE)
	draw_flags |= DRAW_UNDERL;

#else
    /* Do we underline the text? */
    if ((hl_mask_todo & HL_UNDERLINE) || (hl_mask_todo & HL_ITALIC))
	draw_flags |= DRAW_UNDERL;
#endif
    /* Do we undercurl the text? */
    if (hl_mask_todo & HL_UNDERCURL)
	draw_flags |= DRAW_UNDERC;

    /* Do we strikethrough the text? */
    if (hl_mask_todo & HL_STRIKETHROUGH)
	draw_flags |= DRAW_STRIKE;

    /* Do we draw transparently? */
    if (flags & GUI_MON_TRS_CURSOR)
	draw_flags |= DRAW_TRANSP;

    /*
     * Draw the text.
     */
#ifdef FEAT_GUI_GTK
    /* The value returned is the length in display cells */
    len = gui_gtk2_draw_string(gui.row, col, s, len, draw_flags);
#elif defined(FEAT_GUI_MACVIM)
    /* The value returned is the length in display cells */
    len = gui_macvim_draw_string(gui.row, col, s, len, draw_flags);
#else
    if (enc_utf8)
    {
	int	start;		/* index of bytes to be drawn */
	int	cells;		/* cellwidth of bytes to be drawn */
	int	thislen;	/* length of bytes to be drawn */
	int	cn;		/* cellwidth of current char */
	int	i;		/* index of current char */
	int	c;		/* current char value */
	int	cl;		/* byte length of current char */
	int	comping;	/* current char is composing */
	int	scol = col;	/* screen column */
	int	curr_wide = FALSE;  /* use 'guifontwide' */
	int	prev_wide = FALSE;
	int	wide_changed;
# ifdef MSWIN
	int	sep_comp = FALSE;   /* Don't separate composing chars. */
# else
	int	sep_comp = TRUE;    /* Separate composing chars. */
# endif

	/* Break the string at a composing character, it has to be drawn on
	 * top of the previous character. */
	start = 0;
	cells = 0;
	for (i = 0; i < len; i += cl)
	{
	    c = utf_ptr2char(s + i);
	    cn = utf_char2cells(c);
	    comping = utf_iscomposing(c);
	    if (!comping)	/* count cells from non-composing chars */
		cells += cn;
	    if (!comping || sep_comp)
	    {
		if (cn > 1
# ifdef FEAT_XFONTSET
			&& fontset == NOFONTSET
# endif
			&& wide_font != NOFONT)
		    curr_wide = TRUE;
		else
		    curr_wide = FALSE;
	    }
	    cl = utf_ptr2len(s + i);
	    if (cl == 0)	/* hit end of string */
		len = i + cl;	/* len must be wrong "cannot happen" */

	    wide_changed = curr_wide != prev_wide;

	    /* Print the string so far if it's the last character or there is
	     * a composing character. */
	    if (i + cl >= len || (comping && sep_comp && i > start)
		    || wide_changed
# if defined(FEAT_GUI_X11)
		    || (cn > 1
#  ifdef FEAT_XFONTSET
			/* No fontset: At least draw char after wide char at
			 * right position. */
			&& fontset == NOFONTSET
#  endif
		       )
# endif
	       )
	    {
		if ((comping && sep_comp) || wide_changed)
		    thislen = i - start;
		else
		    thislen = i - start + cl;
		if (thislen > 0)
		{
		    if (prev_wide)
			gui_mch_set_font(wide_font);
		    gui_mch_draw_string(gui.row, scol, s + start, thislen,
								  draw_flags);
		    if (prev_wide)
			gui_mch_set_font(font);
		    start += thislen;
		}
		scol += cells;
		cells = 0;
		/* Adjust to not draw a character which width is changed
		 * against with last one. */
		if (wide_changed && !(comping && sep_comp))
		{
		    scol -= cn;
		    cl = 0;
		}

# if defined(FEAT_GUI_X11)
		/* No fontset: draw a space to fill the gap after a wide char
		 * */
		if (cn > 1 && (draw_flags & DRAW_TRANSP) == 0
#  ifdef FEAT_XFONTSET
			&& fontset == NOFONTSET
#  endif
			&& !wide_changed)
		    gui_mch_draw_string(gui.row, scol - 1, (char_u *)" ",
							       1, draw_flags);
# endif
	    }
	    /* Draw a composing char on top of the previous char. */
	    if (comping && sep_comp)
	    {
# if defined(__APPLE_CC__) && TARGET_API_MAC_CARBON
		/* Carbon ATSUI autodraws composing char over previous char */
		gui_mch_draw_string(gui.row, scol, s + i, cl,
						    draw_flags | DRAW_TRANSP);
# else
		gui_mch_draw_string(gui.row, scol - cn, s + i, cl,
						    draw_flags | DRAW_TRANSP);
# endif
		start = i + cl;
	    }
	    prev_wide = curr_wide;
	}
	/* The stuff below assumes "len" is the length in screen columns. */
	len = scol - col;
    }
    else
    {
	gui_mch_draw_string(gui.row, col, s, len, draw_flags);
	if (enc_dbcs == DBCS_JPNU)
	{
	    /* Get the length in display cells, this can be different from the
	     * number of bytes for "euc-jp". */
	    len = mb_string2cells(s, len);
	}
    }
#endif /* !FEAT_GUI_GTK */

    if (!(flags & (GUI_MON_IS_CURSOR | GUI_MON_TRS_CURSOR)))
	gui.col = col + len;

    /* May need to invert it when it's part of the selection. */
    if (flags & GUI_MON_NOCLEAR)
	clip_may_redraw_selection(gui.row, col, len);

    if (!(flags & (GUI_MON_IS_CURSOR | GUI_MON_TRS_CURSOR)))
    {
	/* Invalidate the old physical cursor position if we wrote over it */
	if (gui.cursor_row == gui.row
		&& gui.cursor_col >= col
		&& gui.cursor_col < col + len)
	    gui.cursor_is_valid = FALSE;
    }

#ifdef FEAT_SIGN_ICONS
    if (draw_sign)
	/* Draw the sign on top of the spaces. */
	gui_mch_drawsign(gui.row, col, gui.highlight_mask);
# if defined(FEAT_NETBEANS_INTG) && (defined(FEAT_GUI_X11) \
	|| defined(FEAT_GUI_GTK) || defined(FEAT_GUI_MSWIN))
    if (multi_sign)
	netbeans_draw_multisign_indicator(gui.row);
# endif
#endif

    return OK;
}

/*
 * Un-draw the cursor.	Actually this just redraws the character at the given
 * position.  The character just before it too, for when it was in bold.
 */
    void
gui_undraw_cursor(void)
{
    if (gui.cursor_is_valid)
    {
#ifdef FEAT_HANGULIN
	if (composing_hangul
		    && gui.col == gui.cursor_col && gui.row == gui.cursor_row)
	{
	    char_u *comp_buf;
	    int comp_len;

	    comp_buf = hangul_composing_buffer_get(&comp_len);
	    if (comp_buf)
	    {
		(void)gui_outstr_nowrap(comp_buf, comp_len,
					GUI_MON_IS_CURSOR | GUI_MON_NOCLEAR,
					gui.norm_pixel, gui.back_pixel, 0);
		vim_free(comp_buf);
	    }
	}
	else
	{
#endif
	if (gui_redraw_block(gui.cursor_row, gui.cursor_col,
			      gui.cursor_row, gui.cursor_col, GUI_MON_NOCLEAR)
		&& gui.cursor_col > 0)
	    (void)gui_redraw_block(gui.cursor_row, gui.cursor_col - 1,
			 gui.cursor_row, gui.cursor_col - 1, GUI_MON_NOCLEAR);
#ifdef FEAT_HANGULIN
	    if (composing_hangul)
		(void)gui_redraw_block(gui.cursor_row, gui.cursor_col + 1,
			gui.cursor_row, gui.cursor_col + 1, GUI_MON_NOCLEAR);
	}
#endif
	/* Cursor_is_valid is reset when the cursor is undrawn, also reset it
	 * here in case it wasn't needed to undraw it. */
	gui.cursor_is_valid = FALSE;
    }
}

    void
gui_redraw(
    int		x,
    int		y,
    int		w,
    int		h)
{
    int		row1, col1, row2, col2;

    row1 = Y_2_ROW(y);
    col1 = X_2_COL(x);
    row2 = Y_2_ROW(y + h - 1);
    col2 = X_2_COL(x + w - 1);

    (void)gui_redraw_block(row1, col1, row2, col2, GUI_MON_NOCLEAR);

    /*
     * We may need to redraw the cursor, but don't take it upon us to change
     * its location after a scroll.
     * (maybe be more strict even and test col too?)
     * These things may be outside the update/clipping region and reality may
     * not reflect Vims internal ideas if these operations are clipped away.
     */
    if (gui.row == gui.cursor_row)
	gui_update_cursor(TRUE, TRUE);
}

/*
 * Draw a rectangular block of characters, from row1 to row2 (inclusive) and
 * from col1 to col2 (inclusive).
 * Return TRUE when the character before the first drawn character has
 * different attributes (may have to be redrawn too).
 */
    int
gui_redraw_block(
    int		row1,
    int		col1,
    int		row2,
    int		col2,
    int		flags)	/* flags for gui_outstr_nowrap() */
{
    int		old_row, old_col;
    long_u	old_hl_mask;
    int		off;
    sattr_T	first_attr;
    int		idx, len;
    int		back, nback;
    int		retval = FALSE;
    int		orig_col1, orig_col2;

    /* Don't try to update when ScreenLines is not valid */
    if (!screen_cleared || ScreenLines == NULL)
	return retval;

    /* Don't try to draw outside the shell! */
    /* Check everything, strange values may be caused by a big border width */
    col1 = check_col(col1);
    col2 = check_col(col2);
    row1 = check_row(row1);
    row2 = check_row(row2);

    /* Remember where our cursor was */
    old_row = gui.row;
    old_col = gui.col;
    old_hl_mask = gui.highlight_mask;
    orig_col1 = col1;
    orig_col2 = col2;

    for (gui.row = row1; gui.row <= row2; gui.row++)
    {
	/* When only half of a double-wide character is in the block, include
	 * the other half. */
	col1 = orig_col1;
	col2 = orig_col2;
	off = LineOffset[gui.row];
	if (enc_dbcs != 0)
	{
	    if (col1 > 0)
		col1 -= dbcs_screen_head_off(ScreenLines + off,
						    ScreenLines + off + col1);
	    col2 += dbcs_screen_tail_off(ScreenLines + off,
						    ScreenLines + off + col2);
	}
	else if (enc_utf8)
	{
	    if (ScreenLines[off + col1] == 0)
	    {
		if (col1 > 0)
		    --col1;
		else
		{
		    // FIXME: how can the first character ever be zero?
		    // Make this IEMSGN when it no longer breaks Travis CI.
		    vim_snprintf((char *)IObuff, IOSIZE,
			    "INTERNAL ERROR: NUL in ScreenLines in row %ld",
			    (long)gui.row);
		    msg((char *)IObuff);
		}
	    }
#ifdef FEAT_GUI_GTK
	    if (col2 + 1 < Columns && ScreenLines[off + col2 + 1] == 0)
		++col2;
#endif
	}
	gui.col = col1;
	off = LineOffset[gui.row] + gui.col;
	len = col2 - col1 + 1;

	/* Find how many chars back this highlighting starts, or where a space
	 * is.  Needed for when the bold trick is used */
	for (back = 0; back < col1; ++back)
	    if (ScreenAttrs[off - 1 - back] != ScreenAttrs[off]
		    || ScreenLines[off - 1 - back] == ' ')
		break;
	retval = (col1 > 0 && ScreenAttrs[off - 1] != 0 && back == 0
					      && ScreenLines[off - 1] != ' ');

	/* Break it up in strings of characters with the same attributes. */
	/* Print UTF-8 characters individually. */
	while (len > 0)
	{
	    first_attr = ScreenAttrs[off];
	    gui.highlight_mask = first_attr;
#if !defined(FEAT_GUI_GTK)
	    if (enc_utf8 && ScreenLinesUC[off] != 0)
	    {
		/* output multi-byte character separately */
		nback = gui_screenchar(off, flags,
					  (guicolor_T)0, (guicolor_T)0, back);
		if (gui.col < Columns && ScreenLines[off + 1] == 0)
		    idx = 2;
		else
		    idx = 1;
	    }
	    else if (enc_dbcs == DBCS_JPNU && ScreenLines[off] == 0x8e)
	    {
		/* output double-byte, single-width character separately */
		nback = gui_screenchar(off, flags,
					  (guicolor_T)0, (guicolor_T)0, back);
		idx = 1;
	    }
	    else
#endif
	    {
#ifdef FEAT_GUI_GTK
		for (idx = 0; idx < len; ++idx)
		{
		    if (enc_utf8 && ScreenLines[off + idx] == 0)
			continue; /* skip second half of double-width char */
		    if (ScreenAttrs[off + idx] != first_attr)
			break;
		}
		/* gui_screenstr() takes care of multibyte chars */
		nback = gui_screenstr(off, idx, flags,
				      (guicolor_T)0, (guicolor_T)0, back);
#else
		for (idx = 0; idx < len && ScreenAttrs[off + idx] == first_attr;
									idx++)
		{
		    /* Stop at a multi-byte Unicode character. */
		    if (enc_utf8 && ScreenLinesUC[off + idx] != 0)
			break;
		    if (enc_dbcs == DBCS_JPNU)
		    {
			/* Stop at a double-byte single-width char. */
			if (ScreenLines[off + idx] == 0x8e)
			    break;
			if (len > 1 && (*mb_ptr2len)(ScreenLines
							    + off + idx) == 2)
			    ++idx;  /* skip second byte of double-byte char */
		    }
		}
		nback = gui_outstr_nowrap(ScreenLines + off, idx, flags,
					  (guicolor_T)0, (guicolor_T)0, back);
#endif
	    }
	    if (nback == FAIL)
	    {
		/* Must back up to start drawing where a bold or italic word
		 * starts. */
		off -= back;
		len += back;
		gui.col -= back;
	    }
	    else
	    {
		off += idx;
		len -= idx;
	    }
	    back = 0;
	}
    }

    /* Put the cursor back where it was */
    gui.row = old_row;
    gui.col = old_col;
    gui.highlight_mask = (int)old_hl_mask;

    return retval;
}

    static void
gui_delete_lines(int row, int count)
{
    if (count <= 0)
	return;

    if (row + count > gui.scroll_region_bot)
	/* Scrolled out of region, just blank the lines out */
	gui_clear_block(row, gui.scroll_region_left,
			      gui.scroll_region_bot, gui.scroll_region_right);
    else
    {
	gui_mch_delete_lines(row, count);

	/* If the cursor was in the deleted lines it's now gone.  If the
	 * cursor was in the scrolled lines adjust its position. */
	if (gui.cursor_row >= row
		&& gui.cursor_col >= gui.scroll_region_left
		&& gui.cursor_col <= gui.scroll_region_right)
	{
	    if (gui.cursor_row < row + count)
		gui.cursor_is_valid = FALSE;
	    else if (gui.cursor_row <= gui.scroll_region_bot)
		gui.cursor_row -= count;
	}
    }
}

    static void
gui_insert_lines(int row, int count)
{
    if (count <= 0)
	return;

    if (row + count > gui.scroll_region_bot)
	/* Scrolled out of region, just blank the lines out */
	gui_clear_block(row, gui.scroll_region_left,
			      gui.scroll_region_bot, gui.scroll_region_right);
    else
    {
	gui_mch_insert_lines(row, count);

	if (gui.cursor_row >= gui.row
		&& gui.cursor_col >= gui.scroll_region_left
		&& gui.cursor_col <= gui.scroll_region_right)
	{
	    if (gui.cursor_row <= gui.scroll_region_bot - count)
		gui.cursor_row += count;
	    else if (gui.cursor_row <= gui.scroll_region_bot)
		gui.cursor_is_valid = FALSE;
	}
    }
}

#ifdef FEAT_TIMERS
/*
 * Passed to ui_wait_for_chars_or_timer(), ignoring extra arguments.
 */
    static int
gui_wait_for_chars_3(
    long wtime,
    int *interrupted UNUSED,
    int ignore_input UNUSED)
{
    return gui_mch_wait_for_chars(wtime);
}
#endif

/*
 * Returns OK if a character was found to be available within the given time,
 * or FAIL otherwise.
 */
    static int
gui_wait_for_chars_or_timer(
	long wtime,
	int *interrupted UNUSED,
	int ignore_input UNUSED)
{
#ifdef FEAT_TIMERS
    return ui_wait_for_chars_or_timer(wtime, gui_wait_for_chars_3,
						    interrupted, ignore_input);
#else
    return gui_mch_wait_for_chars(wtime);
#endif
}

/*
 * The main GUI input routine.	Waits for a character from the keyboard.
 * "wtime" == -1    Wait forever.
 * "wtime" == 0	    Don't wait.
 * "wtime" > 0	    Wait wtime milliseconds for a character.
 *
 * Returns the number of characters read or zero when timed out or interrupted.
 * "buf" may be NULL, in which case a non-zero number is returned if characters
 * are available.
 */
    static int
gui_wait_for_chars_buf(
    char_u	*buf,
    int		maxlen,
    long	wtime,	    // don't use "time", MIPS cannot handle it
    int		tb_change_cnt)
{
    int	    retval;

#ifdef FEAT_MENU
    // If we're going to wait a bit, update the menus and mouse shape for the
    // current State.
    if (wtime != 0)
	gui_update_menus(0);
#endif

    gui_mch_update();
    if (input_available())	// Got char, return immediately
    {
	if (buf != NULL && !typebuf_changed(tb_change_cnt))
	    return read_from_input_buf(buf, (long)maxlen);
	return 0;
    }
    if (wtime == 0)		// Don't wait for char
	return FAIL;

    // Before waiting, flush any output to the screen.
    gui_mch_flush();

    // Blink while waiting for a character.
    gui_mch_start_blink();

    // Common function to loop until "wtime" is met, while handling timers and
    // other callbacks.
    retval = inchar_loop(buf, maxlen, wtime, tb_change_cnt,
			 gui_wait_for_chars_or_timer, NULL);

    gui_mch_stop_blink(TRUE);

    return retval;
}

/*
 * Wait for a character from the keyboard without actually reading it.
 * Also deals with timers.
 * wtime == -1	    Wait forever.
 * wtime == 0	    Don't wait.
 * wtime > 0	    Wait wtime milliseconds for a character.
 * Returns OK if a character was found to be available within the given time,
 * or FAIL otherwise.
 */
    int
gui_wait_for_chars(long wtime, int tb_change_cnt)
{
    return gui_wait_for_chars_buf(NULL, 0, wtime, tb_change_cnt);
}

/*
 * Equivalent of mch_inchar() for the GUI.
 */
    int
gui_inchar(
    char_u  *buf,
    int	    maxlen,
    long    wtime,		/* milli seconds */
    int	    tb_change_cnt)
{
    return gui_wait_for_chars_buf(buf, maxlen, wtime, tb_change_cnt);
}

/*
 * Fill p[4] with mouse coordinates encoded for check_termcode().
 */
    static void
fill_mouse_coord(char_u *p, int col, int row)
{
    p[0] = (char_u)(col / 128 + ' ' + 1);
    p[1] = (char_u)(col % 128 + ' ' + 1);
    p[2] = (char_u)(row / 128 + ' ' + 1);
    p[3] = (char_u)(row % 128 + ' ' + 1);
}

/*
 * Generic mouse support function.  Add a mouse event to the input buffer with
 * the given properties.
 *  button	    --- may be any of MOUSE_LEFT, MOUSE_MIDDLE, MOUSE_RIGHT,
 *			MOUSE_X1, MOUSE_X2
 *			MOUSE_DRAG, or MOUSE_RELEASE.
 *			MOUSE_4 and MOUSE_5 are used for vertical scroll wheel,
 *			MOUSE_6 and MOUSE_7 for horizontal scroll wheel.
 *  x, y	    --- Coordinates of mouse in pixels.
 *  repeated_click  --- TRUE if this click comes only a short time after a
 *			previous click.
 *  modifiers	    --- Bit field which may be any of the following modifiers
 *			or'ed together: MOUSE_SHIFT | MOUSE_CTRL | MOUSE_ALT.
 * This function will ignore drag events where the mouse has not moved to a new
 * character.
 */
    void
gui_send_mouse_event(
    int	    button,
    int	    x,
    int	    y,
    int	    repeated_click,
    int_u   modifiers)
{
    static int	    prev_row = 0, prev_col = 0;
    static int	    prev_button = -1;
    static int	    num_clicks = 1;
    char_u	    string[10];
    enum key_extra  button_char;
    int		    row, col;
#ifdef FEAT_CLIPBOARD
    int		    checkfor;
    int		    did_clip = FALSE;
#endif

    /*
     * Scrolling may happen at any time, also while a selection is present.
     */
    switch (button)
    {
	case MOUSE_X1:
	    button_char = KE_X1MOUSE;
	    goto button_set;
	case MOUSE_X2:
	    button_char = KE_X2MOUSE;
	    goto button_set;
	case MOUSE_4:
	    button_char = KE_MOUSEDOWN;
	    goto button_set;
	case MOUSE_5:
	    button_char = KE_MOUSEUP;
	    goto button_set;
	case MOUSE_6:
	    button_char = KE_MOUSELEFT;
	    goto button_set;
	case MOUSE_7:
	    button_char = KE_MOUSERIGHT;
button_set:
	    {
		/* Don't put events in the input queue now. */
		if (hold_gui_events)
		    return;

		string[3] = CSI;
		string[4] = KS_EXTRA;
		string[5] = (int)button_char;

		/* Pass the pointer coordinates of the scroll event so that we
		 * know which window to scroll. */
		row = gui_xy2colrow(x, y, &col);
		string[6] = (char_u)(col / 128 + ' ' + 1);
		string[7] = (char_u)(col % 128 + ' ' + 1);
		string[8] = (char_u)(row / 128 + ' ' + 1);
		string[9] = (char_u)(row % 128 + ' ' + 1);

		if (modifiers == 0)
		    add_to_input_buf(string + 3, 7);
		else
		{
		    string[0] = CSI;
		    string[1] = KS_MODIFIER;
		    string[2] = 0;
		    if (modifiers & MOUSE_SHIFT)
			string[2] |= MOD_MASK_SHIFT;
		    if (modifiers & MOUSE_CTRL)
			string[2] |= MOD_MASK_CTRL;
		    if (modifiers & MOUSE_ALT)
			string[2] |= MOD_MASK_ALT;
		    add_to_input_buf(string, 10);
		}
		return;
	    }
    }

#ifdef FEAT_CLIPBOARD
    /* If a clipboard selection is in progress, handle it */
    if (clip_star.state == SELECT_IN_PROGRESS)
    {
	clip_process_selection(button, X_2_COL(x), Y_2_ROW(y), repeated_click);
	return;
    }

    /* Determine which mouse settings to look for based on the current mode */
    switch (get_real_state())
    {
	case NORMAL_BUSY:
	case OP_PENDING:
# ifdef FEAT_TERMINAL
	case TERMINAL:
# endif
	case NORMAL:		checkfor = MOUSE_NORMAL;	break;
	case VISUAL:		checkfor = MOUSE_VISUAL;	break;
	case SELECTMODE:	checkfor = MOUSE_VISUAL;	break;
	case REPLACE:
	case REPLACE+LANGMAP:
	case VREPLACE:
	case VREPLACE+LANGMAP:
	case INSERT:
	case INSERT+LANGMAP:	checkfor = MOUSE_INSERT;	break;
	case ASKMORE:
	case HITRETURN:		/* At the more- and hit-enter prompt pass the
				   mouse event for a click on or below the
				   message line. */
				if (Y_2_ROW(y) >= msg_row)
				    checkfor = MOUSE_NORMAL;
				else
				    checkfor = MOUSE_RETURN;
				break;

	    /*
	     * On the command line, use the clipboard selection on all lines
	     * but the command line.  But not when pasting.
	     */
	case CMDLINE:
	case CMDLINE+LANGMAP:
	    if (Y_2_ROW(y) < cmdline_row && button != MOUSE_MIDDLE)
		checkfor = MOUSE_NONE;
	    else
		checkfor = MOUSE_COMMAND;
	    break;

	default:
	    checkfor = MOUSE_NONE;
	    break;
    };

    /*
     * Allow clipboard selection of text on the command line in "normal"
     * modes.  Don't do this when dragging the status line, or extending a
     * Visual selection.
     */
    if ((State == NORMAL || State == NORMAL_BUSY || (State & INSERT))
	    && Y_2_ROW(y) >= topframe->fr_height + firstwin->w_winrow
	    && button != MOUSE_DRAG
# ifdef FEAT_MOUSESHAPE
	    && !drag_status_line
	    && !drag_sep_line
# endif
	    )
	checkfor = MOUSE_NONE;

    /*
     * Use modeless selection when holding CTRL and SHIFT pressed.
     */
    if ((modifiers & MOUSE_CTRL) && (modifiers & MOUSE_SHIFT))
	checkfor = MOUSE_NONEF;

    /*
     * In Ex mode, always use modeless selection.
     */
    if (exmode_active)
	checkfor = MOUSE_NONE;

    /*
     * If the mouse settings say to not use the mouse, use the modeless
     * selection.  But if Visual is active, assume that only the Visual area
     * will be selected.
     * Exception: On the command line, both the selection is used and a mouse
     * key is send.
     */
    if (!mouse_has(checkfor) || checkfor == MOUSE_COMMAND)
    {
	/* Don't do modeless selection in Visual mode. */
	if (checkfor != MOUSE_NONEF && VIsual_active && (State & NORMAL))
	    return;

	/*
	 * When 'mousemodel' is "popup", shift-left is translated to right.
	 * But not when also using Ctrl.
	 */
	if (mouse_model_popup() && button == MOUSE_LEFT
		&& (modifiers & MOUSE_SHIFT) && !(modifiers & MOUSE_CTRL))
	{
	    button = MOUSE_RIGHT;
	    modifiers &= ~ MOUSE_SHIFT;
	}

	/* If the selection is done, allow the right button to extend it.
	 * If the selection is cleared, allow the right button to start it
	 * from the cursor position. */
	if (button == MOUSE_RIGHT)
	{
	    if (clip_star.state == SELECT_CLEARED)
	    {
		if (State & CMDLINE)
		{
		    col = msg_col;
		    row = msg_row;
		}
		else
		{
		    col = curwin->w_wcol;
		    row = curwin->w_wrow + W_WINROW(curwin);
		}
		clip_start_selection(col, row, FALSE);
	    }
	    clip_process_selection(button, X_2_COL(x), Y_2_ROW(y),
							      repeated_click);
	    did_clip = TRUE;
	}
	/* Allow the left button to start the selection */
	else if (button == MOUSE_LEFT)
	{
	    clip_start_selection(X_2_COL(x), Y_2_ROW(y), repeated_click);
	    did_clip = TRUE;
	}

	/* Always allow pasting */
	if (button != MOUSE_MIDDLE)
	{
	    if (!mouse_has(checkfor) || button == MOUSE_RELEASE)
		return;
	    if (checkfor != MOUSE_COMMAND)
		button = MOUSE_LEFT;
	}
	repeated_click = FALSE;
    }

    if (clip_star.state != SELECT_CLEARED && !did_clip)
	clip_clear_selection(&clip_star);
#endif

    /* Don't put events in the input queue now. */
    if (hold_gui_events)
	return;

    row = gui_xy2colrow(x, y, &col);

    /*
     * If we are dragging and the mouse hasn't moved far enough to be on a
     * different character, then don't send an event to vim.
     */
    if (button == MOUSE_DRAG)
    {
	if (row == prev_row && col == prev_col)
	    return;
	/* Dragging above the window, set "row" to -1 to cause a scroll. */
	if (y < 0)
	    row = -1;
    }

    /*
     * If topline has changed (window scrolled) since the last click, reset
     * repeated_click, because we don't want starting Visual mode when
     * clicking on a different character in the text.
     */
    if (curwin->w_topline != gui_prev_topline
#ifdef FEAT_DIFF
	    || curwin->w_topfill != gui_prev_topfill
#endif
	    )
	repeated_click = FALSE;

    string[0] = CSI;	/* this sequence is recognized by check_termcode() */
    string[1] = KS_MOUSE;
    string[2] = KE_FILLER;
    if (button != MOUSE_DRAG && button != MOUSE_RELEASE)
    {
	if (repeated_click)
	{
	    /*
	     * Handle multiple clicks.	They only count if the mouse is still
	     * pointing at the same character.
	     */
	    if (button != prev_button || row != prev_row || col != prev_col)
		num_clicks = 1;
	    else if (++num_clicks > 4)
		num_clicks = 1;
	}
	else
	    num_clicks = 1;
	prev_button = button;
	gui_prev_topline = curwin->w_topline;
#ifdef FEAT_DIFF
	gui_prev_topfill = curwin->w_topfill;
#endif

	string[3] = (char_u)(button | 0x20);
	SET_NUM_MOUSE_CLICKS(string[3], num_clicks);
    }
    else
	string[3] = (char_u)button;

    string[3] |= modifiers;
    fill_mouse_coord(string + 4, col, row);
    add_to_input_buf(string, 8);

    if (row < 0)
	prev_row = 0;
    else
	prev_row = row;
    prev_col = col;

    /*
     * We need to make sure this is cleared since Athena doesn't tell us when
     * he is done dragging.  Neither does GTK+ 2 -- at least for now.
     */
#if defined(FEAT_GUI_ATHENA) || defined(FEAT_GUI_GTK)
    gui.dragged_sb = SBAR_NONE;
#endif
}

/*
 * Convert x and y coordinate to column and row in text window.
 * Corrects for multi-byte character.
 * returns column in "*colp" and row as return value;
 */
    int
gui_xy2colrow(int x, int y, int *colp)
{
    int		col = check_col(X_2_COL(x));
    int		row = check_row(Y_2_ROW(y));

    *colp = mb_fix_col(col, row);
    return row;
}

#if defined(FEAT_MENU) || defined(PROTO)
/*
 * Callback function for when a menu entry has been selected.
 */
    void
gui_menu_cb(vimmenu_T *menu)
{
    char_u  bytes[sizeof(long_u)];

    /* Don't put events in the input queue now. */
    if (hold_gui_events)
	return;

    bytes[0] = CSI;
    bytes[1] = KS_MENU;
    bytes[2] = KE_FILLER;
    add_to_input_buf(bytes, 3);
    add_long_to_buf((long_u)menu, bytes);
    add_to_input_buf_csi(bytes, sizeof(long_u));
}
#endif

static int	prev_which_scrollbars[3];

/*
 * Set which components are present.
 * If "oldval" is not NULL, "oldval" is the previous value, the new value is
 * in p_go.
 */
    void
gui_init_which_components(char_u *oldval UNUSED)
{
#ifdef FEAT_MENU
    static int	prev_menu_is_active = -1;
#endif
#ifdef FEAT_TOOLBAR
    static int	prev_toolbar = -1;
    int		using_toolbar = FALSE;
#endif
#ifdef FEAT_GUI_TABLINE
    int		using_tabline;
#endif
#ifdef FEAT_FOOTER
    static int	prev_footer = -1;
    int		using_footer = FALSE;
#endif
#if defined(FEAT_MENU)
    static int	prev_tearoff = -1;
    int		using_tearoff = FALSE;
#endif

    char_u	*p;
    int		i;
#ifdef FEAT_MENU
    int		grey_old, grey_new;
    char_u	*temp;
#endif
    win_T	*wp;
    int		need_set_size;
    int		fix_size;

#ifdef FEAT_MENU
    if (oldval != NULL && gui.in_use)
    {
	/*
	 * Check if the menu's go from grey to non-grey or vise versa.
	 */
	grey_old = (vim_strchr(oldval, GO_GREY) != NULL);
	grey_new = (vim_strchr(p_go, GO_GREY) != NULL);
	if (grey_old != grey_new)
	{
	    temp = p_go;
	    p_go = oldval;
	    gui_update_menus(MENU_ALL_MODES);
	    p_go = temp;
	}
    }
    gui.menu_is_active = FALSE;
#endif

    for (i = 0; i < 3; i++)
	gui.which_scrollbars[i] = FALSE;
    for (p = p_go; *p; p++)
	switch (*p)
	{
	    case GO_LEFT:
		gui.which_scrollbars[SBAR_LEFT] = TRUE;
		break;
	    case GO_RIGHT:
		gui.which_scrollbars[SBAR_RIGHT] = TRUE;
		break;
	    case GO_VLEFT:
		if (win_hasvertsplit())
		    gui.which_scrollbars[SBAR_LEFT] = TRUE;
		break;
	    case GO_VRIGHT:
		if (win_hasvertsplit())
		    gui.which_scrollbars[SBAR_RIGHT] = TRUE;
		break;
	    case GO_BOT:
		gui.which_scrollbars[SBAR_BOTTOM] = TRUE;
		break;
#ifdef FEAT_MENU
	    case GO_MENUS:
		gui.menu_is_active = TRUE;
		break;
#endif
	    case GO_GREY:
		/* make menu's have grey items, ignored here */
		break;
#ifdef FEAT_TOOLBAR
	    case GO_TOOLBAR:
		using_toolbar = TRUE;
		break;
#endif
#ifdef FEAT_FOOTER
	    case GO_FOOTER:
		using_footer = TRUE;
		break;
#endif
	    case GO_TEAROFF:
#if defined(FEAT_MENU)
		using_tearoff = TRUE;
#endif
		break;
	    default:
		/* Ignore options that are not supported */
		break;
	}

    if (gui.in_use)
    {
	need_set_size = 0;
	fix_size = FALSE;

#ifdef FEAT_GUI_TABLINE
	/* Update the GUI tab line, it may appear or disappear.  This may
	 * cause the non-GUI tab line to disappear or appear. */
	using_tabline = gui_has_tabline();
	if (!gui_mch_showing_tabline() != !using_tabline)
	{
	    /* We don't want a resize event change "Rows" here, save and
	     * restore it.  Resizing is handled below. */
	    i = Rows;
	    gui_update_tabline();
	    Rows = i;
	    need_set_size |= RESIZE_VERT;
	    if (using_tabline)
		fix_size = TRUE;
	    if (!gui_use_tabline())
		redraw_tabline = TRUE;    /* may draw non-GUI tab line */
	}
#endif

	for (i = 0; i < 3; i++)
	{
	    /* The scrollbar needs to be updated when it is shown/unshown and
	     * when switching tab pages.  But the size only changes when it's
	     * shown/unshown.  Thus we need two places to remember whether a
	     * scrollbar is there or not. */
	    if (gui.which_scrollbars[i] != prev_which_scrollbars[i]
		    || gui.which_scrollbars[i]
					!= curtab->tp_prev_which_scrollbars[i])
	    {
		if (i == SBAR_BOTTOM)
		    gui_mch_enable_scrollbar(&gui.bottom_sbar,
						     gui.which_scrollbars[i]);
		else
		{
		    FOR_ALL_WINDOWS(wp)
			gui_do_scrollbar(wp, i, gui.which_scrollbars[i]);
		}
		if (gui.which_scrollbars[i] != prev_which_scrollbars[i])
		{
		    if (i == SBAR_BOTTOM)
			need_set_size |= RESIZE_VERT;
		    else
			need_set_size |= RESIZE_HOR;
		    if (gui.which_scrollbars[i])
			fix_size = TRUE;
		}
	    }
	    curtab->tp_prev_which_scrollbars[i] = gui.which_scrollbars[i];
	    prev_which_scrollbars[i] = gui.which_scrollbars[i];
	}

#ifdef FEAT_MENU
	if (gui.menu_is_active != prev_menu_is_active)
	{
	    /* We don't want a resize event change "Rows" here, save and
	     * restore it.  Resizing is handled below. */
	    i = Rows;
	    gui_mch_enable_menu(gui.menu_is_active);
	    Rows = i;
	    prev_menu_is_active = gui.menu_is_active;
	    need_set_size |= RESIZE_VERT;
	    if (gui.menu_is_active)
		fix_size = TRUE;
	}
#endif

#ifdef FEAT_TOOLBAR
	if (using_toolbar != prev_toolbar)
	{
	    gui_mch_show_toolbar(using_toolbar);
	    prev_toolbar = using_toolbar;
	    need_set_size |= RESIZE_VERT;
	    if (using_toolbar)
		fix_size = TRUE;
	}
#endif
#ifdef FEAT_FOOTER
	if (using_footer != prev_footer)
	{
	    gui_mch_enable_footer(using_footer);
	    prev_footer = using_footer;
	    need_set_size |= RESIZE_VERT;
	    if (using_footer)
		fix_size = TRUE;
	}
#endif
#if defined(FEAT_MENU) && !(defined(MSWIN) && !defined(FEAT_TEAROFF))
	if (using_tearoff != prev_tearoff)
	{
	    gui_mch_toggle_tearoffs(using_tearoff);
	    prev_tearoff = using_tearoff;
	}
#endif
	if (need_set_size != 0)
	{
#ifdef FEAT_GUI_GTK
	    long    prev_Columns = Columns;
	    long    prev_Rows = Rows;
#endif
	    /* Adjust the size of the window to make the text area keep the
	     * same size and to avoid that part of our window is off-screen
	     * and a scrollbar can't be used, for example. */
	    gui_set_shellsize(FALSE, fix_size, need_set_size);

#ifdef FEAT_GUI_GTK
	    /* GTK has the annoying habit of sending us resize events when
	     * changing the window size ourselves.  This mostly happens when
	     * waiting for a character to arrive, quite unpredictably, and may
	     * change Columns and Rows when we don't want it.  Wait for a
	     * character here to avoid this effect.
	     * If you remove this, please test this command for resizing
	     * effects (with optional left scrollbar): ":vsp|q|vsp|q|vsp|q".
	     * Don't do this while starting up though.
	     * Don't change Rows when adding menu/toolbar/tabline.
	     * Don't change Columns when adding vertical toolbar. */
	    if (!gui.starting && need_set_size != (RESIZE_VERT | RESIZE_HOR))
		(void)char_avail();
	    if ((need_set_size & RESIZE_VERT) == 0)
		Rows = prev_Rows;
	    if ((need_set_size & RESIZE_HOR) == 0)
		Columns = prev_Columns;
#endif
	}
	/* When the console tabline appears or disappears the window positions
	 * change. */
	if (firstwin->w_winrow != tabline_height())
	    shell_new_rows();	/* recompute window positions and heights */
    }
}

#if defined(FEAT_GUI_TABLINE) || defined(PROTO)
/*
 * Return TRUE if the GUI is taking care of the tabline.
 * It may still be hidden if 'showtabline' is zero.
 */
    int
gui_use_tabline(void)
{
    return gui.in_use && vim_strchr(p_go, GO_TABLINE) != NULL;
}

/*
 * Return TRUE if the GUI is showing the tabline.
 * This uses 'showtabline'.
 */
    static int
gui_has_tabline(void)
{
    if (!gui_use_tabline()
	    || p_stal == 0
	    || (p_stal == 1 && first_tabpage->tp_next == NULL))
	return FALSE;
    return TRUE;
}

/*
 * Update the tabline.
 * This may display/undisplay the tabline and update the labels.
 */
    void
gui_update_tabline(void)
{
    int	    showit = gui_has_tabline();
    int	    shown = gui_mch_showing_tabline();

    if (!gui.starting && starting == 0)
    {
	/* Updating the tabline uses direct GUI commands, flush
	 * outstanding instructions first. (esp. clear screen) */
	out_flush();

	if (!showit != !shown)
	    gui_mch_show_tabline(showit);
	if (showit != 0)
	    gui_mch_update_tabline();

	/* When the tabs change from hidden to shown or from shown to
	 * hidden the size of the text area should remain the same. */
	if (!showit != !shown)
	    gui_set_shellsize(FALSE, showit, RESIZE_VERT);
    }
}

/*
 * Get the label or tooltip for tab page "tp" into NameBuff[].
 */
    void
get_tabline_label(
    tabpage_T	*tp,
    int		tooltip)	/* TRUE: get tooltip */
{
    int		modified = FALSE;
    char_u	buf[40];
    int		wincount;
    win_T	*wp;
    char_u	**opt;

    /* Use 'guitablabel' or 'guitabtooltip' if it's set. */
    opt = (tooltip ? &p_gtt : &p_gtl);
    if (**opt != NUL)
    {
	int	use_sandbox = FALSE;
	int	save_called_emsg = called_emsg;
	char_u	res[MAXPATHL];
	tabpage_T *save_curtab;
	char_u	*opt_name = (char_u *)(tooltip ? "guitabtooltip"
							     : "guitablabel");

	called_emsg = FALSE;

	printer_page_num = tabpage_index(tp);
# ifdef FEAT_EVAL
	set_vim_var_nr(VV_LNUM, printer_page_num);
	use_sandbox = was_set_insecurely(opt_name, 0);
# endif
	/* It's almost as going to the tabpage, but without autocommands. */
	curtab->tp_firstwin = firstwin;
	curtab->tp_lastwin = lastwin;
	curtab->tp_curwin = curwin;
	save_curtab = curtab;
	curtab = tp;
	topframe = curtab->tp_topframe;
	firstwin = curtab->tp_firstwin;
	lastwin = curtab->tp_lastwin;
	curwin = curtab->tp_curwin;
	curbuf = curwin->w_buffer;

	/* Can't use NameBuff directly, build_stl_str_hl() uses it. */
	build_stl_str_hl(curwin, res, MAXPATHL, *opt, use_sandbox,
						 0, (int)Columns, NULL, NULL);
	STRCPY(NameBuff, res);

	/* Back to the original curtab. */
	curtab = save_curtab;
	topframe = curtab->tp_topframe;
	firstwin = curtab->tp_firstwin;
	lastwin = curtab->tp_lastwin;
	curwin = curtab->tp_curwin;
	curbuf = curwin->w_buffer;

	if (called_emsg)
	    set_string_option_direct(opt_name, -1,
					   (char_u *)"", OPT_FREE, SID_ERROR);
	called_emsg |= save_called_emsg;
    }

    /* If 'guitablabel'/'guitabtooltip' is not set or the result is empty then
     * use a default label. */
    if (**opt == NUL || *NameBuff == NUL)
    {
	/* Get the buffer name into NameBuff[] and shorten it. */
	get_trans_bufname(tp == curtab ? curbuf : tp->tp_curwin->w_buffer);
	if (!tooltip)
	    shorten_dir(NameBuff);

	wp = (tp == curtab) ? firstwin : tp->tp_firstwin;
	for (wincount = 0; wp != NULL; wp = wp->w_next, ++wincount)
	    if (bufIsChanged(wp->w_buffer))
		modified = TRUE;
	if (modified || wincount > 1)
	{
	    if (wincount > 1)
		vim_snprintf((char *)buf, sizeof(buf), "%d", wincount);
	    else
		buf[0] = NUL;
	    if (modified)
		STRCAT(buf, "+");
	    STRCAT(buf, " ");
	    STRMOVE(NameBuff + STRLEN(buf), NameBuff);
	    mch_memmove(NameBuff, buf, STRLEN(buf));
	}
    }
}

/*
 * Send the event for clicking to select tab page "nr".
 * Returns TRUE if it was done, FALSE when skipped because we are already at
 * that tab page or the cmdline window is open.
 */
    int
send_tabline_event(int nr)
{
    char_u string[3];

    if (nr == tabpage_index(curtab))
	return FALSE;

    /* Don't put events in the input queue now. */
    if (hold_gui_events
# ifdef FEAT_CMDWIN
	    || cmdwin_type != 0
# endif
	    )
    {
	/* Set it back to the current tab page. */
	gui_mch_set_curtab(tabpage_index(curtab));
	return FALSE;
    }

    string[0] = CSI;
    string[1] = KS_TABLINE;
    string[2] = KE_FILLER;
    add_to_input_buf(string, 3);
    string[0] = nr;
    add_to_input_buf_csi(string, 1);
    return TRUE;
}

/*
 * Send a tabline menu event
 */
    void
send_tabline_menu_event(int tabidx, int event)
{
    char_u	    string[3];

    // Don't put events in the input queue now.
    if (hold_gui_events)
	return;

    // Cannot close the last tabpage.
    if (event == TABLINE_MENU_CLOSE && first_tabpage->tp_next == NULL)
	return;

    string[0] = CSI;
    string[1] = KS_TABMENU;
    string[2] = KE_FILLER;
    add_to_input_buf(string, 3);
    string[0] = tabidx;
    string[1] = (char_u)(long)event;
    add_to_input_buf_csi(string, 2);
}

#endif

/*
 * Scrollbar stuff:
 */

/*
 * Remove all scrollbars.  Used before switching to another tab page.
 */
    void
gui_remove_scrollbars(void)
{
    int	    i;
    win_T   *wp;

    for (i = 0; i < 3; i++)
    {
	if (i == SBAR_BOTTOM)
	    gui_mch_enable_scrollbar(&gui.bottom_sbar, FALSE);
	else
	{
	    FOR_ALL_WINDOWS(wp)
		gui_do_scrollbar(wp, i, FALSE);
	}
	curtab->tp_prev_which_scrollbars[i] = -1;
    }
}

    void
gui_create_scrollbar(scrollbar_T *sb, int type, win_T *wp)
{
#ifdef FEAT_GUI_MACVIM
    /* This is passed over to another process, make sure it fits in 32 bit */
    static int32_t sbar_ident = 0;
#else
    static int	sbar_ident = 0;
#endif

    sb->ident = sbar_ident++;	/* No check for too big, but would it happen? */
    sb->wp = wp;
    sb->type = type;
    sb->value = 0;
#ifdef FEAT_GUI_ATHENA
    sb->pixval = 0;
#endif
    sb->size = 1;
    sb->max = 1;
    sb->top = 0;
    sb->height = 0;
    sb->width = 0;
    sb->status_height = 0;
    gui_mch_create_scrollbar(sb, (wp == NULL) ? SBAR_HORIZ : SBAR_VERT);
}

/*
 * Find the scrollbar with the given index.
 */
    scrollbar_T *
gui_find_scrollbar(long ident)
{
    win_T	*wp;

    if (gui.bottom_sbar.ident == ident)
	return &gui.bottom_sbar;
    FOR_ALL_WINDOWS(wp)
    {
	if (wp->w_scrollbars[SBAR_LEFT].ident == ident)
	    return &wp->w_scrollbars[SBAR_LEFT];
	if (wp->w_scrollbars[SBAR_RIGHT].ident == ident)
	    return &wp->w_scrollbars[SBAR_RIGHT];
    }
    return NULL;
}

/*
 * For most systems: Put a code in the input buffer for a dragged scrollbar.
 *
 * For Win32, Macintosh and GTK+ 2:
 * Scrollbars seem to grab focus and vim doesn't read the input queue until
 * you stop dragging the scrollbar.  We get here each time the scrollbar is
 * dragged another pixel, but as far as the rest of vim goes, it thinks
 * we're just hanging in the call to DispatchMessage() in
 * process_message().  The DispatchMessage() call that hangs was passed a
 * mouse button click event in the scrollbar window. -- webb.
 *
 * Solution: Do the scrolling right here.  But only when allowed.
 * Ignore the scrollbars while executing an external command or when there
 * are still characters to be processed.
 */
    void
gui_drag_scrollbar(scrollbar_T *sb, long value, int still_dragging)
{
    win_T	*wp;
    int		sb_num;
#ifdef USE_ON_FLY_SCROLL
    colnr_T	old_leftcol = curwin->w_leftcol;
    linenr_T	old_topline = curwin->w_topline;
# ifdef FEAT_DIFF
    int		old_topfill = curwin->w_topfill;
# endif
#else
    char_u	bytes[sizeof(long_u)];
    int		byte_count;
#endif

    if (sb == NULL)
	return;

    /* Don't put events in the input queue now. */
    if (hold_gui_events)
	return;

#ifdef FEAT_CMDWIN
    if (cmdwin_type != 0 && sb->wp != curwin)
	return;
#endif

    if (still_dragging)
    {
	if (sb->wp == NULL)
	    gui.dragged_sb = SBAR_BOTTOM;
	else if (sb == &sb->wp->w_scrollbars[SBAR_LEFT])
	    gui.dragged_sb = SBAR_LEFT;
	else
	    gui.dragged_sb = SBAR_RIGHT;
	gui.dragged_wp = sb->wp;
    }
    else
    {
	gui.dragged_sb = SBAR_NONE;
#ifdef FEAT_GUI_GTK
	/* Keep the "dragged_wp" value until after the scrolling, for when the
	 * mouse button is released.  GTK2 doesn't send the button-up event. */
	gui.dragged_wp = NULL;
#endif
    }

    /* Vertical sbar info is kept in the first sbar (the left one) */
    if (sb->wp != NULL)
	sb = &sb->wp->w_scrollbars[0];

    /*
     * Check validity of value
     */
    if (value < 0)
	value = 0;
#ifdef SCROLL_PAST_END
    else if (value > sb->max)
	value = sb->max;
#else
    if (value > sb->max - sb->size + 1)
	value = sb->max - sb->size + 1;
#endif

    sb->value = value;

#ifdef USE_ON_FLY_SCROLL
    /* When not allowed to do the scrolling right now, return.
     * This also checked input_available(), but that causes the first click in
     * a scrollbar to be ignored when Vim doesn't have focus. */
    if (dont_scroll)
	return;
#endif
#ifdef FEAT_INS_EXPAND
    /* Disallow scrolling the current window when the completion popup menu is
     * visible. */
    if ((sb->wp == NULL || sb->wp == curwin) && pum_visible())
	return;
#endif

#ifdef FEAT_RIGHTLEFT
    if (sb->wp == NULL && curwin->w_p_rl)
    {
	value = sb->max + 1 - sb->size - value;
	if (value < 0)
	    value = 0;
    }
#endif

    if (sb->wp != NULL)		/* vertical scrollbar */
    {
	sb_num = 0;
	for (wp = firstwin; wp != sb->wp && wp != NULL; wp = wp->w_next)
	    sb_num++;
	if (wp == NULL)
	    return;

#ifdef USE_ON_FLY_SCROLL
	current_scrollbar = sb_num;
	scrollbar_value = value;
	if (State & NORMAL)
	{
	    gui_do_scroll();
	    setcursor();
	}
	else if (State & INSERT)
	{
	    ins_scroll();
	    setcursor();
	}
	else if (State & CMDLINE)
	{
	    if (msg_scrolled == 0)
	    {
		gui_do_scroll();
		redrawcmdline();
	    }
	}
# ifdef FEAT_FOLDING
	/* Value may have been changed for closed fold. */
	sb->value = sb->wp->w_topline - 1;
# endif

	/* When dragging one scrollbar and there is another one at the other
	 * side move the thumb of that one too. */
	if (gui.which_scrollbars[SBAR_RIGHT] && gui.which_scrollbars[SBAR_LEFT])
	    gui_mch_set_scrollbar_thumb(
		    &sb->wp->w_scrollbars[
			    sb == &sb->wp->w_scrollbars[SBAR_RIGHT]
						    ? SBAR_LEFT : SBAR_RIGHT],
		    sb->value, sb->size, sb->max);

#else
	bytes[0] = CSI;
	bytes[1] = KS_VER_SCROLLBAR;
	bytes[2] = KE_FILLER;
	bytes[3] = (char_u)sb_num;
	byte_count = 4;
#endif
    }
    else
    {
#ifdef USE_ON_FLY_SCROLL
	scrollbar_value = value;

	if (State & NORMAL)
	    gui_do_horiz_scroll(scrollbar_value, FALSE);
	else if (State & INSERT)
	    ins_horscroll();
	else if (State & CMDLINE)
	{
	    if (msg_scrolled == 0)
	    {
		gui_do_horiz_scroll(scrollbar_value, FALSE);
		redrawcmdline();
	    }
	}
	if (old_leftcol != curwin->w_leftcol)
	{
	    updateWindow(curwin);   /* update window, status and cmdline */
	    setcursor();
	}
#else
	bytes[0] = CSI;
	bytes[1] = KS_HOR_SCROLLBAR;
	bytes[2] = KE_FILLER;
	byte_count = 3;
#endif
    }

#ifdef USE_ON_FLY_SCROLL
    /*
     * synchronize other windows, as necessary according to 'scrollbind'
     */
    if (curwin->w_p_scb
	    && ((sb->wp == NULL && curwin->w_leftcol != old_leftcol)
		|| (sb->wp == curwin && (curwin->w_topline != old_topline
# ifdef FEAT_DIFF
					   || curwin->w_topfill != old_topfill
# endif
			))))
    {
	do_check_scrollbind(TRUE);
	/* need to update the window right here */
	FOR_ALL_WINDOWS(wp)
	    if (wp->w_redr_type > 0)
		updateWindow(wp);
	setcursor();
    }
    out_flush_cursor(FALSE, TRUE);
#else
    add_to_input_buf(bytes, byte_count);
    add_long_to_buf((long_u)value, bytes);
    add_to_input_buf_csi(bytes, sizeof(long_u));
#endif
}

/*
 * Scrollbar stuff:
 */

/*
 * Called when something in the window layout has changed.
 */
    void
gui_may_update_scrollbars(void)
{
    if (gui.in_use && starting == 0)
    {
	out_flush();
	gui_init_which_components(NULL);
	gui_update_scrollbars(TRUE);
    }
    need_mouse_correct = TRUE;
}

    void
gui_update_scrollbars(
    int		force)	    /* Force all scrollbars to get updated */
{
    win_T	*wp;
    scrollbar_T	*sb;
    long	val, size, max;		/* need 32 bits here */
    int		which_sb;
    int		h, y;
    static win_T *prev_curwin = NULL;

    /* Update the horizontal scrollbar */
    gui_update_horiz_scrollbar(force);

#ifndef MSWIN
    /* Return straight away if there is neither a left nor right scrollbar.
     * On MS-Windows this is required anyway for scrollwheel messages. */
    if (!gui.which_scrollbars[SBAR_LEFT] && !gui.which_scrollbars[SBAR_RIGHT])
	return;
#endif

    /*
     * Don't want to update a scrollbar while we're dragging it.  But if we
     * have both a left and right scrollbar, and we drag one of them, we still
     * need to update the other one.
     */
    if (!force && (gui.dragged_sb == SBAR_LEFT || gui.dragged_sb == SBAR_RIGHT)
	    && gui.which_scrollbars[SBAR_LEFT]
	    && gui.which_scrollbars[SBAR_RIGHT])
    {
	/*
	 * If we have two scrollbars and one of them is being dragged, just
	 * copy the scrollbar position from the dragged one to the other one.
	 */
	which_sb = SBAR_LEFT + SBAR_RIGHT - gui.dragged_sb;
	if (gui.dragged_wp != NULL)
	    gui_mch_set_scrollbar_thumb(
		    &gui.dragged_wp->w_scrollbars[which_sb],
		    gui.dragged_wp->w_scrollbars[0].value,
		    gui.dragged_wp->w_scrollbars[0].size,
		    gui.dragged_wp->w_scrollbars[0].max);
    }

    /* avoid that moving components around generates events */
    ++hold_gui_events;

    for (wp = firstwin; wp != NULL; wp = W_NEXT(wp))
    {
	if (wp->w_buffer == NULL)	/* just in case */
	    continue;
	/* Skip a scrollbar that is being dragged. */
	if (!force && (gui.dragged_sb == SBAR_LEFT
					     || gui.dragged_sb == SBAR_RIGHT)
		&& gui.dragged_wp == wp)
	    continue;

#ifdef SCROLL_PAST_END
	max = wp->w_buffer->b_ml.ml_line_count - 1;
#else
	max = wp->w_buffer->b_ml.ml_line_count + wp->w_height - 2;
#endif
	if (max < 0)			/* empty buffer */
	    max = 0;
	val = wp->w_topline - 1;
	size = wp->w_height;
#ifdef SCROLL_PAST_END
	if (val > max)			/* just in case */
	    val = max;
#else
	if (size > max + 1)		/* just in case */
	    size = max + 1;
	if (val > max - size + 1)
	    val = max - size + 1;
#endif
	if (val < 0)			/* minimal value is 0 */
	    val = 0;

	/*
	 * Scrollbar at index 0 (the left one) contains all the information.
	 * It would be the same info for left and right so we just store it for
	 * one of them.
	 */
	sb = &wp->w_scrollbars[0];

	/*
	 * Note: no check for valid w_botline.	If it's not valid the
	 * scrollbars will be updated later anyway.
	 */
	if (size < 1 || wp->w_botline - 2 > max)
	{
	    /*
	     * This can happen during changing files.  Just don't update the
	     * scrollbar for now.
	     */
	    sb->height = 0;	    /* Force update next time */
	    if (gui.which_scrollbars[SBAR_LEFT])
		gui_do_scrollbar(wp, SBAR_LEFT, FALSE);
	    if (gui.which_scrollbars[SBAR_RIGHT])
		gui_do_scrollbar(wp, SBAR_RIGHT, FALSE);
	    continue;
	}
	if (force || sb->height != wp->w_height
	    || sb->top != wp->w_winrow
	    || sb->status_height != wp->w_status_height
	    || sb->width != wp->w_width
	    || prev_curwin != curwin)
	{
	    /* Height, width or position of scrollbar has changed.  For
	     * vertical split: curwin changed. */
	    sb->height = wp->w_height;
	    sb->top = wp->w_winrow;
	    sb->status_height = wp->w_status_height;
	    sb->width = wp->w_width;

	    /* Calculate height and position in pixels */
	    h = (sb->height + sb->status_height) * gui.char_height;
	    y = sb->top * gui.char_height + gui.border_offset;
#if defined(FEAT_MENU) && !(defined(FEAT_GUI_GTK) || defined(FEAT_GUI_MOTIF) \
        || defined(FEAT_GUI_PHOTON) || defined(FEAT_GUI_MACVIM))
	    if (gui.menu_is_active)
		y += gui.menu_height;
#endif

#if defined(FEAT_TOOLBAR) && (defined(FEAT_GUI_MSWIN) || defined(FEAT_GUI_ATHENA))
	    if (vim_strchr(p_go, GO_TOOLBAR) != NULL)
# ifdef FEAT_GUI_ATHENA
		y += gui.toolbar_height;
# else
#  ifdef FEAT_GUI_MSWIN
		y += TOOLBAR_BUTTON_HEIGHT + TOOLBAR_BORDER_HEIGHT;
#  endif
# endif
#endif

#if defined(FEAT_GUI_TABLINE) && defined(FEAT_GUI_MSWIN)
	    if (gui_has_tabline())
		y += gui.tabline_height;
#endif

	    if (wp->w_winrow == 0)
	    {
		/* Height of top scrollbar includes width of top border */
		h += gui.border_offset;
		y -= gui.border_offset;
	    }
	    if (gui.which_scrollbars[SBAR_LEFT])
	    {
		gui_mch_set_scrollbar_pos(&wp->w_scrollbars[SBAR_LEFT],
					  gui.left_sbar_x, y,
					  gui.scrollbar_width, h);
		gui_do_scrollbar(wp, SBAR_LEFT, TRUE);
	    }
	    if (gui.which_scrollbars[SBAR_RIGHT])
	    {
		gui_mch_set_scrollbar_pos(&wp->w_scrollbars[SBAR_RIGHT],
					  gui.right_sbar_x, y,
					  gui.scrollbar_width, h);
		gui_do_scrollbar(wp, SBAR_RIGHT, TRUE);
	    }
	}

	/* Reduce the number of calls to gui_mch_set_scrollbar_thumb() by
	 * checking if the thumb moved at least a pixel.  Only do this for
	 * Athena, most other GUIs require the update anyway to make the
	 * arrows work. */
#ifdef FEAT_GUI_ATHENA
	if (max == 0)
	    y = 0;
	else
	    y = (val * (sb->height + 2) * gui.char_height + max / 2) / max;
	if (force || sb->pixval != y || sb->size != size || sb->max != max)
#else
	if (force || sb->value != val || sb->size != size || sb->max != max)
#endif
	{
	    /* Thumb of scrollbar has moved */
	    sb->value = val;
#ifdef FEAT_GUI_ATHENA
	    sb->pixval = y;
#endif
	    sb->size = size;
	    sb->max = max;
	    if (gui.which_scrollbars[SBAR_LEFT]
		    && (gui.dragged_sb != SBAR_LEFT || gui.dragged_wp != wp))
		gui_mch_set_scrollbar_thumb(&wp->w_scrollbars[SBAR_LEFT],
					    val, size, max);
	    if (gui.which_scrollbars[SBAR_RIGHT]
		    && (gui.dragged_sb != SBAR_RIGHT || gui.dragged_wp != wp))
		gui_mch_set_scrollbar_thumb(&wp->w_scrollbars[SBAR_RIGHT],
					    val, size, max);
	}
    }
    prev_curwin = curwin;
    --hold_gui_events;
}

/*
 * Enable or disable a scrollbar.
 * Check for scrollbars for vertically split windows which are not enabled
 * sometimes.
 */
    static void
gui_do_scrollbar(
    win_T	*wp,
    int		which,	    /* SBAR_LEFT or SBAR_RIGHT */
    int		enable)	    /* TRUE to enable scrollbar */
{
    int		midcol = curwin->w_wincol + curwin->w_width / 2;
    int		has_midcol = (wp->w_wincol <= midcol
				     && wp->w_wincol + wp->w_width >= midcol);

    /* Only enable scrollbars that contain the middle column of the current
     * window. */
    if (gui.which_scrollbars[SBAR_RIGHT] != gui.which_scrollbars[SBAR_LEFT])
    {
	/* Scrollbars only on one side.  Don't enable scrollbars that don't
	 * contain the middle column of the current window. */
	if (!has_midcol)
	    enable = FALSE;
    }
    else
    {
	/* Scrollbars on both sides.  Don't enable scrollbars that neither
	 * contain the middle column of the current window nor are on the far
	 * side. */
	if (midcol > Columns / 2)
	{
	    if (which == SBAR_LEFT ? wp->w_wincol != 0 : !has_midcol)
		enable = FALSE;
	}
	else
	{
	    if (which == SBAR_RIGHT ? wp->w_wincol + wp->w_width != Columns
								: !has_midcol)
		enable = FALSE;
	}
    }
    gui_mch_enable_scrollbar(&wp->w_scrollbars[which], enable);
}

/*
 * Scroll a window according to the values set in the globals current_scrollbar
 * and scrollbar_value.  Return TRUE if the cursor in the current window moved
 * or FALSE otherwise.
 */
    int
gui_do_scroll(void)
{
    win_T	*wp, *save_wp;
    int		i;
    long	nlines;
    pos_T	old_cursor;
    linenr_T	old_topline;
#ifdef FEAT_DIFF
    int		old_topfill;
#endif

    for (wp = firstwin, i = 0; i < current_scrollbar; wp = W_NEXT(wp), i++)
	if (wp == NULL)
	    break;
    if (wp == NULL)
	/* Couldn't find window */
	return FALSE;

    /*
     * Compute number of lines to scroll.  If zero, nothing to do.
     */
    nlines = (long)scrollbar_value + 1 - (long)wp->w_topline;
    if (nlines == 0)
	return FALSE;

    save_wp = curwin;
    old_topline = wp->w_topline;
#ifdef FEAT_DIFF
    old_topfill = wp->w_topfill;
#endif
    old_cursor = wp->w_cursor;
    curwin = wp;
    curbuf = wp->w_buffer;
    if (nlines < 0)
	scrolldown(-nlines, gui.dragged_wp == NULL);
    else
	scrollup(nlines, gui.dragged_wp == NULL);
    /* Reset dragged_wp after using it.  "dragged_sb" will have been reset for
     * the mouse-up event already, but we still want it to behave like when
     * dragging.  But not the next click in an arrow. */
    if (gui.dragged_sb == SBAR_NONE)
	gui.dragged_wp = NULL;

    if (old_topline != wp->w_topline
#ifdef FEAT_DIFF
	    || old_topfill != wp->w_topfill
#endif
	    )
    {
	if (get_scrolloff_value() != 0)
	{
	    cursor_correct();		/* fix window for 'so' */
	    update_topline();		/* avoid up/down jump */
	}
	if (old_cursor.lnum != wp->w_cursor.lnum)
	    coladvance(wp->w_curswant);
	wp->w_scbind_pos = wp->w_topline;
    }

    /* Make sure wp->w_leftcol and wp->w_skipcol are correct. */
    validate_cursor();

    curwin = save_wp;
    curbuf = save_wp->w_buffer;

    /*
     * Don't call updateWindow() when nothing has changed (it will overwrite
     * the status line!).
     */
    if (old_topline != wp->w_topline
	    || wp->w_redr_type != 0
#ifdef FEAT_DIFF
	    || old_topfill != wp->w_topfill
#endif
	    )
    {
	int type = VALID;

#ifdef FEAT_INS_EXPAND
	if (pum_visible())
	{
	    type = NOT_VALID;
	    wp->w_lines_valid = 0;
	}
#endif
	/* Don't set must_redraw here, it may cause the popup menu to
	 * disappear when losing focus after a scrollbar drag. */
	if (wp->w_redr_type < type)
	    wp->w_redr_type = type;
	mch_disable_flush();
	updateWindow(wp);   /* update window, status line, and cmdline */
	mch_enable_flush();
    }

#ifdef FEAT_INS_EXPAND
    /* May need to redraw the popup menu. */
    if (pum_visible())
	pum_redraw();
#endif

    return (wp == curwin && !EQUAL_POS(curwin->w_cursor, old_cursor));
}


/*
 * Horizontal scrollbar stuff:
 */

/*
 * Return length of line "lnum" for horizontal scrolling.
 */
    static colnr_T
scroll_line_len(linenr_T lnum)
{
    char_u	*p;
    colnr_T	col;
    int		w;

    p = ml_get(lnum);
    col = 0;
    if (*p != NUL)
	for (;;)
	{
	    w = chartabsize(p, col);
	    MB_PTR_ADV(p);
	    if (*p == NUL)		/* don't count the last character */
		break;
	    col += w;
	}
    return col;
}

/* Remember which line is currently the longest, so that we don't have to
 * search for it when scrolling horizontally. */
static linenr_T longest_lnum = 0;

/*
 * Find longest visible line number.  If this is not possible (or not desired,
 * by setting 'h' in "guioptions") then the current line number is returned.
 */
    static linenr_T
gui_find_longest_lnum(void)
{
    linenr_T ret = 0;

    /* Calculate maximum for horizontal scrollbar.  Check for reasonable
     * line numbers, topline and botline can be invalid when displaying is
     * postponed. */
    if (vim_strchr(p_go, GO_HORSCROLL) == NULL
	    && curwin->w_topline <= curwin->w_cursor.lnum
	    && curwin->w_botline > curwin->w_cursor.lnum
	    && curwin->w_botline <= curbuf->b_ml.ml_line_count + 1)
    {
	linenr_T    lnum;
	colnr_T	    n;
	long	    max = 0;

	/* Use maximum of all visible lines.  Remember the lnum of the
	 * longest line, closest to the cursor line.  Used when scrolling
	 * below. */
	for (lnum = curwin->w_topline; lnum < curwin->w_botline; ++lnum)
	{
	    n = scroll_line_len(lnum);
	    if (n > (colnr_T)max)
	    {
		max = n;
		ret = lnum;
	    }
	    else if (n == (colnr_T)max
		    && abs((int)(lnum - curwin->w_cursor.lnum))
		       < abs((int)(ret - curwin->w_cursor.lnum)))
		ret = lnum;
	}
    }
    else
	/* Use cursor line only. */
	ret = curwin->w_cursor.lnum;

    return ret;
}

    static void
gui_update_horiz_scrollbar(int force)
{
    long	value, size, max;	/* need 32 bit ints here */

    if (!gui.which_scrollbars[SBAR_BOTTOM])
	return;

    if (!force && gui.dragged_sb == SBAR_BOTTOM)
	return;

    if (!force && curwin->w_p_wrap && gui.prev_wrap)
	return;

    /*
     * It is possible for the cursor to be invalid if we're in the middle of
     * something (like changing files).  If so, don't do anything for now.
     */
    if (curwin->w_cursor.lnum > curbuf->b_ml.ml_line_count)
    {
	gui.bottom_sbar.value = -1;
	return;
    }

    size = curwin->w_width;
    if (curwin->w_p_wrap)
    {
	value = 0;
#ifdef SCROLL_PAST_END
	max = 0;
#else
	max = curwin->w_width - 1;
#endif
    }
    else
    {
	value = curwin->w_leftcol;

	longest_lnum = gui_find_longest_lnum();
	max = scroll_line_len(longest_lnum);

	if (virtual_active())
	{
	    /* May move the cursor even further to the right. */
	    if (curwin->w_virtcol >= (colnr_T)max)
		max = curwin->w_virtcol;
	}

#ifndef SCROLL_PAST_END
	max += curwin->w_width - 1;
#endif
	/* The line number isn't scrolled, thus there is less space when
	 * 'number' or 'relativenumber' is set (also for 'foldcolumn'). */
	size -= curwin_col_off();
#ifndef SCROLL_PAST_END
	max -= curwin_col_off();
#endif
    }

#ifndef SCROLL_PAST_END
    if (value > max - size + 1)
	value = max - size + 1;	    /* limit the value to allowable range */
#endif

#ifdef FEAT_RIGHTLEFT
    if (curwin->w_p_rl)
    {
	value = max + 1 - size - value;
	if (value < 0)
	{
	    size += value;
	    value = 0;
	}
    }
#endif
    if (!force && value == gui.bottom_sbar.value && size == gui.bottom_sbar.size
						&& max == gui.bottom_sbar.max)
	return;

    gui.bottom_sbar.value = value;
    gui.bottom_sbar.size = size;
    gui.bottom_sbar.max = max;
    gui.prev_wrap = curwin->w_p_wrap;

    gui_mch_set_scrollbar_thumb(&gui.bottom_sbar, value, size, max);
}

/*
 * Do a horizontal scroll.  Return TRUE if the cursor moved, FALSE otherwise.
 */
    int
gui_do_horiz_scroll(long_u leftcol, int compute_longest_lnum)
{
    /* no wrapping, no scrolling */
    if (curwin->w_p_wrap)
	return FALSE;

    if (curwin->w_leftcol == (colnr_T)leftcol)
	return FALSE;

    curwin->w_leftcol = (colnr_T)leftcol;

    /* When the line of the cursor is too short, move the cursor to the
     * longest visible line. */
    if (vim_strchr(p_go, GO_HORSCROLL) == NULL
	    && !virtual_active()
	    && (colnr_T)leftcol > scroll_line_len(curwin->w_cursor.lnum))
    {
	if (compute_longest_lnum)
	{
	    curwin->w_cursor.lnum = gui_find_longest_lnum();
	    curwin->w_cursor.col = 0;
	}
	/* Do a sanity check on "longest_lnum", just in case. */
	else if (longest_lnum >= curwin->w_topline
		&& longest_lnum < curwin->w_botline)
	{
	    curwin->w_cursor.lnum = longest_lnum;
	    curwin->w_cursor.col = 0;
	}
    }

    return leftcol_changed();
}

/*
 * Check that none of the colors are the same as the background color
 */
    void
gui_check_colors(void)
{
    if (gui.norm_pixel == gui.back_pixel || gui.norm_pixel == INVALCOLOR)
    {
	gui_set_bg_color((char_u *)"White");
	if (gui.norm_pixel == gui.back_pixel || gui.norm_pixel == INVALCOLOR)
	    gui_set_fg_color((char_u *)"Black");
    }
}

    static void
gui_set_fg_color(char_u *name)
{
    gui.norm_pixel = gui_get_color(name);
    hl_set_fg_color_name(vim_strsave(name));
}

    static void
gui_set_bg_color(char_u *name)
{
    gui.back_pixel = gui_get_color(name);
    hl_set_bg_color_name(vim_strsave(name));
}

/*
 * Allocate a color by name.
 * Returns INVALCOLOR and gives an error message when failed.
 */
    guicolor_T
gui_get_color(char_u *name)
{
    guicolor_T	t;

    if (*name == NUL)
	return INVALCOLOR;
    t = gui_mch_get_color(name);

    if (t == INVALCOLOR
#if defined(FEAT_GUI_X11) || defined(FEAT_GUI_GTK)
	    && gui.in_use
#endif
	    )
	semsg(_("E254: Cannot allocate color %s"), name);
    return t;
}

/*
 * Return the grey value of a color (range 0-255).
 */
    int
gui_get_lightness(guicolor_T pixel)
{
    long_u	rgb = (long_u)gui_mch_get_rgb(pixel);

    return  (int)(  (((rgb >> 16) & 0xff) * 299)
		   + (((rgb >> 8) & 0xff) * 587)
		   +  ((rgb	  & 0xff) * 114)) / 1000;
}

#if defined(FEAT_GUI_X11) || defined(PROTO)
    void
gui_new_scrollbar_colors(void)
{
    win_T	*wp;

    /* Nothing to do if GUI hasn't started yet. */
    if (!gui.in_use)
	return;

    FOR_ALL_WINDOWS(wp)
    {
	gui_mch_set_scrollbar_colors(&(wp->w_scrollbars[SBAR_LEFT]));
	gui_mch_set_scrollbar_colors(&(wp->w_scrollbars[SBAR_RIGHT]));
    }
    gui_mch_set_scrollbar_colors(&gui.bottom_sbar);
}
#endif

/*
 * Call this when focus has changed.
 */
    void
gui_focus_change(int in_focus)
{
/*
 * Skip this code to avoid drawing the cursor when debugging and switching
 * between the debugger window and gvim.
 */
#if 1
    gui.in_focus = in_focus;
    out_flush_cursor(TRUE, FALSE);

# ifdef FEAT_XIM
    xim_set_focus(in_focus);
# endif

    /* Put events in the input queue only when allowed.
     * ui_focus_change() isn't called directly, because it invokes
     * autocommands and that must not happen asynchronously. */
    if (!hold_gui_events)
    {
	char_u  bytes[3];

	bytes[0] = CSI;
	bytes[1] = KS_EXTRA;
	bytes[2] = in_focus ? (int)KE_FOCUSGAINED : (int)KE_FOCUSLOST;
	add_to_input_buf(bytes, 3);
    }
#endif
}

/*
 * Called when the mouse moved (but not when dragging).
 */
    void
gui_mouse_moved(int x, int y)
{
    win_T	*wp;
    char_u	st[8];

    /* Ignore this while still starting up. */
    if (!gui.in_use || gui.starting)
	return;

#ifdef FEAT_MOUSESHAPE
    /* Get window pointer, and update mouse shape as well. */
    wp = xy2win(x, y);
#endif

    /* Only handle this when 'mousefocus' set and ... */
    if (p_mousef
	    && !hold_gui_events		/* not holding events */
	    && (State & (NORMAL|INSERT))/* Normal/Visual/Insert mode */
	    && State != HITRETURN	/* but not hit-return prompt */
	    && msg_scrolled == 0	/* no scrolled message */
	    && !need_mouse_correct	/* not moving the pointer */
	    && gui.in_focus)		/* gvim in focus */
    {
	/* Don't move the mouse when it's left or right of the Vim window */
	if (x < 0 || x > Columns * gui.char_width)
	    return;
#ifndef FEAT_MOUSESHAPE
	wp = xy2win(x, y);
#endif
	if (wp == curwin || wp == NULL)
	    return;	/* still in the same old window, or none at all */

	/* Ignore position in the tab pages line. */
	if (Y_2_ROW(y) < tabline_height())
	    return;

	/*
	 * format a mouse click on status line input
	 * ala gui_send_mouse_event(0, x, y, 0, 0);
	 * Trick: Use a column number -1, so that get_pseudo_mouse_code() will
	 * generate a K_LEFTMOUSE_NM key code.
	 */
	if (finish_op)
	{
	    /* abort the current operator first */
	    st[0] = ESC;
	    add_to_input_buf(st, 1);
	}
	st[0] = CSI;
	st[1] = KS_MOUSE;
	st[2] = KE_FILLER;
	st[3] = (char_u)MOUSE_LEFT;
	fill_mouse_coord(st + 4,
		wp->w_wincol == 0 ? -1 : wp->w_wincol + MOUSE_COLOFF,
		wp->w_height + W_WINROW(wp));

	add_to_input_buf(st, 8);
	st[3] = (char_u)MOUSE_RELEASE;
	add_to_input_buf(st, 8);
#ifdef FEAT_GUI_GTK
	/* Need to wake up the main loop */
	if (gtk_main_level() > 0)
	    gtk_main_quit();
#endif
    }
}

/*
 * Called when mouse should be moved to window with focus.
 */
    void
gui_mouse_correct(void)
{
    int		x, y;
    win_T	*wp = NULL;

    need_mouse_correct = FALSE;

    if (!(gui.in_use && p_mousef))
	return;

    gui_mch_getmouse(&x, &y);
    /* Don't move the mouse when it's left or right of the Vim window */
    if (x < 0 || x > Columns * gui.char_width)
	return;
    if (y >= 0 && Y_2_ROW(y) >= tabline_height())
	wp = xy2win(x, y);
    if (wp != curwin && wp != NULL)	/* If in other than current window */
    {
	validate_cline_row();
	gui_mch_setmouse((int)W_ENDCOL(curwin) * gui.char_width - 3,
		(W_WINROW(curwin) + curwin->w_wrow) * gui.char_height
						     + (gui.char_height) / 2);
    }
}

/*
 * Find window where the mouse pointer "x" / "y" coordinate is in.
 * As a side effect update the shape of the mouse pointer.
 */
    static win_T *
xy2win(int x, int y)
{
    int		row;
    int		col;
    win_T	*wp;

    row = Y_2_ROW(y);
    col = X_2_COL(x);
# ifdef FEAT_GUI_MACVIM
    /* Mouse cursor should always be an arrow when outside all windows */
    if (row < 0 || col < 0 || col >= Columns || row >= Rows)
    {
	update_mouseshape(SHAPE_IDX_N);
	return NULL;
    }
# else
    if (row < 0 || col < 0)		/* before first window */
	return NULL;
# endif
    wp = mouse_find_win(&row, &col);
    if (wp == NULL)
	return NULL;
#ifdef FEAT_MOUSESHAPE
    if (State == HITRETURN || State == ASKMORE)
    {
	if (Y_2_ROW(y) >= msg_row)
	    update_mouseshape(SHAPE_IDX_MOREL);
	else
	    update_mouseshape(SHAPE_IDX_MORE);
    }
    else if (row > wp->w_height)	/* below status line */
	update_mouseshape(SHAPE_IDX_CLINE);
    else if (!(State & CMDLINE) && wp->w_vsep_width > 0 && col == wp->w_width
	    && (row != wp->w_height || !stl_connected(wp)) && msg_scrolled == 0)
	update_mouseshape(SHAPE_IDX_VSEP);
    else if (!(State & CMDLINE) && wp->w_status_height > 0
				  && row == wp->w_height && msg_scrolled == 0)
	update_mouseshape(SHAPE_IDX_STATUS);
    else
	update_mouseshape(-2);
#endif
    return wp;
}

/*
 * ":gui" and ":gvim": Change from the terminal version to the GUI version.
 * File names may be given to redefine the args list.
 */
    void
ex_gui(exarg_T *eap)
{
    char_u	*arg = eap->arg;

    /*
     * Check for "-f" argument: foreground, don't fork.
     * Also don't fork when started with "gvim -f".
     * Do fork when using "gui -b".
     * Note that Mac OS X will never fork on :gui since it can only fork on
     * startup right after scanning the command line.
     */
    if (arg[0] == '-'
	    && (arg[1] == 'f' || arg[1] == 'b')
	    && (arg[2] == NUL || VIM_ISWHITE(arg[2])))
    {
	gui.dofork = (arg[1] == 'b');
	eap->arg = skipwhite(eap->arg + 2);
    }
    if (!gui.in_use)
    {
	/* Clear the command.  Needed for when forking+exiting, to avoid part
	 * of the argument ending up after the shell prompt. */
	msg_clr_eos_force();
	gui_start();
#ifdef FEAT_JOB_CHANNEL
	channel_gui_register_all();
#endif
    }
    if (!ends_excmd(*eap->arg))
	ex_next(eap);
}

#if ((defined(FEAT_GUI_X11) || defined(FEAT_GUI_GTK) \
	    || defined(FEAT_GUI_MACVIM) \
	    || defined(FEAT_GUI_MSWIN) || defined(FEAT_GUI_PHOTON)) \
	    && defined(FEAT_TOOLBAR)) || defined(PROTO)
/*
 * This is shared between Athena, Motif and GTK.
 */

/*
 * Callback function for do_in_runtimepath().
 */
    static void
gfp_setname(char_u *fname, void *cookie)
{
    char_u	*gfp_buffer = cookie;

    if (STRLEN(fname) >= MAXPATHL)
	*gfp_buffer = NUL;
    else
	STRCPY(gfp_buffer, fname);
}

/*
 * Find the path of bitmap "name" with extension "ext" in 'runtimepath'.
 * Return FAIL for failure and OK if buffer[MAXPATHL] contains the result.
 */
    int
gui_find_bitmap(char_u *name, char_u *buffer, char *ext)
{
    if (STRLEN(name) > MAXPATHL - 14)
	return FAIL;
    vim_snprintf((char *)buffer, MAXPATHL, "bitmaps/%s.%s", name, ext);
    if (do_in_runtimepath(buffer, 0, gfp_setname, buffer) == FAIL
							    || *buffer == NUL)
	return FAIL;
    return OK;
}

# if !defined(FEAT_GUI_GTK) || defined(PROTO)
/*
 * Given the name of the "icon=" argument, try finding the bitmap file for the
 * icon.  If it is an absolute path name, use it as it is.  Otherwise append
 * "ext" and search for it in 'runtimepath'.
 * The result is put in "buffer[MAXPATHL]".  If something fails "buffer"
 * contains "name".
 */
    void
gui_find_iconfile(char_u *name, char_u *buffer, char *ext)
{
    char_u	buf[MAXPATHL + 1];

    expand_env(name, buffer, MAXPATHL);
    if (!mch_isFullName(buffer) && gui_find_bitmap(buffer, buf, ext) == OK)
	STRCPY(buffer, buf);
}
# endif
#endif

#if defined(FEAT_GUI_GTK) || defined(FEAT_GUI_X11) || defined(PROTO)
    void
display_errors(void)
{
    char_u	*p;

    if (isatty(2))
	fflush(stderr);
    else if (error_ga.ga_data != NULL)
    {
	/* avoid putting up a message box with blanks only */
	for (p = (char_u *)error_ga.ga_data; *p != NUL; ++p)
	    if (!isspace(*p))
	    {
		/* Truncate a very long message, it will go off-screen. */
		if (STRLEN(p) > 2000)
		    STRCPY(p + 2000 - 14, "...(truncated)");
		(void)do_dialog(VIM_ERROR, (char_u *)_("Error"),
				       p, (char_u *)_("&Ok"), 1, NULL, FALSE);
		break;
	    }
	ga_clear(&error_ga);
    }
}
#endif

#if defined(NO_CONSOLE_INPUT) || defined(PROTO)
/*
 * Return TRUE if still starting up and there is no place to enter text.
 * For GTK and X11 we check if stderr is not a tty, which means we were
 * (probably) started from the desktop.  Also check stdin, "vim >& file" does
 * allow typing on stdin.
 */
    int
no_console_input(void)
{
    return ((!gui.in_use || gui.starting)
# ifndef NO_CONSOLE
	    && !isatty(0) && !isatty(2)
# endif
	    );
}
#endif

#if defined(FIND_REPLACE_DIALOG) \
	|| defined(NEED_GUI_UPDATE_SCREEN) \
	|| defined(PROTO)
/*
 * Update the current window and the screen.
 */
    void
gui_update_screen(void)
{
# ifdef FEAT_CONCEAL
    linenr_T	conceal_old_cursor_line = 0;
    linenr_T	conceal_new_cursor_line = 0;
    int		conceal_update_lines = FALSE;
# endif

    update_topline();
    validate_cursor();

    /* Trigger CursorMoved if the cursor moved. */
    if (!finish_op && (has_cursormoved()
# ifdef FEAT_CONCEAL
		|| curwin->w_p_cole > 0
# endif
		) && !EQUAL_POS(last_cursormoved, curwin->w_cursor))
    {
	if (has_cursormoved())
	    apply_autocmds(EVENT_CURSORMOVED, NULL, NULL, FALSE, curbuf);
# ifdef FEAT_CONCEAL
	if (curwin->w_p_cole > 0)
	{
	    conceal_old_cursor_line = last_cursormoved.lnum;
	    conceal_new_cursor_line = curwin->w_cursor.lnum;
	    conceal_update_lines = TRUE;
	}
# endif
	last_cursormoved = curwin->w_cursor;
    }

# ifdef FEAT_CONCEAL
    if (conceal_update_lines
	    && (conceal_old_cursor_line != conceal_new_cursor_line
		|| conceal_cursor_line(curwin)
		|| need_cursor_line_redraw))
    {
	if (conceal_old_cursor_line != conceal_new_cursor_line)
	    redrawWinline(curwin, conceal_old_cursor_line);
	redrawWinline(curwin, conceal_new_cursor_line);
	curwin->w_valid &= ~VALID_CROW;
	need_cursor_line_redraw = FALSE;
    }
# endif
    update_screen(0);	/* may need to update the screen */
    setcursor();
    out_flush_cursor(TRUE, FALSE);
}
#endif

#if defined(FIND_REPLACE_DIALOG) || defined(PROTO)
/*
 * Get the text to use in a find/replace dialog.  Uses the last search pattern
 * if the argument is empty.
 * Returns an allocated string.
 */
    char_u *
get_find_dialog_text(
    char_u	*arg,
    int		*wwordp,	/* return: TRUE if \< \> found */
    int		*mcasep)	/* return: TRUE if \C found */
{
    char_u	*text;

    if (*arg == NUL)
	text = last_search_pat();
    else
	text = arg;
    if (text != NULL)
    {
	text = vim_strsave(text);
	if (text != NULL)
	{
	    int len = (int)STRLEN(text);
	    int i;

	    /* Remove "\V" */
	    if (len >= 2 && STRNCMP(text, "\\V", 2) == 0)
	    {
		mch_memmove(text, text + 2, (size_t)(len - 1));
		len -= 2;
	    }

	    /* Recognize "\c" and "\C" and remove. */
	    if (len >= 2 && *text == '\\' && (text[1] == 'c' || text[1] == 'C'))
	    {
		*mcasep = (text[1] == 'C');
		mch_memmove(text, text + 2, (size_t)(len - 1));
		len -= 2;
	    }

	    /* Recognize "\<text\>" and remove. */
	    if (len >= 4
		    && STRNCMP(text, "\\<", 2) == 0
		    && STRNCMP(text + len - 2, "\\>", 2) == 0)
	    {
		*wwordp = TRUE;
		mch_memmove(text, text + 2, (size_t)(len - 4));
		text[len - 4] = NUL;
	    }

	    /* Recognize "\/" or "\?" and remove. */
	    for (i = 0; i + 1 < len; ++i)
		if (text[i] == '\\' && (text[i + 1] == '/'
						       || text[i + 1] == '?'))
		{
		    mch_memmove(text + i, text + i + 1, (size_t)(len - i));
		    --len;
		}
	}
    }
    return text;
}

/*
 * Handle the press of a button in the find-replace dialog.
 * Return TRUE when something was added to the input buffer.
 */
    int
gui_do_findrepl(
    int		flags,		/* one of FRD_REPLACE, FRD_FINDNEXT, etc. */
    char_u	*find_text,
    char_u	*repl_text,
    int		down)		/* Search downwards. */
{
    garray_T	ga;
    int		i;
    int		type = (flags & FRD_TYPE_MASK);
    char_u	*p;
    regmatch_T	regmatch;
    int		save_did_emsg = did_emsg;
    static int  busy = FALSE;

    /* When the screen is being updated we should not change buffers and
     * windows structures, it may cause freed memory to be used.  Also don't
     * do this recursively (pressing "Find" quickly several times. */
    if (updating_screen || busy)
	return FALSE;

    /* refuse replace when text cannot be changed */
    if ((type == FRD_REPLACE || type == FRD_REPLACEALL) && text_locked())
	return FALSE;

    busy = TRUE;

    ga_init2(&ga, 1, 100);
    if (type == FRD_REPLACEALL)
	ga_concat(&ga, (char_u *)"%s/");

    ga_concat(&ga, (char_u *)"\\V");
    if (flags & FRD_MATCH_CASE)
	ga_concat(&ga, (char_u *)"\\C");
    else
	ga_concat(&ga, (char_u *)"\\c");
    if (flags & FRD_WHOLE_WORD)
	ga_concat(&ga, (char_u *)"\\<");
    /* escape / and \ */
    p = vim_strsave_escaped(find_text, (char_u *)"/\\");
    if (p != NULL)
        ga_concat(&ga, p);
    vim_free(p);
    if (flags & FRD_WHOLE_WORD)
	ga_concat(&ga, (char_u *)"\\>");

    if (type == FRD_REPLACEALL)
    {
	ga_concat(&ga, (char_u *)"/");
						/* escape / and \ */
	p = vim_strsave_escaped(repl_text, (char_u *)"/\\");
	if (p != NULL)
	    ga_concat(&ga, p);
	vim_free(p);
	ga_concat(&ga, (char_u *)"/g");
    }
    ga_append(&ga, NUL);

    if (type == FRD_REPLACE)
    {
	/* Do the replacement when the text at the cursor matches.  Thus no
	 * replacement is done if the cursor was moved! */
	regmatch.regprog = vim_regcomp(ga.ga_data, RE_MAGIC + RE_STRING);
	regmatch.rm_ic = 0;
	if (regmatch.regprog != NULL)
	{
	    p = ml_get_cursor();
	    if (vim_regexec_nl(&regmatch, p, (colnr_T)0)
						   && regmatch.startp[0] == p)
	    {
		/* Clear the command line to remove any old "No match"
		 * error. */
		msg_end_prompt();

		if (u_save_cursor() == OK)
		{
		    /* A button was pressed thus undo should be synced. */
		    u_sync(FALSE);

		    del_bytes((long)(regmatch.endp[0] - regmatch.startp[0]),
								FALSE, FALSE);
		    ins_str(repl_text);
		}
	    }
	    else
		msg(_("No match at cursor, finding next"));
	    vim_regfree(regmatch.regprog);
	}
    }

    if (type == FRD_REPLACEALL)
    {
	/* A button was pressed, thus undo should be synced. */
	u_sync(FALSE);
	do_cmdline_cmd(ga.ga_data);
    }
    else
    {
	int searchflags = SEARCH_MSG + SEARCH_MARK;

	/* Search for the next match.
	 * Don't skip text under cursor for single replace. */
	if (type == FRD_REPLACE)
	    searchflags += SEARCH_START;
	i = msg_scroll;
	if (down)
	{
	    (void)do_search(NULL, '/', ga.ga_data, 1L, searchflags, NULL, NULL);
	}
	else
	{
	    /* We need to escape '?' if and only if we are searching in the up
	     * direction */
	    p = vim_strsave_escaped(ga.ga_data, (char_u *)"?");
	    if (p != NULL)
	        (void)do_search(NULL, '?', p, 1L, searchflags, NULL, NULL);
	    vim_free(p);
	}

	msg_scroll = i;	    /* don't let an error message set msg_scroll */
    }

    /* Don't want to pass did_emsg to other code, it may cause disabling
     * syntax HL if we were busy redrawing. */
    did_emsg = save_did_emsg;

    if (State & (NORMAL | INSERT))
    {
	gui_update_screen();		/* update the screen */
	msg_didout = 0;			/* overwrite any message */
	need_wait_return = FALSE;	/* don't wait for return */
    }

    vim_free(ga.ga_data);
    busy = FALSE;
    return (ga.ga_len > 0);
}

#endif

#if defined(HAVE_DROP_FILE) || defined(PROTO)
/*
 * Jump to the window at specified point (x, y).
 */
    static void
gui_wingoto_xy(int x, int y)
{
    int		row = Y_2_ROW(y);
    int		col = X_2_COL(x);
    win_T	*wp;

    if (row >= 0 && col >= 0)
    {
	wp = mouse_find_win(&row, &col);
	if (wp != NULL && wp != curwin)
	    win_goto(wp);
    }
}

/*
 * Function passed to handle_drop() for the actions to be done after the
 * argument list has been updated.
 */
    static void
drop_callback(void *cookie)
{
    char_u	*p = cookie;

    /* If Shift held down, change to first file's directory.  If the first
     * item is a directory, change to that directory (and let the explorer
     * plugin show the contents). */
    if (p != NULL)
    {
	if (mch_isdir(p))
	{
	    if (mch_chdir((char *)p) == 0)
		shorten_fnames(TRUE);
	}
	else if (vim_chdirfile(p, "drop") == OK)
	    shorten_fnames(TRUE);
	vim_free(p);
    }

    /* Update the screen display */
    update_screen(NOT_VALID);
# ifdef FEAT_MENU
    gui_update_menus(0);
# endif
#ifdef FEAT_TITLE
    maketitle();
#endif
    setcursor();
    out_flush_cursor(FALSE, FALSE);
}

/*
 * Process file drop.  Mouse cursor position, key modifiers, name of files
 * and count of files are given.  Argument "fnames[count]" has full pathnames
 * of dropped files, they will be freed in this function, and caller can't use
 * fnames after call this function.
 */
    void
gui_handle_drop(
    int		x UNUSED,
    int		y UNUSED,
    int_u	modifiers,
    char_u	**fnames,
    int		count)
{
    int		i;
    char_u	*p;
    static int	entered = FALSE;

    /*
     * This function is called by event handlers.  Just in case we get a
     * second event before the first one is handled, ignore the second one.
     * Not sure if this can ever happen, just in case.
     */
    if (entered)
	return;
    entered = TRUE;

    /*
     * When the cursor is at the command line, add the file names to the
     * command line, don't edit the files.
     */
    if (State & CMDLINE)
    {
	shorten_filenames(fnames, count);
	for (i = 0; i < count; ++i)
	{
	    if (fnames[i] != NULL)
	    {
		if (i > 0)
		    add_to_input_buf((char_u*)" ", 1);

		/* We don't know what command is used thus we can't be sure
		 * about which characters need to be escaped.  Only escape the
		 * most common ones. */
# ifdef BACKSLASH_IN_FILENAME
		p = vim_strsave_escaped(fnames[i], (char_u *)" \t\"|");
# else
		p = vim_strsave_escaped(fnames[i], (char_u *)"\\ \t\"|");
# endif
		if (p != NULL)
		    add_to_input_buf_csi(p, (int)STRLEN(p));
		vim_free(p);
		vim_free(fnames[i]);
	    }
	}
	vim_free(fnames);
    }
    else
    {
	/* Go to the window under mouse cursor, then shorten given "fnames" by
	 * current window, because a window can have local current dir. */
	gui_wingoto_xy(x, y);
	shorten_filenames(fnames, count);

	/* If Shift held down, remember the first item. */
	if ((modifiers & MOUSE_SHIFT) != 0)
	    p = vim_strsave(fnames[0]);
	else
	    p = NULL;

	/* Handle the drop, :edit or :split to get to the file.  This also
	 * frees fnames[].  Skip this if there is only one item, it's a
	 * directory and Shift is held down. */
	if (count == 1 && (modifiers & MOUSE_SHIFT) != 0
						     && mch_isdir(fnames[0]))
	{
	    vim_free(fnames[0]);
	    vim_free(fnames);
	}
	else
	    handle_drop(count, fnames, (modifiers & MOUSE_CTRL) != 0,
		    drop_callback, (void *)p);
    }

    entered = FALSE;
}
#endif<|MERGE_RESOLUTION|>--- conflicted
+++ resolved
@@ -678,16 +678,7 @@
     /* All components of the GUI have been created now */
     gui.shell_created = TRUE;
 
-<<<<<<< HEAD
-#ifndef FEAT_GUI_GTK
-#ifdef FEAT_GUI_MACVIM
-    // The below code setting gui_set_shellsize breaks guioption-k, so patching
-    // around it here by passing TRUE to muset.
-    gui_set_shellsize(TRUE, TRUE, RESIZE_BOTH);
-#else
-=======
 #ifdef FEAT_GUI_MSWIN
->>>>>>> b4a6020a
     // Set the shell size, adjusted for the screen size.  For GTK this only
     // works after the shell has been opened, thus it is further down.
     // If the window is already maximized (e.g. when --windowid is passed in),
@@ -699,9 +690,13 @@
 	gui_set_shellsize(TRUE, TRUE, RESIZE_BOTH);
 #else
 # ifndef FEAT_GUI_GTK
+#  ifdef FEAT_GUI_MACVIM
+    // Set mustset to TRUE to make sure guioption-k works properly at initialization.
+    gui_set_shellsize(TRUE, TRUE, RESIZE_BOTH);
+#  else
     gui_set_shellsize(FALSE, TRUE, RESIZE_BOTH);
-# endif
-#endif
+#  endif
+# endif
 #endif
 #if defined(FEAT_GUI_MOTIF) && defined(FEAT_MENU)
     /* Need to set the size of the menubar after all the menus have been
