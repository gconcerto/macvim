--- conflicted
+++ resolved
@@ -5302,14 +5302,10 @@
 };
 # endif
 
-<<<<<<< HEAD
-#if defined(MACOS_X)
-# if !defined(FEAT_GUI_MACVIM)
-=======
 # if defined(MACOS_X)
 static struct initmap initmappings[] =
 {
->>>>>>> 9dfa3139
+#  if !defined(FEAT_GUI_MACVIM)
 	/* Use the Standard MacOS binding. */
 	/* paste, copy and cut */
 	/* (These are menu bindings in MacVim, so don't bind them here.) */
@@ -5318,7 +5314,7 @@
 	{(char_u *)"<D-v> <C-R>*", INSERT+CMDLINE},
 	{(char_u *)"<D-c> \"*y", VIS_SEL},
 	{(char_u *)"<D-x> \"*d", VIS_SEL},
-# endif
+#  endif
 	{(char_u *)"<Backspace> \"-d", VIS_SEL},
 };
 # endif
