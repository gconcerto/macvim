--- conflicted
+++ resolved
@@ -12,13 +12,8 @@
 
 #if defined(FEAT_BEVAL_GUI) || defined(PROTO)
 
-<<<<<<< HEAD
-/* on Win32 and MacVim only get_beval_info() is required */
+// on Win32 and MacVim only get_beval_info() is required
 #if !(defined(FEAT_GUI_MSWIN) || defined(FEAT_GUI_MACVIM)) || defined(PROTO)
-=======
-// on Win32 only get_beval_info() is required
-#if !defined(FEAT_GUI_MSWIN) || defined(PROTO)
->>>>>>> 955f4e6f
 
 #ifdef FEAT_GUI_GTK
 # if GTK_CHECK_VERSION(3,0,0)
@@ -203,11 +198,7 @@
     return current_beval;
 }
 #endif
-<<<<<<< HEAD
-#endif /* !(FEAT_GUI_MSWIN || FEAT_GUI_MACVIM) */
-=======
-#endif // !FEAT_GUI_MSWIN
->>>>>>> 955f4e6f
+#endif // !(FEAT_GUI_MSWIN || FEAT_GUI_MACVIM)
 
 #if defined(FEAT_NETBEANS_INTG) || defined(FEAT_EVAL) || defined(PROTO)
 # if !(defined(FEAT_GUI_MSWIN) || defined(FEAT_GUI_MACVIM)) || defined(PROTO)
@@ -225,13 +216,8 @@
     else
 	undrawBalloon(beval);
 }
-<<<<<<< HEAD
-# endif /* !(FEAT_GUI_MSWIN || FEAT_GUI_MACVIM) */
-#endif /* FEAT_NETBEANS_INTG || PROTO */
-=======
-# endif // !FEAT_GUI_MSWIN
+# endif // !(FEAT_GUI_MSWIN || FEAT_GUI_MACVIM)
 #endif // FEAT_NETBEANS_INTG || PROTO
->>>>>>> 955f4e6f
 
 #if !(defined(FEAT_GUI_MSWIN) || defined(FEAT_GUI_MACVIM)) || defined(PROTO)
 #if defined(FEAT_BEVAL_TIP) || defined(PROTO)
@@ -1237,12 +1223,7 @@
 #endif
 }
 
-<<<<<<< HEAD
-#endif /* !FEAT_GUI_GTK */
-#endif /* !(FEAT_GUI_MSWIN || FEAT_GUI_MACVIM) */
-=======
 #endif // !FEAT_GUI_GTK
-#endif // !FEAT_GUI_MSWIN
->>>>>>> 955f4e6f
+#endif // !(FEAT_GUI_MSWIN || FEAT_GUI_MACVIM)
 
 #endif // FEAT_BEVAL_GUI