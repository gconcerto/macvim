dnl configure.ac: autoconf script for Vim

dnl Process this file with autoconf 2.69 to produce "configure".
dnl This should also work with other versions of autoconf, but 2.70 and later
dnl generate lots of hard to fix "obsolete" warnings.

AC_INIT(vim.h)
AC_CONFIG_HEADERS(auto/config.h:config.h.in)

dnl Being able to run configure means the system is Unix (compatible).
AC_DEFINE(UNIX)
AC_PROG_MAKE_SET

dnl Checks for programs.
AC_PROG_CC_C99		dnl required by almost everything
AC_PROG_CPP		dnl required by header file checks
AC_PROGRAM_EGREP	dnl required by AC_EGREP_CPP
AC_PROG_FGREP		dnl finds working grep -F
AC_ISC_POSIX		dnl required by AC_C_CROSS
AC_PROG_AWK		dnl required for "make html" in ../doc

dnl Don't strip if we don't have it
AC_CHECK_PROG(STRIP, strip, strip, :)

dnl Check for extension of executables
AC_EXEEXT

dnl Check for standard headers.  We don't use this in Vim but other stuff
dnl in autoconf needs it, where it uses STDC_HEADERS.
AC_HEADER_STDC
AC_HEADER_SYS_WAIT

dnl Check that the C99 features that Vim uses are supported:
if test x"$ac_cv_prog_cc_c99" != xno; then
  dnl If the compiler doesn't explicitly support C99, then check
  dnl for the specific features Vim uses

  AC_TYPE_LONG_LONG_INT
  if test "$ac_cv_type_long_long_int" = no; then
    AC_MSG_FAILURE([Compiler does not support long long int])
  fi

  AC_MSG_CHECKING([if the compiler supports trailing commas])
  trailing_commas=no
  AC_COMPILE_IFELSE([AC_LANG_PROGRAM([], [
    enum {
      one,
    };])],
    [AC_MSG_RESULT(yes); trailing_commas=yes],
    [AC_MSG_RESULT(no)])
  if test "$trailing_commas" = no; then
    AC_MSG_FAILURE([Compiler does not support trailing comma in enum])
  fi

  AC_MSG_CHECKING([if the compiler supports C++ comments])
  slash_comments=no
  AC_COMPILE_IFELSE([AC_LANG_PROGRAM([],
    [// C++ comments?])],
    [AC_MSG_RESULT(yes); slash_comments=yes],
    [AC_MSG_RESULT(no)])
  if test "$slash_comments" = no; then
    AC_MSG_FAILURE([Compiler does not support C++ comments])
  fi
fi

dnl If $SOURCE_DATE_EPOCH is present in the environment, use that as the
dnl "compiled" timestamp in :version's output.  Attempt to get the formatted
dnl date using GNU date syntax, BSD date syntax, and finally falling back to
dnl just using the current time.
if test -n "$SOURCE_DATE_EPOCH"; then
  DATE_FMT="%b %d %Y %H:%M:%S"
  BUILD_DATE=$(LC_ALL=C date -u -d "@$SOURCE_DATE_EPOCH" "+$DATE_FMT" 2>/dev/null || LC_ALL=C date -u -r "$SOURCE_DATE_EPOCH" "+$DATE_FMT" 2>/dev/null || LC_ALL=C date -u "+$DATE_FMT")
  AC_DEFINE_UNQUOTED(BUILD_DATE, ["$BUILD_DATE"])
  BUILD_DATE_MSG=-"echo -e '=-=-=-=-=-=-=-=-=-=-=-=-=-=-=-=-=-=-=-=-=-=-=-=-=-=-=-=-=-=-=-=-=\nNOTE: build date/time is fixed: $BUILD_DATE\n=-=-=-=-=-=-=-=-=-=-=-=-=-=-=-=-=-=-=-=-=-=-=-=-=-=-=-=-=-=-=-=-='"
  AC_SUBST(BUILD_DATE_MSG)
fi

dnl Check for the flag that fails if stuff are missing.

AC_MSG_CHECKING(--enable-fail-if-missing argument)
AC_ARG_ENABLE(fail_if_missing,
	[  --enable-fail-if-missing    Fail if dependencies on additional features
     specified on the command line are missing.],
	[fail_if_missing="yes"],
	[fail_if_missing="no"])
AC_MSG_RESULT($fail_if_missing)

dnl Keep original value to check later.
with_x_arg="$with_x"

dnl Set default value for CFLAGS if none is defined or it's empty
if test -z "$CFLAGS"; then
  CFLAGS="-O"
  test "$GCC" = yes && CFLAGS="-O2 -fno-strength-reduce -Wall -Wno-deprecated-declarations"
fi
if test "$GCC" = yes; then
  dnl method that should work for nearly all versions
  gccversion=`$CC -dumpversion`
  if test "x$gccversion" = "x"; then
    dnl old method; fall-back for when -dumpversion doesn't work
    gccversion=`$CC --version | sed -e '2,$d' -e 's/darwin.//' -e 's/^[[^0-9]]*\([[0-9]]\.[[0-9.]]*\).*$/\1/g'`
  fi
  dnl version 4.0.1 was reported to cause trouble on Macintosh by Marcin Dalecki
  if test "$gccversion" = "3.0.1" -o "$gccversion" = "3.0.2" -o "$gccversion" = "4.0.1"; then
    echo 'GCC [[34]].0.[[12]] has a bug in the optimizer, disabling "-O#"'
    CFLAGS=`echo "$CFLAGS" | sed 's/-O[[23456789]]/-O/'`
  else
    if test "$gccversion" = "3.1" -o "$gccversion" = "3.2" -o "$gccversion" = "3.2.1" && `echo "$CFLAGS" | grep -v fno-strength-reduce >/dev/null`; then
      echo 'GCC 3.1 and 3.2 have a bug in the optimizer, adding "-fno-strength-reduce"'
      CFLAGS="$CFLAGS -fno-strength-reduce"
    fi
  fi
fi

dnl clang-500.2.75 or around has abandoned -f[no-]strength-reduce and issues a
dnl warning when that flag is passed to.  Accordingly, adjust CFLAGS based on
dnl the version number of the clang in use.
dnl Note that this does not work to get the version of clang 3.1 or 3.2.
AC_MSG_CHECKING(for clang version)
CLANG_VERSION_STRING=`$CC --version 2>/dev/null | sed  -n -e 's/^.*clang[[^0-9]]*\([[0-9]][[0-9]]*\.[[0-9]][[0-9]]*\.[[0-9]][[0-9]]*\).*$/\1/p'`
if test x"$CLANG_VERSION_STRING" != x"" ; then
  CLANG_MAJOR=`echo "$CLANG_VERSION_STRING" | sed -n -e 's/\([[0-9]][[0-9]]*\)\.[[0-9]][[0-9]]*\.[[0-9]][[0-9]]*/\1/p'`
  CLANG_MINOR=`echo "$CLANG_VERSION_STRING" | sed -n -e 's/[[0-9]][[0-9]]*\.\([[0-9]][[0-9]]*\)\.[[0-9]][[0-9]]*/\1/p'`
  CLANG_REVISION=`echo "$CLANG_VERSION_STRING" | sed -n -e 's/[[0-9]][[0-9]]*\.[[0-9]][[0-9]]*\.\([[0-9]][[0-9]]*\)/\1/p'`
  CLANG_VERSION=`expr $CLANG_MAJOR '*' 1000000 '+' $CLANG_MINOR '*' 1000 '+' $CLANG_REVISION`
  AC_MSG_RESULT($CLANG_VERSION)
  dnl If you find the same issue with versions earlier than 500.2.75,
  dnl change the constant 500002075 below appropriately.  To get the
  dnl integer corresponding to a version number, refer to the
  dnl definition of CLANG_VERSION above.
  dnl Clang 11 reports "11", assume Clang 10 and later work like this.
  AC_MSG_CHECKING(if clang supports -fno-strength-reduce)
  if test "$CLANG_MAJOR" -ge 10 -o "$CLANG_VERSION" -ge 500002075 ; then
    AC_MSG_RESULT(no)
    CFLAGS=`echo "$CFLAGS" | sed -e 's/-fno-strength-reduce/ /'`
  else
    AC_MSG_RESULT(yes)
  fi
else
  AC_MSG_RESULT(N/A)
fi

dnl If configure thinks we are cross compiling, there might be something
dnl wrong with the CC or CFLAGS settings, give a useful warning message
CROSS_COMPILING=
if test "$cross_compiling" = yes; then
  AC_MSG_RESULT([cannot compile a simple program; if not cross compiling check CC and CFLAGS])
  CROSS_COMPILING=1
fi
AC_SUBST(CROSS_COMPILING)

dnl gcc-cpp has the wonderful -MM option to produce nicer dependencies.
dnl But gcc 3.1 changed the meaning!  See near the end.
test "$GCC" = yes && CPP_MM=M; AC_SUBST(CPP_MM)

if test -f ./toolcheck; then
  AC_MSG_CHECKING(for buggy tools)
  sh ./toolcheck 1>&AS_MESSAGE_FD
fi

OS_EXTRA_SRC=""; OS_EXTRA_OBJ=""

dnl When cross-compiling set $vim_cv_uname_output, $vim_cv_uname_r_output and
dnl $vim_cv_uname_m_output to the desired value for the target system
AC_MSG_CHECKING(uname)
if test "x$vim_cv_uname_output" = "x" ; then
  vim_cv_uname_output=`(uname) 2>/dev/null`
  AC_MSG_RESULT($vim_cv_uname_output)
else
  AC_MSG_RESULT([$vim_cv_uname_output (cached)])
fi

AC_MSG_CHECKING(uname -r)
if test "x$vim_cv_uname_r_output" = "x" ; then
  vim_cv_uname_r_output=`(uname -r) 2>/dev/null`
  AC_MSG_RESULT($vim_cv_uname_r_output)
else
  AC_MSG_RESULT([$vim_cv_uname_r_output (cached)])
fi

AC_MSG_CHECKING(uname -m)
if test "x$vim_cv_uname_m_output" = "x" ; then
  vim_cv_uname_m_output=`(uname -m) 2>/dev/null`
  AC_MSG_RESULT($vim_cv_uname_m_output)
else
  AC_MSG_RESULT([$vim_cv_uname_m_output (cached)])
fi

AC_MSG_CHECKING(for Haiku)
case $vim_cv_uname_output in
    Haiku) HAIKU=yes; AC_MSG_RESULT(yes);;
    *)     HAIKU=no; AC_MSG_RESULT(no);;
esac

dnl If QNX is found, assume we don't want to use Xphoton
dnl unless it was specifically asked for (--with-x)
AC_MSG_CHECKING(for QNX)
case $vim_cv_uname_output in
    QNX)	OS_EXTRA_SRC=os_qnx.c; OS_EXTRA_OBJ=objects/os_qnx.o
		test -z "$with_x" && with_x=no
		QNX=yes; AC_MSG_RESULT(yes);;
    *)		QNX=no; AC_MSG_RESULT(no);;
esac

dnl Check for Darwin and MacOS X
dnl We do a check for MacOS X in the very beginning because there
dnl are a lot of other things we need to change besides GUI stuff
AC_MSG_CHECKING([for Darwin (Mac OS X)])
if test "$vim_cv_uname_output" = Darwin; then
  AC_MSG_RESULT(yes)
  MACOS_X=yes
  CPPFLAGS="$CPPFLAGS -DMACOS_X"

  AC_MSG_CHECKING(--disable-darwin argument)
  AC_ARG_ENABLE(darwin,
	  [  --disable-darwin        Disable Darwin (Mac OS X) support.],
	  , [enable_darwin="yes"])
  if test "$enable_darwin" = "yes"; then
    AC_MSG_RESULT(no)
    AC_MSG_CHECKING(if Darwin files are there)
    if test -f os_macosx.m; then
      AC_MSG_RESULT(yes)
    else
      AC_MSG_RESULT([no, Darwin support disabled])
      enable_darwin=no
    fi
  else
    AC_MSG_RESULT([yes, Darwin support excluded])
  fi

  AC_MSG_CHECKING(--disable-sparkle argument)
  AC_ARG_ENABLE(sparkle,
	  [  --disable-sparkle       Disable Sparkle updater (MacVim).],
	  , [enable_sparkle="yes"])
  if test "$enable_sparkle" == "yes"; then
    AC_MSG_RESULT(no)
  else
    AC_MSG_RESULT(yes)
    XCODEFLAGS="$XCODEFLAGS GCC_PREPROCESSOR_DEFINITIONS='$GCC_PREPROCESSOR_DEFINITIONS DISABLE_SPARKLE=1'"
  fi

  if test "$enable_sparkle" == "yes"; then
    # Check if we want to build for legacy Sparkle version for old macOS
    # versions
    AC_MSG_CHECKING(--enable-sparkle_1 argument)
    AC_ARG_ENABLE(sparkle_1,
        [  --enable-sparkle_1       Use legacy Sparkle 1 updater (MacVim).],
        [use_sparkle_1="yes"])
    if test "$use_sparkle_1" == "yes"; then
      AC_MSG_RESULT(yes)
      XCODEFLAGS="$XCODEFLAGS GCC_PREPROCESSOR_DEFINITIONS='$GCC_PREPROCESSOR_DEFINITIONS USE_SPARKLE_1=1'"
    else
      AC_MSG_RESULT(no)
    fi
  fi

  AC_MSG_CHECKING(--with-developer-dir argument)
  AC_ARG_WITH(developer-dir, [  --with-developer-dir=PATH    use PATH as location for Xcode developer tools],
	DEVELOPER_DIR="$withval"; AC_MSG_RESULT($DEVELOPER_DIR),
        AC_MSG_RESULT(not present))

  if test "x$DEVELOPER_DIR" = "x"; then
    AC_PATH_PROG(XCODE_SELECT, xcode-select)
    if test "x$XCODE_SELECT" != "x"; then
      AC_MSG_CHECKING(for developer dir using xcode-select)
      DEVELOPER_DIR=`$XCODE_SELECT -print-path`
      AC_MSG_RESULT([$DEVELOPER_DIR])
    else
      DEVELOPER_DIR=/Developer
    fi
  fi

  AC_MSG_CHECKING(--with-macsdk argument)
  AC_ARG_WITH(macsdk,
    [  --with-macsdk=SDK       SDK version (10.4, 10.5, 10.6, ...)],
    [ MACSDK="$withval"; AC_MSG_RESULT($MACSDK) ],
    [ MACSDK=""; AC_MSG_RESULT(using default) ])

  if test -n "$MACSDK"; then
    AC_MSG_CHECKING(if SDK is supported)
    save_cflags="$CFLAGS"
    save_ldflags="$LDFLAGS"
    sdkflags="$DEVELOPER_DIR/SDKs/MacOSX$MACSDK"
    if test "x$MACSDK" = "x10.4"; then
      sdkflags="$sdkflags""u"
    fi
    sdkflags="$sdkflags.sdk -mmacosx-version-min=$MACSDK"
    CFLAGS="$CFLAGS -isysroot $sdkflags"
    LDFLAGS="$LDFLAGS -Wl,-syslibroot,$sdkflags"
    AC_LINK_IFELSE([AC_LANG_PROGRAM([ ], [ ])],
      [ AC_MSG_RESULT([yes])
        XCODEFLAGS="$XCODEFLAGS -sdk macosx$MACSDK MACOSX_DEPLOYMENT_TARGET=$MACSDK" ],
      [ AC_MSG_RESULT([no])
        dnl Important to clear MACSDK so later on in the script we can assume
        dnl that no SDK was chosen if it is empty.
        MACSDK=""
        CFLAGS="$save_cflags"
        LDFLAGS="$save_ldflags" ])
  else
    if test -z "$MACOSX_DEPLOYMENT_TARGET"; then
      macosx_deployment_target=`/usr/bin/sw_vers -productVersion|/usr/bin/sed -e 's/^\([[0-9]]*\.[[0-9]]*\).*/\1/'`
      XCODEFLAGS="$XCODEFLAGS MACOSX_DEPLOYMENT_TARGET=$macosx_deployment_target"
    else
      XCODEFLAGS="$XCODEFLAGS MACOSX_DEPLOYMENT_TARGET=$MACOSX_DEPLOYMENT_TARGET"
    fi
  fi


  AC_MSG_CHECKING(--with-macarchs argument)
  AC_ARG_WITH(macarchs,
    [  --with-macarchs=ARCHS   space separated list of archs (i386 x86_64 ppc ...)],
    [ ARCHS="$withval"; AC_MSG_RESULT($ARCHS) ],
    [ ARCHS=""; AC_MSG_RESULT(defaulting to native arch) ])

  if test -n "$ARCHS"; then
    AC_MSG_CHECKING(if architectures are supported)
    save_cflags="$CFLAGS"
    save_ldflags="$LDFLAGS"

    # Apple's sed is supposed to treat [[:<:]] as word beginning, but seems
    # like that broke some time ago and means *any* word character (but
    # [[:>:]] still seems to work as word end).
    # Use a more convoluted regex in order to properly to split the archs by
    # word and prefix each with "-arch" to pass to the compiler.
    #archflags=`echo "$ARCHS" | sed -e 's/[[[:<:]]]/-arch /g'`
    archflags=`echo "$ARCHS" | sed 's/[[[:>:]]][[ ]][[ ]]*[[[:<:]]]/ -arch /g' | sed 's/^/-arch /g'`

    CFLAGS="$CFLAGS $archflags"
    LDFLAGS="$LDFLAGS $archflags"
    AC_LINK_IFELSE([AC_LANG_PROGRAM([ ], [ ])],
      [ AC_MSG_RESULT([yes])
        XCODEFLAGS="$XCODEFLAGS ARCHS=\"$ARCHS\" ONLY_ACTIVE_ARCH=\"NO\"" ],
      [ AC_MSG_RESULT([no, will build for native arch only])
        ARCHS=""
        CFLAGS="$save_cflags"
        LDFLAGS="$save_ldflags" ])
  fi


  if test "$enable_darwin" = "yes"; then
    MACOS_X_DARWIN=yes
    OS_EXTRA_SRC="os_macosx.m os_mac_conv.c";
    OS_EXTRA_OBJ="objects/os_macosx.o objects/os_mac_conv.o"
    dnl os_macosx.m implements timer_create() and friends
    AC_DEFINE(HAVE_TIMER_CREATE)
    dnl TODO: use -arch i386 on Intel machines
    dnl Removed -no-cpp-precomp, only for very old compilers.
    CPPFLAGS="$CPPFLAGS -DMACOS_X_DARWIN"

    SAVE_CPPFLAGS=$CPPFLAGS
    SAVE_CFLAGS=$CFLAGS
    CPPFLAGS="$CPPFLAGS -ObjC"
    CFLAGS="$CFLAGS -ObjC"
    AC_CHECK_HEADER(Cocoa/Cocoa.h, COCOA=yes)
    CPPFLAGS=$SAVE_CPPFLAGS
    CFLAGS=$SAVE_CFLAGS

     dnl Assume we don't want X11 unless it was specifically asked for
     dnl (--with-x) or Motif or GTK GUI is used.
     if test -z "$with_x" -a "X$enable_gui" != Xmotif -a "X$enable_gui" != Xgtk2 -a "X$enable_gui" != Xgtk3; then
      with_x=no
     fi
  fi
else
  AC_MSG_RESULT(no)
fi

dnl Mac OS X 10.9+ no longer include AvailabilityMacros.h in Carbon
dnl so we need to include it to have access to version macros.
AC_CHECK_HEADERS(AvailabilityMacros.h)

AC_SUBST(OS_EXTRA_SRC)
AC_SUBST(OS_EXTRA_OBJ)

dnl Add /usr/local/lib to $LDFLAGS and /usr/local/include to CFLAGS.
dnl Only when the directory exists and it wasn't there yet.
dnl For gcc don't do this when it is already in the default search path.
dnl Skip all of this when cross-compiling.
if test "$cross_compiling" = no; then
  AC_MSG_CHECKING(--with-local-dir argument)
  have_local_include=''
  have_local_lib=''
  AC_ARG_WITH([local-dir], [  --with-local-dir=PATH   search PATH instead of /usr/local for local libraries.
  --without-local-dir     do not search /usr/local for local libraries.], [
    local_dir="$withval"
    case "$withval" in
    */*) ;;
    no)
      # avoid adding local dir to LDFLAGS and CPPFLAGS
      have_local_include=yes
      have_local_lib=yes
      ;;
    *) AC_MSG_ERROR(must pass path argument to --with-local-dir) ;;
    esac
	AC_MSG_RESULT($local_dir)
  ], [
    local_dir=/usr/local
    AC_MSG_RESULT(Defaulting to $local_dir)
  ])
  if test "$GCC" = yes -a "$local_dir" != no; then
    echo 'void f(){}' > conftest.c
    dnl Removed -no-cpp-precomp, only needed for OS X 10.2 (Ben Fowler)
    have_local_include=`${CC-cc} -c -v conftest.c 2>&1 | grep "${local_dir}/include"`
    have_local_lib=`${CC-cc} -c -v conftest.c 2>&1 | grep "${local_dir}/lib"`
    rm -f conftest.c conftest.o
  fi
  if test -z "$have_local_lib" -a -d "${local_dir}/lib"; then
    tt=`echo "$LDFLAGS" | sed -e "s+-L${local_dir}/lib ++g" -e "s+-L${local_dir}/lib$++g"`
    if test "$tt" = "$LDFLAGS"; then
      LDFLAGS="$LDFLAGS -L${local_dir}/lib"
    fi
  fi
  if test -z "$have_local_include" -a -d "${local_dir}/include"; then
    tt=`echo "$CPPFLAGS" | sed -e "s+-I${local_dir}/include ++g" -e "s+-I${local_dir}/include$++g"`
    if test "$tt" = "$CPPFLAGS"; then
      CPPFLAGS="$CPPFLAGS -I${local_dir}/include"
    fi
  fi
fi

AC_MSG_CHECKING(--with-vim-name argument)
AC_ARG_WITH(vim-name, [  --with-vim-name=NAME    what to call the Vim executable],
	VIMNAME="$withval"; AC_MSG_RESULT($VIMNAME),
	VIMNAME="vim"; AC_MSG_RESULT(Defaulting to $VIMNAME))
AC_SUBST(VIMNAME)
AC_MSG_CHECKING(--with-ex-name argument)
AC_ARG_WITH(ex-name, [  --with-ex-name=NAME     what to call the Ex executable],
	EXNAME="$withval"; AC_MSG_RESULT($EXNAME),
	EXNAME="ex"; AC_MSG_RESULT(Defaulting to ex))
AC_SUBST(EXNAME)
AC_MSG_CHECKING(--with-view-name argument)
AC_ARG_WITH(view-name, [  --with-view-name=NAME   what to call the View executable],
	VIEWNAME="$withval"; AC_MSG_RESULT($VIEWNAME),
	VIEWNAME="view"; AC_MSG_RESULT(Defaulting to view))
AC_SUBST(VIEWNAME)

AC_MSG_CHECKING(--with-global-runtime argument)
AC_ARG_WITH(global-runtime, [  --with-global-runtime=DIR    global runtime directory in 'runtimepath', comma-separated for multiple directories],
	RUNTIME_GLOBAL="$withval"; AC_MSG_RESULT($withval),
	AC_MSG_RESULT(no))

if test "X$RUNTIME_GLOBAL" != "X"; then
  RUNTIME_GLOBAL_AFTER=$(printf -- "$RUNTIME_GLOBAL\\n" | $AWK -F, 'BEGIN { comma=0 } { for (i = NF; i > 0; i--) { if (comma) { printf ",%s/after", $i } else { printf "%s/after", $i; comma=1 } } } END { printf "\n" }')
  AC_DEFINE_UNQUOTED(RUNTIME_GLOBAL, "$RUNTIME_GLOBAL")
  AC_DEFINE_UNQUOTED(RUNTIME_GLOBAL_AFTER, "$RUNTIME_GLOBAL_AFTER")
fi

AC_MSG_CHECKING(--with-modified-by argument)
AC_ARG_WITH(modified-by, [  --with-modified-by=NAME       name of who modified a release version],
	AC_MSG_RESULT($withval); AC_DEFINE_UNQUOTED(MODIFIED_BY, "$withval"),
	AC_MSG_RESULT(no))

dnl Check for EBCDIC stolen from the LYNX port to z/OS Unix
AC_MSG_CHECKING(if character set is EBCDIC)
AC_COMPILE_IFELSE([AC_LANG_PROGRAM([ ],
[ /* TryCompile function for CharSet.
   Treat any failure as ASCII for compatibility with existing art.
   Use compile-time rather than run-time tests for cross-compiler
   tolerance.  */
#if '0'!=240
make an error "Character set is not EBCDIC"
#endif ])],
[ # TryCompile action if true
cf_cv_ebcdic=yes ],
[ # TryCompile action if false
cf_cv_ebcdic=no])
# end of TryCompile ])
# end of CacheVal CvEbcdic
AC_MSG_RESULT($cf_cv_ebcdic)
case "$cf_cv_ebcdic" in  #(vi
    yes)	AC_DEFINE(EBCDIC)
		line_break='"\\n"'
		;;
    *)		line_break='"\\012"';;
esac
AC_SUBST(line_break)

if test "$cf_cv_ebcdic" = "yes"; then
dnl If we have EBCDIC we most likely have z/OS Unix, let's test it!
AC_MSG_CHECKING(for z/OS Unix)
case $vim_cv_uname_output in
    OS/390)	zOSUnix="yes";
		dnl If using cc the environment variable _CC_CCMODE must be
		dnl set to "1", so that some compiler extensions are enabled.
		dnl If using c89 the environment variable is named _CC_C89MODE.
		dnl Note: compile with c89 never tested.
		if test "$CC" = "cc"; then
		  ccm="$_CC_CCMODE"
		  ccn="CC"
		else
		  if test "$CC" = "c89"; then
		    ccm="$_CC_C89MODE"
		    ccn="C89"
		  else
		    ccm=1
		  fi
		fi
		if test "$ccm" != "1"; then
		  echo ""
		  echo "------------------------------------------"
		  echo " On z/OS Unix, the environment variable"
		  echo " _CC_${ccn}MODE must be set to \"1\"!"
		  echo " Do:"
		  echo "    export _CC_${ccn}MODE=1"
		  echo " and then call configure again."
		  echo "------------------------------------------"
		  exit 1
		fi
		# Set CFLAGS for configure process.
		# This will be reset later for config.mk.
		# Use haltonmsg to force error for missing H files.
		CFLAGS="$CFLAGS -D_ALL_SOURCE -Wc,float(ieee),haltonmsg(3296)";
		LDFLAGS="$LDFLAGS -Wl,EDIT=NO"
		AC_MSG_RESULT(yes)
		;;
    *)		zOSUnix="no";
		AC_MSG_RESULT(no)
		;;
esac
fi

dnl Set QUOTESED. Needs additional backslashes on zOS
if test "$zOSUnix" = "yes"; then
    QUOTESED="sed -e 's/[[\\\\\"]]/\\\\\\\\&/g' -e 's/\\\\\\\\\"/\"/' -e 's/\\\\\\\\\";\$\$/\";/' -e 's/  */ /g'"
else
    QUOTESED="sed -e 's/[[\\\\\"]]/\\\\&/g' -e 's/\\\\\"/\"/' -e 's/\\\\\";\$\$/\";/' -e 's/  */ /g'"
fi
AC_SUBST(QUOTESED)


dnl Link with -lsmack for Smack stuff; if not found
AC_MSG_CHECKING(--disable-smack argument)
AC_ARG_ENABLE(smack,
	[  --disable-smack	  Do not check for Smack support.],
	, enable_smack="yes")
if test "$enable_smack" = "yes"; then
  AC_MSG_RESULT(no)
  AC_CHECK_HEADER([linux/xattr.h], true, enable_smack="no")
else
  AC_MSG_RESULT(yes)
fi
if test "$enable_smack" = "yes"; then
  AC_CHECK_HEADER([attr/xattr.h], true, enable_smack="no")
fi
if test "$enable_smack" = "yes"; then
  AC_MSG_CHECKING(for XATTR_NAME_SMACKEXEC in linux/xattr.h)
  AC_EGREP_CPP(XATTR_NAME_SMACKEXEC, [#include <linux/xattr.h>],
	       AC_MSG_RESULT(yes),
	       AC_MSG_RESULT(no); enable_smack="no")
fi
if test "$enable_smack" = "yes"; then
  AC_CHECK_LIB(attr, setxattr,
	  [LIBS="$LIBS -lattr"
	   found_smack="yes"
	   AC_DEFINE(HAVE_SMACK)])
fi

dnl When smack was found don't search for SELinux
if test "x$found_smack" = "x"; then
  dnl Link with -lselinux for SELinux stuff; if not found
  AC_MSG_CHECKING(--disable-selinux argument)
  AC_ARG_ENABLE(selinux,
	  [  --disable-selinux	  Do not check for SELinux support.],
	  , enable_selinux="yes")
  if test "$enable_selinux" = "yes"; then
    AC_MSG_RESULT(no)
    AC_CHECK_LIB(selinux, is_selinux_enabled,
	[AC_CHECK_HEADER(selinux/selinux.h,
	    [LIBS="$LIBS -lselinux"
	    AC_DEFINE(HAVE_SELINUX)])])
  else
     AC_MSG_RESULT(yes)
  fi
fi

dnl Check user requested features.

AC_MSG_CHECKING(--with-features argument)
AC_ARG_WITH(features, [  --with-features=TYPE    tiny, normal or huge (default: huge)],
	features="$withval"; AC_MSG_RESULT($features),
	features="huge"; AC_MSG_RESULT(Defaulting to huge))

dnl "small" is supported for backwards compatibility, now an alias for "tiny"
dnl "big" is supported for backwards compatibility, now an alias for "normal"
case "$features" in
  small) features="tiny"   ;;
  big)   features="normal" ;;
esac

dovimdiff=""
dogvimdiff=""
case "$features" in
  tiny)		AC_DEFINE(FEAT_TINY) ;;
  normal)	AC_DEFINE(FEAT_NORMAL) dovimdiff="installvimdiff";
			dogvimdiff="installgvimdiff" ;;
  huge)		AC_DEFINE(FEAT_HUGE) dovimdiff="installvimdiff";
			dogvimdiff="installgvimdiff" ;;
  *)		AC_MSG_RESULT([Sorry, $features is not supported]) ;;
esac

AC_SUBST(dovimdiff)
AC_SUBST(dogvimdiff)

if test "x$features" = "xtiny"; then
  has_eval=no
else
  has_eval=yes
fi

AC_MSG_CHECKING(--with-compiledby argument)
AC_ARG_WITH(compiledby, [  --with-compiledby=NAME  name to show in :version message],
	compiledby="$withval"; AC_MSG_RESULT($withval),
	compiledby=""; AC_MSG_RESULT(no))
AC_SUBST(compiledby)

AC_MSG_CHECKING(--disable-xsmp argument)
AC_ARG_ENABLE(xsmp,
	[  --disable-xsmp          Disable XSMP session management],
	, enable_xsmp="yes")

if test "$enable_xsmp" = "yes"; then
  AC_MSG_RESULT(no)
  AC_MSG_CHECKING(--disable-xsmp-interact argument)
  AC_ARG_ENABLE(xsmp-interact,
	  [  --disable-xsmp-interact Disable XSMP interaction],
	  , enable_xsmp_interact="yes")
  if test "$enable_xsmp_interact" = "yes"; then
    AC_MSG_RESULT(no)
    AC_DEFINE(USE_XSMP_INTERACT)
  else
    AC_MSG_RESULT(yes)
  fi
else
  AC_MSG_RESULT(yes)
fi

AC_MSG_CHECKING([diff feature])
if test "x$features" = "xtiny"; then
  AC_MSG_RESULT([disabled in $features version])
else
  AC_MSG_RESULT(enabled)
  AC_DEFINE(FEAT_DIFF)
  XDIFF_OBJS_USED="\$(XDIFF_OBJS)"
  AC_SUBST(XDIFF_OBJS_USED)
fi

dnl Check for Lua feature.
AC_MSG_CHECKING(--enable-luainterp argument)
AC_ARG_ENABLE(luainterp,
	[  --enable-luainterp[=OPTS]      Include Lua interpreter.  [default=no] [OPTS=no/yes/dynamic]], ,
	[enable_luainterp="no"])
AC_MSG_RESULT($enable_luainterp)

if test "$enable_luainterp" = "yes" -o "$enable_luainterp" = "dynamic"; then
  if test "$has_eval" = "no"; then
    AC_MSG_ERROR([cannot use Lua with tiny features])
  fi

  dnl -- find the lua executable
  AC_SUBST(vi_cv_path_lua)

  AC_MSG_CHECKING(--with-lua-prefix argument)
  AC_ARG_WITH(lua_prefix,
	[  --with-lua-prefix=PFX   Prefix where Lua is installed.],
	with_lua_prefix="$withval"; AC_MSG_RESULT($with_lua_prefix),
	with_lua_prefix="";AC_MSG_RESULT(no))

  if test "X$with_lua_prefix" != "X"; then
       vi_cv_path_lua_pfx="$with_lua_prefix"
  else
    AC_MSG_CHECKING(LUA_PREFIX environment var)
    if test "X$LUA_PREFIX" != "X"; then
	AC_MSG_RESULT("$LUA_PREFIX")
	vi_cv_path_lua_pfx="$LUA_PREFIX"
    else
	AC_MSG_RESULT([not set, default to /usr])
	vi_cv_path_lua_pfx="/usr"
    fi
  fi

  AC_MSG_CHECKING(--with-luajit)
  AC_ARG_WITH(luajit,
	[  --with-luajit           Link with LuaJIT instead of Lua.],
	[vi_cv_with_luajit="$withval"],
	[vi_cv_with_luajit="no"])
  AC_MSG_RESULT($vi_cv_with_luajit)

  LUA_INC=
  if test "X$vi_cv_path_lua_pfx" != "X"; then
    if test "x$vi_cv_with_luajit" != "xno"; then
      dnl -- try to find LuaJIT executable
      AC_PATH_PROG(vi_cv_path_luajit, luajit)
      if test "X$vi_cv_path_luajit" != "X"; then
	dnl -- find LuaJIT version
	AC_CACHE_CHECK(LuaJIT version, vi_cv_version_luajit,
	[ vi_cv_version_luajit=`${vi_cv_path_luajit} -v 2>&1 | sed 's/LuaJIT \([[0-9.]]*\)\.[[0-9]]\(-[[a-z0-9]]*\)* .*/\1/'` ])
	AC_CACHE_CHECK(Lua version of LuaJIT, vi_cv_version_lua_luajit,
	[ vi_cv_version_lua_luajit=`${vi_cv_path_luajit} -e "print(_VERSION)" | sed 's/.* //'` ])
	vi_cv_path_lua="$vi_cv_path_luajit"
	vi_cv_version_lua="$vi_cv_version_lua_luajit"
      fi
    else
      dnl -- try to find Lua executable
      AC_PATH_PROG(vi_cv_path_plain_lua, lua)
      if test "X$vi_cv_path_plain_lua" != "X"; then
	dnl -- find Lua version
	AC_CACHE_CHECK(Lua version, vi_cv_version_plain_lua,
	[ vi_cv_version_plain_lua=`${vi_cv_path_plain_lua} -e "print(_VERSION)" | sed 's/.* //'` ])
      fi
      vi_cv_path_lua="$vi_cv_path_plain_lua"
      vi_cv_version_lua="$vi_cv_version_plain_lua"
    fi
    if test "x$vi_cv_with_luajit" != "xno" && test "X$vi_cv_version_luajit" != "X"; then
      AC_MSG_CHECKING(if lua.h can be found in $vi_cv_path_lua_pfx/include/luajit-$vi_cv_version_luajit)
      if test -f "$vi_cv_path_lua_pfx/include/luajit-$vi_cv_version_luajit/lua.h"; then
	AC_MSG_RESULT(yes)
	LUA_INC=/luajit-$vi_cv_version_luajit
      fi
    fi
    if test "X$LUA_INC" = "X"; then
      AC_MSG_CHECKING(if lua.h can be found in $vi_cv_path_lua_pfx/include)
      if test -f "$vi_cv_path_lua_pfx/include/lua.h"; then
	AC_MSG_RESULT(yes)
      else
	AC_MSG_RESULT(no)
	AC_MSG_CHECKING(if lua.h can be found in $vi_cv_path_lua_pfx/include/lua$vi_cv_version_lua)
	if test -f "$vi_cv_path_lua_pfx/include/lua$vi_cv_version_lua/lua.h"; then
	  AC_MSG_RESULT(yes)
	  LUA_INC=/lua$vi_cv_version_lua
	else
	  AC_MSG_RESULT(no)

	  # Detect moonjit:
	  # https://groups.google.com/forum/#!topic/vim_use/O0vek60WuTk
	  lua_suf=/moonjit-2.3
	  inc_path="$vi_cv_path_lua_pfx/include"
	  for dir in "$inc_path"/moonjit-[[0-9]]* ; do
	    if test -d "$dir" ; then
	      lua_suf=`basename "$dir"`
	      lua_suf="/$lua_suf"
	      break
	    fi
	  done
	  AC_MSG_CHECKING(if lua.h can be found in $inc_path$lua_suf)
	  if test -f "$inc_path$lua_suf/lua.h"; then
	    AC_MSG_RESULT(yes)
	    LUA_INC=$lua_suf
	  else
	    AC_MSG_RESULT(no)
	    vi_cv_path_lua_pfx=
	  fi
	fi
      fi
    fi
  fi

  if test "X$vi_cv_path_lua_pfx" != "X"; then
    if test "x$vi_cv_with_luajit" != "xno"; then
      multiarch=`dpkg-architecture -qDEB_HOST_MULTIARCH 2> /dev/null`
      if test "X$multiarch" != "X"; then
	lib_multiarch="lib/${multiarch}"
      else
	lib_multiarch="lib"
      fi
      if test "X$vi_cv_version_lua" = "X"; then
	LUA_LIBS="-L${vi_cv_path_lua_pfx}/${lib_multiarch} -lluajit"
      else
	LUA_LIBS="-L${vi_cv_path_lua_pfx}/${lib_multiarch} -lluajit-$vi_cv_version_lua"
      fi
    else
      if test "X$LUA_INC" != "X"; then
	dnl Test alternate location using version
	LUA_LIBS="-L${vi_cv_path_lua_pfx}/lib -llua$vi_cv_version_lua"
      else
	LUA_LIBS="-L${vi_cv_path_lua_pfx}/lib -llua"
      fi
    fi
    if test "$enable_luainterp" = "dynamic"; then
      lua_ok="yes"
    else
      AC_MSG_CHECKING([if link with ${LUA_LIBS} is sane])
      libs_save=$LIBS
      LIBS="$LIBS $LUA_LIBS"
      AC_LINK_IFELSE([AC_LANG_PROGRAM(,[ ])],
	AC_MSG_RESULT(yes); lua_ok="yes",
	AC_MSG_RESULT(no); lua_ok="no"; LUA_LIBS="")
      LIBS=$libs_save
    fi
    if test "x$lua_ok" = "xyes"; then
      LUA_CFLAGS="-I${vi_cv_path_lua_pfx}/include${LUA_INC}"
      LUA_SRC="if_lua.c"
      LUA_OBJ="objects/if_lua.o"
      LUA_PRO="if_lua.pro"
      AC_DEFINE(FEAT_LUA)
    fi
    if test "$enable_luainterp" = "dynamic"; then
      if test "x$vi_cv_with_luajit" != "xno"; then
	luajit="jit"
      fi
      if test -f "${vi_cv_path_lua_pfx}/bin/cyglua-${vi_cv_version_lua}.dll"; then
	vi_cv_dll_name_lua="cyglua-${vi_cv_version_lua}.dll"
      else
	if test "x$MACOS_X" = "xyes"; then
	  ext="dylib"
	  indexes=""
	else
	  ext="so"
	  indexes=".0 .1 .2 .3 .4 .5 .6 .7 .8 .9"
	  multiarch=`dpkg-architecture -qDEB_HOST_MULTIARCH 2> /dev/null`
	  if test "X$multiarch" != "X"; then
	    lib_multiarch="lib/${multiarch}"
	  fi
	fi
	dnl Determine the sover for the current version, but fallback to
	dnl liblua${vi_cv_version_lua}.so if no sover-versioned file is found.
	AC_MSG_CHECKING(if liblua${luajit}*.${ext}* can be found in $vi_cv_path_lua_pfx)
	for subdir in "${lib_multiarch}" lib64 lib; do
	  if test -z "$subdir"; then
	    continue
	  fi
	  for sover in "${vi_cv_version_lua}.${ext}" "-${vi_cv_version_lua}.${ext}" \
	    ".${vi_cv_version_lua}.${ext}" ".${ext}.${vi_cv_version_lua}"; do
	    for i in $indexes ""; do
	      if test -f "${vi_cv_path_lua_pfx}/${subdir}/liblua${luajit}${sover}$i"; then
		sover2="$i"
		break 3
	      fi
	    done
	  done
	  sover=""
	done
	if test "X$sover" = "X"; then
	  AC_MSG_RESULT(no)
	  lua_ok="no"
	  vi_cv_dll_name_lua="liblua${luajit}.${ext}"
	else
	  AC_MSG_RESULT(yes)
	  lua_ok="yes"
	  vi_cv_dll_name_lua="liblua${luajit}${sover}$sover2"
	fi
      fi
      AC_DEFINE(DYNAMIC_LUA)
      LUA_LIBS=""
      LUA_CFLAGS="-DDYNAMIC_LUA_DLL=\\\"${vi_cv_dll_name_lua}\\\" $LUA_CFLAGS"

      # MacVim patch to hack in a different default dynamic lib path for
      # arm64. We don't test that it links here so this has to be binary
      # compatible with DYNAMIC_LUA_DLL
      AC_MSG_CHECKING([liblua${luajit}*.${ext}* (arm64)])
      if test -n "${vi_cv_dll_name_lua_arm64}"; then
        AC_MSG_RESULT([${vi_cv_dll_name_lua_arm64}])
        LUA_CFLAGS+=" -DDYNAMIC_LUA_DLL_ARM64=\\\"${vi_cv_dll_name_lua_arm64}\\\""
      else
        AC_MSG_RESULT([<none>])
      fi
    fi
    if test "X$LUA_CFLAGS$LUA_LIBS" != "X" && \
       test "x$MACOS_X" = "xyes" && test "x$vi_cv_with_luajit" != "xno" && \
       test "$vim_cv_uname_m_output" = "x86_64"; then
      dnl OSX/x64 requires these flags. See http://luajit.org/install.html
      LUA_LIBS="-pagezero_size 10000 -image_base 100000000 $LUA_LIBS"
    fi
  fi
  if test "$fail_if_missing" = "yes" -a "$lua_ok" != "yes"; then
    AC_MSG_ERROR([could not configure lua])
  fi
  AC_SUBST(LUA_SRC)
  AC_SUBST(LUA_OBJ)
  AC_SUBST(LUA_PRO)
  AC_SUBST(LUA_LIBS)
  AC_SUBST(LUA_CFLAGS)
  AC_SUBST(LUA_CFLAGS_EXTRA)
fi


dnl Check for MzScheme feature.
AC_MSG_CHECKING(--enable-mzschemeinterp argument)
AC_ARG_ENABLE(mzschemeinterp,
	[  --enable-mzschemeinterp      Include MzScheme interpreter.], ,
	[enable_mzschemeinterp="no"])
AC_MSG_RESULT($enable_mzschemeinterp)

if test "$enable_mzschemeinterp" = "yes"; then
  dnl -- find the mzscheme executable
  AC_SUBST(vi_cv_path_mzscheme)

  AC_MSG_CHECKING(--with-plthome argument)
  AC_ARG_WITH(plthome,
	[  --with-plthome=PLTHOME   Use PLTHOME.],
	with_plthome="$withval"; AC_MSG_RESULT($with_plthome),
	with_plthome="";AC_MSG_RESULT("no"))

  if test "X$with_plthome" != "X"; then
       vi_cv_path_mzscheme_pfx="$with_plthome"
       vi_cv_path_mzscheme="${vi_cv_path_mzscheme_pfx}/bin/mzscheme"
  else
    AC_MSG_CHECKING(PLTHOME environment var)
    if test "X$PLTHOME" != "X"; then
	AC_MSG_RESULT("$PLTHOME")
	vi_cv_path_mzscheme_pfx="$PLTHOME"
	vi_cv_path_mzscheme="${vi_cv_path_mzscheme_pfx}/bin/mzscheme"
    else
	AC_MSG_RESULT(not set)
	dnl -- try to find MzScheme executable
	AC_PATH_PROG(vi_cv_path_mzscheme, mzscheme)

	dnl resolve symbolic link, the executable is often elsewhere and there
	dnl are no links for the include files.
	if test "X$vi_cv_path_mzscheme" != "X"; then
	  lsout=`ls -l $vi_cv_path_mzscheme`
	  if echo "$lsout" | grep -e '->' >/dev/null 2>/dev/null; then
	    vi_cv_path_mzscheme=`echo "$lsout" | sed 's/.*-> \(.*\)/\1/'`
	  fi
	fi

	if test "X$vi_cv_path_mzscheme" != "X"; then
	    dnl -- find where MzScheme thinks it was installed
	    AC_CACHE_CHECK(MzScheme install prefix,vi_cv_path_mzscheme_pfx,
	    dnl different versions of MzScheme differ in command line processing
	    dnl use universal approach
	    echo "(display (simplify-path		\
	       (build-path (call-with-values	\
		(lambda () (split-path (find-system-path (quote exec-file)))) \
		(lambda (base name must-be-dir?) base)) (quote up))))" > mzdirs.scm
	    dnl Remove a trailing slash
	    [ vi_cv_path_mzscheme_pfx=`${vi_cv_path_mzscheme} -r mzdirs.scm | \
		sed -e 's+/$++'` ])
	    rm -f mzdirs.scm
	fi
    fi
  fi

  if test "X$vi_cv_path_mzscheme_pfx" != "X"; then
    AC_MSG_CHECKING(for racket include directory)
    SCHEME_INC=`${vi_cv_path_mzscheme} -e '(require setup/dirs)(let ((p (find-include-dir))) (when (path? p) (display p)))'`
    if test "X$SCHEME_INC" != "X"; then
      AC_MSG_RESULT(${SCHEME_INC})
    else
      AC_MSG_RESULT(not found)
      AC_MSG_CHECKING(if scheme.h can be found in $vi_cv_path_mzscheme_pfx/include)
      if test -f "$vi_cv_path_mzscheme_pfx/include/scheme.h"; then
	SCHEME_INC=${vi_cv_path_mzscheme_pfx}/include
	AC_MSG_RESULT(yes)
      else
	AC_MSG_RESULT(no)
	AC_MSG_CHECKING(if scheme.h can be found in $vi_cv_path_mzscheme_pfx/include/plt)
	if test -f "$vi_cv_path_mzscheme_pfx/include/plt/scheme.h"; then
	  AC_MSG_RESULT(yes)
	  SCHEME_INC=${vi_cv_path_mzscheme_pfx}/include/plt
	else
	  AC_MSG_RESULT(no)
	  AC_MSG_CHECKING(if scheme.h can be found in $vi_cv_path_mzscheme_pfx/include/racket)
	  if test -f "$vi_cv_path_mzscheme_pfx/include/racket/scheme.h"; then
	    AC_MSG_RESULT(yes)
	    SCHEME_INC=${vi_cv_path_mzscheme_pfx}/include/racket
	  else
	    AC_MSG_RESULT(no)
	    AC_MSG_CHECKING(if scheme.h can be found in /usr/include/plt/)
	    if test -f /usr/include/plt/scheme.h; then
	      AC_MSG_RESULT(yes)
	      SCHEME_INC=/usr/include/plt
	    else
	      AC_MSG_RESULT(no)
	      AC_MSG_CHECKING(if scheme.h can be found in /usr/include/racket/)
	      if test -f /usr/include/racket/scheme.h; then
		AC_MSG_RESULT(yes)
		SCHEME_INC=/usr/include/racket
	      else
		AC_MSG_RESULT(no)
		vi_cv_path_mzscheme_pfx=
	      fi
	    fi
	  fi
	fi
      fi
    fi
  fi

  if test "X$vi_cv_path_mzscheme_pfx" != "X"; then

    AC_MSG_CHECKING(for racket lib directory)
    SCHEME_LIB=`${vi_cv_path_mzscheme} -e '(require setup/dirs)(let ((p (find-lib-dir))) (when (path? p) (display p)))'`
    if test "X$SCHEME_LIB" != "X"; then
      AC_MSG_RESULT(${SCHEME_LIB})
    else
      AC_MSG_RESULT(not found)
    fi

    for path in "${vi_cv_path_mzscheme_pfx}/lib" "${SCHEME_LIB}"; do
      if test "X$path" != "X"; then
	if test "x$MACOS_X" = "xyes"; then
	  MZSCHEME_LIBS="-framework Racket"
	  MZSCHEME_CFLAGS="-DMZ_PRECISE_GC"
	elif test -f "${path}/libmzscheme3m.a"; then
	  MZSCHEME_LIBS="${path}/libmzscheme3m.a"
	  MZSCHEME_CFLAGS="-DMZ_PRECISE_GC"
	elif test -f "${path}/libracket3m.a"; then
	  MZSCHEME_LIBS="${path}/libracket3m.a"
	  if test -f "${path}/librktio.a"; then
	    MZSCHEME_LIBS="${MZSCHEME_LIBS} ${path}/librktio.a"
	  fi
	  MZSCHEME_CFLAGS="-DMZ_PRECISE_GC"
	elif test -f "${path}/libracket.a"; then
	  MZSCHEME_LIBS="${path}/libracket.a ${path}/libmzgc.a"
	elif test -f "${path}/libmzscheme.a"; then
	  MZSCHEME_LIBS="${path}/libmzscheme.a ${path}/libmzgc.a"
	else
	  dnl Using shared objects
	  if test -f "${path}/libmzscheme3m.so"; then
	    MZSCHEME_LIBS="-L${path} -lmzscheme3m"
	    MZSCHEME_CFLAGS="-DMZ_PRECISE_GC"
	  elif test -f "${path}/libracket3m.so"; then
	    MZSCHEME_LIBS="-L${path} -lracket3m"
	    MZSCHEME_CFLAGS="-DMZ_PRECISE_GC"
	  elif test -f "${path}/libracket.so"; then
	    MZSCHEME_LIBS="-L${path} -lracket -lmzgc"
	  else
	    dnl try next until last
	    if test "$path" != "$SCHEME_LIB"; then
	      continue
	    fi
	    MZSCHEME_LIBS="-L${path} -lmzscheme -lmzgc"
	  fi
	  if test "$GCC" = yes; then
	    dnl Make Vim remember the path to the library.  For when it's not in
	    dnl $LD_LIBRARY_PATH.
	    MZSCHEME_LIBS="${MZSCHEME_LIBS} -Wl,-rpath -Wl,${path}"
	  elif test "$vim_cv_uname_output" = SunOS &&
			   echo $vim_cv_uname_r_output | grep '^5' >/dev/null; then
	    MZSCHEME_LIBS="${MZSCHEME_LIBS} -R ${path}"
	  fi
	fi
      fi
      if test "X$MZSCHEME_LIBS" != "X"; then
	break
      fi
    done

    AC_MSG_CHECKING([if racket requires -pthread])
    if test "X$SCHEME_LIB" != "X" && $FGREP -e -pthread "$SCHEME_LIB/buildinfo" >/dev/null ; then
      AC_MSG_RESULT(yes)
      MZSCHEME_LIBS="${MZSCHEME_LIBS} -pthread"
      MZSCHEME_CFLAGS="${MZSCHEME_CFLAGS} -pthread"
    else
      AC_MSG_RESULT(no)
    fi

    AC_MSG_CHECKING(for racket config directory)
    SCHEME_CONFIGDIR=`${vi_cv_path_mzscheme} -e '(require setup/dirs)(let ((p (find-config-dir))) (when (path? p) (display p)))'`
    if test "X$SCHEME_CONFIGDIR" != "X"; then
      MZSCHEME_CFLAGS="${MZSCHEME_CFLAGS} -DMZSCHEME_CONFIGDIR='\"${SCHEME_CONFIGDIR}\"'"
      AC_MSG_RESULT(${SCHEME_CONFIGDIR})
    else
      AC_MSG_RESULT(not found)
    fi

    AC_MSG_CHECKING(for racket collects directory)
    SCHEME_COLLECTS=`${vi_cv_path_mzscheme} -e '(require setup/dirs)(let ((p (find-collects-dir))) (when (path? p) (let-values (((base _1 _2) (split-path p))) (display base))))'`
    if test "X$SCHEME_COLLECTS" = "X"; then
      if test -d "$vi_cv_path_mzscheme_pfx/lib/plt/collects"; then
	SCHEME_COLLECTS=$vi_cv_path_mzscheme_pfx/lib/plt/
      else
	if test -d "$vi_cv_path_mzscheme_pfx/lib/racket/collects"; then
	  SCHEME_COLLECTS=$vi_cv_path_mzscheme_pfx/lib/racket/
	else
	  if test -d "$vi_cv_path_mzscheme_pfx/share/racket/collects"; then
	    SCHEME_COLLECTS=$vi_cv_path_mzscheme_pfx/share/racket/
	  else
	    if test -d "$vi_cv_path_mzscheme_pfx/collects"; then
	      SCHEME_COLLECTS=$vi_cv_path_mzscheme_pfx/
	    fi
	  fi
	fi
      fi
    fi
    if test "X$SCHEME_COLLECTS" != "X" ; then
      AC_MSG_RESULT(${SCHEME_COLLECTS})
    else
      AC_MSG_RESULT(not found)
    fi

    AC_MSG_CHECKING(for mzscheme_base.c)
    if test -f "${SCHEME_COLLECTS}collects/scheme/base.ss" ; then
      MZSCHEME_EXTRA="mzscheme_base.c"
      MZSCHEME_MZC="${vi_cv_path_mzscheme_pfx}/bin/mzc"
      MZSCHEME_MOD="++lib scheme/base"
    else
      if test -f "${SCHEME_COLLECTS}collects/scheme/base.rkt" ; then
	MZSCHEME_EXTRA="mzscheme_base.c"
	MZSCHEME_MZC="${vi_cv_path_mzscheme_pfx}/bin/mzc"
	MZSCHEME_MOD="++lib scheme/base"
      else
	if test -f "${SCHEME_COLLECTS}collects/racket/base.rkt" ; then
	  MZSCHEME_EXTRA="mzscheme_base.c"
	  MZSCHEME_MZC="${vi_cv_path_mzscheme_pfx}/bin/raco ctool"
	  MZSCHEME_MOD=""
	fi
      fi
    fi
    if test "X$MZSCHEME_EXTRA" != "X" ; then
      dnl need to generate bytecode for MzScheme base
      MZSCHEME_CFLAGS="${MZSCHEME_CFLAGS} -DINCLUDE_MZSCHEME_BASE"
      AC_MSG_RESULT(needed)
    else
      AC_MSG_RESULT(not needed)
    fi

    dnl On Ubuntu this fixes "undefined reference to symbol 'ffi_type_void'".
    AC_CHECK_LIB(ffi, ffi_type_void, [MZSCHEME_LIBS="$MZSCHEME_LIBS -lffi"])

    MZSCHEME_CFLAGS="${MZSCHEME_CFLAGS} -I${SCHEME_INC} \
      -DMZSCHEME_COLLECTS='\"${SCHEME_COLLECTS}collects\"'"

    dnl Test that we can compile a simple program with these CFLAGS and LIBS.
    AC_MSG_CHECKING([if compile and link flags for MzScheme are sane])
    cflags_save=$CFLAGS
    libs_save=$LIBS
    CFLAGS="$CFLAGS $MZSCHEME_CFLAGS"
    LIBS="$LIBS $MZSCHEME_LIBS"
    AC_LINK_IFELSE([AC_LANG_PROGRAM(,[ ])],
	   AC_MSG_RESULT(yes); mzs_ok=yes,
	   AC_MSG_RESULT(no: MZSCHEME DISABLED); mzs_ok=no)
    CFLAGS=$cflags_save
    LIBS=$libs_save
    if test $mzs_ok = yes; then
      MZSCHEME_SRC="if_mzsch.c"
      MZSCHEME_OBJ="objects/if_mzsch.o"
      MZSCHEME_PRO="if_mzsch.pro"
      AC_DEFINE(FEAT_MZSCHEME)
    else
      MZSCHEME_CFLAGS=
      MZSCHEME_LIBS=
      MZSCHEME_EXTRA=
      MZSCHEME_MZC=
    fi
  fi
  AC_SUBST(MZSCHEME_SRC)
  AC_SUBST(MZSCHEME_OBJ)
  AC_SUBST(MZSCHEME_PRO)
  AC_SUBST(MZSCHEME_LIBS)
  AC_SUBST(MZSCHEME_CFLAGS)
  AC_SUBST(MZSCHEME_EXTRA)
  AC_SUBST(MZSCHEME_MZC)
fi


AC_MSG_CHECKING(--enable-perlinterp argument)
AC_ARG_ENABLE(perlinterp,
	[  --enable-perlinterp[=OPTS]     Include Perl interpreter.  [default=no] [OPTS=no/yes/dynamic]], ,
	[enable_perlinterp="no"])
AC_MSG_RESULT($enable_perlinterp)
if test "$enable_perlinterp" = "yes" -o "$enable_perlinterp" = "dynamic"; then
  if test "$has_eval" = "no"; then
    AC_MSG_ERROR([cannot use Perl with tiny features])
  fi
  AC_SUBST(vi_cv_path_perl)
  AC_PATH_PROG(vi_cv_path_perl, perl)
  if test "X$vi_cv_path_perl" != "X"; then
    AC_MSG_CHECKING(Perl version)
    if $vi_cv_path_perl -e 'require 5.003_01' >/dev/null 2>/dev/null; then
     eval `$vi_cv_path_perl -V:usethreads`
     eval `$vi_cv_path_perl -V:libperl`
     if test "X$usethreads" = "XUNKNOWN" -o "X$usethreads" = "Xundef"; then
       badthreads=no
     else
       if $vi_cv_path_perl -e 'require 5.6.0' >/dev/null 2>/dev/null; then
	 eval `$vi_cv_path_perl -V:use5005threads`
	 if test "X$use5005threads" = "XUNKNOWN" -o "X$use5005threads" = "Xundef"; then
	   badthreads=no
	 else
	   badthreads=yes
	   AC_MSG_RESULT(>>> Perl > 5.6 with 5.5 threads cannot be used <<<)
	 fi
       else
	 badthreads=yes
	 AC_MSG_RESULT(>>> Perl 5.5 with threads cannot be used <<<)
       fi
     fi
     if test $badthreads = no; then
      AC_MSG_RESULT(OK)
      eval `$vi_cv_path_perl -V:shrpenv`
      if test "X$shrpenv" = "XUNKNOWN"; then # pre 5.003_04
	shrpenv=""
      fi
      vi_cv_perllib=`$vi_cv_path_perl -MConfig -e 'print $Config{privlibexp}'`
      vi_cv_perlsitelib=`$vi_cv_path_perl -MConfig -e 'print $Config{sitelibexp}'`
      AC_SUBST(vi_cv_perllib)
      vi_cv_perl_extutils=unknown_perl_extutils_path
      for extutils_rel_path in ExtUtils vendor_perl/ExtUtils; do
	xsubpp_path="$vi_cv_perllib/$extutils_rel_path/xsubpp"
	if test -f "$xsubpp_path"; then
	  vi_cv_perl_xsubpp="$xsubpp_path"
	fi
      done
      AC_SUBST(vi_cv_perl_xsubpp)
      AC_SUBST(vi_cv_perlsitelib)
      dnl Remove "-fno-something", it breaks using cproto.
      dnl Remove "-fdebug-prefix-map", it isn't supported by clang.
      dnl Remove "FORTIFY_SOURCE", it will be defined twice.
      dnl remove -pipe and -Wxxx, it confuses cproto
      perlcppflags=`$vi_cv_path_perl -Mlib=$srcdir -MExtUtils::Embed \
		-e 'ccflags;perl_inc;print"\n"' | sed -e 's/-fno[[^ ]]*//' \
		-e 's/-fdebug-prefix-map[[^ ]]*//g' \
		-e 's/-pipe //' \
		-e 's/-W[[^ ]]*//g' \
		-e 's/-D_FORTIFY_SOURCE=.//g'`
      dnl Remove "-lc", it breaks on FreeBSD when using "-pthread".
      perllibs=`cd $srcdir; $vi_cv_path_perl -MExtUtils::Embed -e 'ldopts' | \
		sed -e '/Warning/d' -e '/Note (probably harmless)/d' \
			-e 's/-bE:perl.exp//' -e 's/-lc //'`
      dnl Don't add perl lib to $LIBS: if it's not in LD_LIBRARY_PATH
      dnl a test in configure may fail because of that.
      perlldflags=`cd $srcdir; $vi_cv_path_perl -MExtUtils::Embed \
		-e 'ccdlflags' | sed -e 's/-bE:perl.exp//'`

      if test "x$MACOS_X" = "xyes"; then
        dnl Perl on Mac OS X 10.5 and later adds "-arch" flags but these
        dnl should only be included if requested by passing --with-archs
        dnl to configure, so strip these flags first (if present)
        perllibs=`echo "$perllibs" | sed -e 's/-arch[[^-]]*//g'`
        perlcppflags=`echo "$perlcppflags" | sed -e 's/-arch[[^-]]*//g'`
      fi

      dnl check that compiling a simple program still works with the flags
      dnl added for Perl.
      AC_MSG_CHECKING([if compile and link flags for Perl are sane])
      cflags_save=$CFLAGS
      libs_save=$LIBS
      ldflags_save=$LDFLAGS
      CFLAGS="$CFLAGS $perlcppflags"
      LIBS="$LIBS $perllibs"
      perlldflags=`echo "$perlldflags" | sed -e 's/^ *//g'`
      LDFLAGS="$perlldflags $LDFLAGS"
      AC_LINK_IFELSE([AC_LANG_PROGRAM(,[ ])],
	     AC_MSG_RESULT(yes); perl_ok=yes,
	     AC_MSG_RESULT(no: PERL DISABLED); perl_ok=no)
      CFLAGS=$cflags_save
      LIBS=$libs_save
      LDFLAGS=$ldflags_save
      if test $perl_ok = yes; then
	if test "X$perlcppflags" != "X"; then
	  PERL_CFLAGS=$perlcppflags
	fi
	if test "X$perlldflags" != "X"; then
	  if test "X`echo \"$LDFLAGS\" | $FGREP -e \"$perlldflags\"`" = "X"; then
	    LDFLAGS="$perlldflags $LDFLAGS"
	  fi
	fi
	PERL_LIBS=$perllibs
	PERL_SRC="auto/if_perl.c if_perlsfio.c"
	PERL_OBJ="objects/if_perl.o objects/if_perlsfio.o"
	PERL_PRO="if_perl.pro if_perlsfio.pro"
	AC_DEFINE(FEAT_PERL)
      fi
     fi
    else
      AC_MSG_RESULT(>>> too old; need Perl version 5.003_01 or later <<<)
    fi
  fi

  if test "x$MACOS_X" = "xyes"; then
    dnl Mac OS X 10.2 or later
    dir=/System/Library/Perl
    darwindir=$dir/darwin
    if test -d $darwindir; then
      PERL=/usr/bin/perl
    else
      dnl Mac OS X 10.3
      dir=/System/Library/Perl/5.8.1
      darwindir=$dir/darwin-thread-multi-2level
      if test -d $darwindir; then
	PERL=/usr/bin/perl
      fi
    fi
    if test -n "$PERL"; then
      PERL_DIR="$dir"
      PERL_CFLAGS="-DFEAT_PERL -I$darwindir/CORE"
      PERL_OBJ="objects/if_perl.o objects/if_perlsfio.o $darwindir/auto/DynaLoader/DynaLoader.a"
      PERL_LIBS="-L$darwindir/CORE -lperl"
    fi
    dnl Perl on Mac OS X 10.5 adds "-arch" flags but these should only
    dnl be included if requested by passing --with-mac-arch to
    dnl configure, so strip these flags first (if present)
    PERL_LIBS=`echo "$PERL_LIBS" | sed -e 's/-arch\ ppc//' -e 's/-arch\ i386//' -e 's/-arch\ x86_64//'`
    PERL_CFLAGS=`echo "$PERL_CFLAGS" | sed -e 's/-arch\ ppc//' -e 's/-arch\ i386//' -e 's/-arch\ x86_64//'`
  fi
  if test "$enable_perlinterp" = "dynamic"; then
    if test "$perl_ok" = "yes" -a "X$libperl" != "X"; then
      AC_DEFINE(DYNAMIC_PERL)
      AC_CACHE_VAL(vi_cv_dll_name_perl, [vi_cv_dll_name_perl="$libperl"])
      PERL_CFLAGS="-DDYNAMIC_PERL_DLL=\\\"$vi_cv_dll_name_perl\\\" $PERL_CFLAGS"
    fi
  fi

  if test "$fail_if_missing" = "yes" -a "$perl_ok" != "yes"; then
    AC_MSG_ERROR([could not configure perl])
  fi
fi
AC_SUBST(shrpenv)
AC_SUBST(PERL_SRC)
AC_SUBST(PERL_OBJ)
AC_SUBST(PERL_PRO)
AC_SUBST(PERL_CFLAGS)
AC_SUBST(PERL_CFLAGS_EXTRA)
AC_SUBST(PERL_LIBS)

AC_MSG_CHECKING(--enable-pythoninterp argument)
AC_ARG_ENABLE(pythoninterp,
	[  --enable-pythoninterp[=OPTS]   Include Python interpreter. [default=no] [OPTS=no/yes/dynamic]], ,
	[enable_pythoninterp="no"])
AC_MSG_RESULT($enable_pythoninterp)
if test "$enable_pythoninterp" = "yes" -o "$enable_pythoninterp" = "dynamic"; then
  if test "$has_eval" = "no"; then
    AC_MSG_ERROR([cannot use Python with tiny features])
  fi

  dnl -- find the python executable
  AC_MSG_CHECKING(--with-python-command argument)
  AC_SUBST(vi_cv_path_python)
  AC_ARG_WITH(python-command, [  --with-python-command=NAME  name of the Python 2 command (default: python2 or python)],
	vi_cv_path_python="$withval"; AC_MSG_RESULT($vi_cv_path_python),
	AC_MSG_RESULT(no))

  if test "X$vi_cv_path_python" = "X"; then
    AC_PATH_PROGS(vi_cv_path_python, python2 python)
  fi
  if test "X$vi_cv_path_python" != "X"; then

    dnl -- get its version number
    AC_CACHE_CHECK(Python version,vi_cv_var_python_version,
    [[vi_cv_var_python_version=`
	    ${vi_cv_path_python} -c 'import sys; print sys.version[:3]'`
    ]])

    dnl -- it must be at least version 2.3
    AC_MSG_CHECKING(Python is 2.3 or better)
    if ${vi_cv_path_python} -c \
	"import sys; sys.exit(${vi_cv_var_python_version} < 2.3)"
    then
      AC_MSG_RESULT(yep)

      dnl -- find where python thinks it was installed
      AC_CACHE_CHECK(Python's install prefix,vi_cv_path_python_pfx,
      [ vi_cv_path_python_pfx=`
	    ${vi_cv_path_python} -c \
		"import sys; print sys.prefix"` ])

      dnl -- and where it thinks it runs
      AC_CACHE_CHECK(Python's execution prefix,vi_cv_path_python_epfx,
      [ vi_cv_path_python_epfx=`
	    ${vi_cv_path_python} -c \
		"import sys; print sys.exec_prefix"` ])

      dnl -- python's internal library path

      AC_CACHE_VAL(vi_cv_path_pythonpath,
      [ vi_cv_path_pythonpath=`
	    unset PYTHONPATH;
	    ${vi_cv_path_python} -c \
		"import sys, string; print string.join(sys.path,':')"` ])

      dnl -- where the Python implementation library archives are

      AC_ARG_WITH(python-config-dir,
	[  --with-python-config-dir=PATH  Python's config directory (deprecated)],
	[ vi_cv_path_python_conf="${withval}"; have_python_config_dir=1 ] )

      AC_CACHE_CHECK(Python's configuration directory,vi_cv_path_python_conf,
      [
	vi_cv_path_python_conf=
	d=`${vi_cv_path_python} -c "import distutils.sysconfig; print distutils.sysconfig.get_config_var('LIBPL')"`
	if test -d "$d" && test -f "$d/config.c"; then
	  vi_cv_path_python_conf="$d"
	else
	  for path in "${vi_cv_path_python_pfx}" "${vi_cv_path_python_epfx}"; do
	    for subdir in lib64 lib share; do
	      d="${path}/${subdir}/python${vi_cv_var_python_version}/config"
	      if test -d "$d" && test -f "$d/config.c"; then
		vi_cv_path_python_conf="$d"
	      fi
	    done
	  done
	fi
      ])

      PYTHON_CONFDIR="${vi_cv_path_python_conf}"

      if test "X$PYTHON_CONFDIR" = "X"; then
	AC_MSG_RESULT([can't find it!])
      else

	dnl -- we need to examine Python's config/Makefile too
	dnl    see what the interpreter is built from
	AC_CACHE_VAL(vi_cv_path_python_plibs,
	[
	    pwd=`pwd`
	    tmp_mkf="$pwd/config-PyMake$$"
	    cat -- "${PYTHON_CONFDIR}/Makefile" - <<'eof' >"${tmp_mkf}"
__:
	@echo "python_BASEMODLIBS='$(BASEMODLIBS)'"
	@echo "python_LIBS='$(LIBS)'"
	@echo "python_SYSLIBS='$(SYSLIBS)'"
	@echo "python_LINKFORSHARED='$(LINKFORSHARED)'"
	@echo "python_DLLLIBRARY='$(DLLLIBRARY)'"
	@echo "python_INSTSONAME='$(INSTSONAME)'"
	@echo "python_PYTHONFRAMEWORK='$(PYTHONFRAMEWORK)'"
	@echo "python_PYTHONFRAMEWORKPREFIX='$(PYTHONFRAMEWORKPREFIX)'"
	@echo "python_PYTHONFRAMEWORKINSTALLDIR='$(PYTHONFRAMEWORKINSTALLDIR)'"
eof
	    dnl -- delete the lines from make about Entering/Leaving directory
	    eval "`cd ${PYTHON_CONFDIR} && make -f "${tmp_mkf}" __ | sed '/ directory /d'`"
	    rm -f -- "${tmp_mkf}"
	    if test "x$MACOS_X" = "xyes" && test -n "${python_PYTHONFRAMEWORK}" && ${vi_cv_path_python} -c \
		"import sys; sys.exit(${vi_cv_var_python_version} < 2.3)"; then
	      vi_cv_path_python_plibs="-framework Python"
	      if test "x${vi_cv_path_python}" != "x/usr/bin/python" && test -n "${python_PYTHONFRAMEWORKPREFIX}"; then
		  vi_cv_path_python_plibs="-F${python_PYTHONFRAMEWORKPREFIX} -framework Python"
	      fi
	    else
	      vi_cv_path_python_plibs="-L${PYTHON_CONFDIR} -lpython${vi_cv_var_python_version}"
	      dnl -- Check if the path contained in python_LINKFORSHARED is
	      dnl    usable for vim build. If not, make and try other
	      dnl    candidates.
	      if test -n "${python_LINKFORSHARED}" && test -n "${python_PYTHONFRAMEWORKPREFIX}"; then
	        python_link_symbol=`echo ${python_LINKFORSHARED} | sed 's/\([[^ \t]][[^ \t]]*[[ \t]][[ \t]]*[[^ \t]][[^ \t]]*\)[[ \t]].*/\1/'`
		python_link_path=`echo ${python_LINKFORSHARED} |   sed 's/\([[^ \t]][[^ \t]]*[[ \t]][[ \t]]*[[^ \t]][[^ \t]]*\)[[ \t]][[ \t]]*\(.*\)/\2/'`
	        if test -n "${python_link_path}" && ! test -x "${python_link_path}"; then
	          dnl -- The path looks relative. Guess the absolute one using
		  dnl    the prefix and try that.
	          python_link_path="${python_PYTHONFRAMEWORKPREFIX}/${python_link_path}"
		  if test -n "${python_link_path}" && ! test -x "${python_link_path}"; then
		    dnl -- A last resort.
		    python_link_path="${python_PYTHONFRAMEWORKINSTALLDIR}/Versions/${vi_cv_var_python_version}/${python_PYTHONFRAMEWORK}"
	            dnl -- No check is done. The last word is left to the
	            dnl    "sanity" test on link flags that follows shortly.
		  fi
	          python_LINKFORSHARED="${python_link_symbol} ${python_link_path}"
	        fi
	      fi
	      vi_cv_path_python_plibs="${vi_cv_path_python_plibs} ${python_BASEMODLIBS} ${python_LIBS} ${python_SYSLIBS} ${python_LINKFORSHARED}"
	      dnl remove -ltermcap, it can conflict with an earlier -lncurses
	      vi_cv_path_python_plibs=`echo $vi_cv_path_python_plibs | sed s/-ltermcap//`
	    fi
	])
	AC_CACHE_CHECK(Python's dll name,vi_cv_dll_name_python,
	[
	  if test "X$python_DLLLIBRARY" != "X"; then
	    vi_cv_dll_name_python="$python_DLLLIBRARY"
	  else
	    vi_cv_dll_name_python="$python_INSTSONAME"
	  fi
	])

	PYTHON_LIBS="${vi_cv_path_python_plibs}"
	if test "${vi_cv_path_python_pfx}" = "${vi_cv_path_python_epfx}"; then
	  PYTHON_CFLAGS="-I${vi_cv_path_python_pfx}/include/python${vi_cv_var_python_version}"
	else
	  PYTHON_CFLAGS="-I${vi_cv_path_python_pfx}/include/python${vi_cv_var_python_version} -I${vi_cv_path_python_epfx}/include/python${vi_cv_var_python_version}"
	fi
	if test "X$have_python_config_dir" = "X1" -a "$enable_pythoninterp" = "dynamic"; then
	  dnl Define PYTHON_HOME if --with-python-config-dir was used
	  PYTHON_CFLAGS="${PYTHON_CFLAGS} -DPYTHON_HOME='\"${vi_cv_path_python_pfx}\"'"

	fi
	PYTHON_SRC="if_python.c"
	PYTHON_OBJ="objects/if_python.o"

	dnl On FreeBSD linking with "-pthread" is required to use threads.
	dnl _THREAD_SAFE must be used for compiling then.
	dnl The "-pthread" is added to $LIBS, so that the following check for
	dnl sigaltstack() will look in libc_r (it's there in libc!).
	dnl Otherwise, when using GCC, try adding -pthread to $CFLAGS.  GCC
	dnl will then define target-specific defines, e.g., -D_REENTRANT.
	dnl Don't do this for Mac OSX, -pthread will generate a warning.
	AC_MSG_CHECKING([if -pthread should be used])
	threadsafe_flag=
	thread_lib=
	dnl if test "x$MACOS_X" != "xyes"; then
        if test "$vim_cv_uname_output" != Darwin; then
	  test "$GCC" = yes && threadsafe_flag="-pthread"
	  if test "$vim_cv_uname_output" = FreeBSD; then
	    threadsafe_flag="-D_THREAD_SAFE"
	    thread_lib="-pthread"
	  fi
	  if test "$vim_cv_uname_output" = SunOS; then
	    threadsafe_flag="-pthreads"
	  fi
	fi
	libs_save_old=$LIBS
	if test -n "$threadsafe_flag"; then
	  cflags_save=$CFLAGS
	  CFLAGS="$CFLAGS $threadsafe_flag"
	  LIBS="$LIBS $thread_lib"
	  AC_LINK_IFELSE([AC_LANG_PROGRAM(,[ ])],
	     AC_MSG_RESULT(yes); PYTHON_CFLAGS="$PYTHON_CFLAGS $threadsafe_flag",
	     AC_MSG_RESULT(no); LIBS=$libs_save_old
	     )
	  CFLAGS=$cflags_save
	else
	  AC_MSG_RESULT(no)
	fi

        dnl On Mac OS X, when an SDK has been explicitly chosen we can't rely
        dnl on any of the search paths set above.  The -framework flag does it
        dnl all for us.
        if test -n "$MACSDK"; then
          PYTHON_CFLAGS=
          PYTHON_LIBS=-framework Python
          PYTHON_CONFDIR=
          PYTHON_GETPATH_CFLAGS=
        fi

	dnl Check that compiling a simple program still works with the flags
	dnl added for Python.
	AC_MSG_CHECKING([if compile and link flags for Python are sane])
	cflags_save=$CFLAGS
	libs_save=$LIBS
	CFLAGS="$CFLAGS $PYTHON_CFLAGS"
	LIBS="$LIBS $PYTHON_LIBS"
	AC_LINK_IFELSE([AC_LANG_PROGRAM(,[ ])],
	       AC_MSG_RESULT(yes); python_ok=yes,
	       AC_MSG_RESULT(no: PYTHON DISABLED); python_ok=no)
	CFLAGS=$cflags_save
	LIBS=$libs_save
	if test $python_ok = yes; then
	  AC_DEFINE(FEAT_PYTHON)
	else
	  LIBS=$libs_save_old
	  PYTHON_SRC=
	  PYTHON_OBJ=
	  PYTHON_LIBS=
	  PYTHON_CFLAGS=
	fi
      fi
    else
      AC_MSG_RESULT(too old)
    fi
  fi

  if test "$fail_if_missing" = "yes" -a "$python_ok" != "yes"; then
    AC_MSG_ERROR([could not configure python])
  fi
fi

AC_SUBST(PYTHON_LIBS)
AC_SUBST(PYTHON_CFLAGS)
AC_SUBST(PYTHON_CFLAGS_EXTRA)
AC_SUBST(PYTHON_SRC)
AC_SUBST(PYTHON_OBJ)


AC_MSG_CHECKING(--enable-python3interp argument)
AC_ARG_ENABLE(python3interp,
	[  --enable-python3interp[=OPTS]  Include Python3 interpreter. [default=no] [OPTS=no/yes/dynamic]], ,
	[enable_python3interp="no"])
AC_MSG_RESULT($enable_python3interp)
if test "$enable_python3interp" = "yes" -o "$enable_python3interp" = "dynamic"; then
  if test "$has_eval" = "no"; then
    AC_MSG_ERROR([cannot use Python with tiny features])
  fi

  dnl -- find the python3 executable
  AC_MSG_CHECKING(--with-python3-command argument)
  AC_SUBST(vi_cv_path_python3)
  AC_ARG_WITH(python3-command, [  --with-python3-command=NAME  name of the Python 3 command (default: python3 or python)],
	vi_cv_path_python3="$withval"; AC_MSG_RESULT($vi_cv_path_python3),
	AC_MSG_RESULT(no))

  if test "X$vi_cv_path_python3" = "X"; then
    AC_PATH_PROGS(vi_cv_path_python3, python3 python)
  fi
  if test "X$vi_cv_path_python3" != "X"; then

    dnl -- get its version number
    AC_CACHE_CHECK(Python version,vi_cv_var_python3_version,
    [[vi_cv_var_python3_version=`
          ${vi_cv_path_python3} -c 'import sys; print("{}.{}".format(sys.version_info.major, sys.version_info.minor))'`
    ]])

    dnl -- it must be at least version 3
    AC_MSG_CHECKING(Python is 3.0 or better)
    if ${vi_cv_path_python3} -c \
      "import sys; sys.exit(${vi_cv_var_python3_version} < 3.0)"
    then
      AC_MSG_RESULT(yep)

      dnl -- get abiflags for python 3.2 or higher (PEP 3149)
      AC_CACHE_CHECK(Python's abiflags,vi_cv_var_python3_abiflags,
      [
       vi_cv_var_python3_abiflags=
       if ${vi_cv_path_python3} -c \
           "import sys; sys.exit(${vi_cv_var_python3_version} < 3.2)"
       then
         vi_cv_var_python3_abiflags=`${vi_cv_path_python3} -c \
           "import sys; print(sys.abiflags)"`
       fi ])

      dnl -- find where python3 thinks it was installed
      AC_CACHE_CHECK(Python's install prefix,vi_cv_path_python3_pfx,
      [ vi_cv_path_python3_pfx=`
       ${vi_cv_path_python3} -c \
       "import sys; print(sys.prefix)"` ])

      dnl -- and where it thinks it runs
      AC_CACHE_CHECK(Python's execution prefix,vi_cv_path_python3_epfx,
      [ vi_cv_path_python3_epfx=`
       ${vi_cv_path_python3} -c \
       "import sys; print(sys.exec_prefix)"` ])

      dnl -- python3's internal library path

      AC_CACHE_VAL(vi_cv_path_python3path,
      [ vi_cv_path_python3path=`
       unset PYTHONPATH;
       ${vi_cv_path_python3} -c \
       "import sys, string; print(':'.join(sys.path))"` ])

      dnl -- where the Python implementation library archives are

      AC_ARG_WITH(python3-config-dir,
       [  --with-python3-config-dir=PATH  Python's config directory (deprecated)],
       [ vi_cv_path_python3_conf="${withval}"; have_python3_config_dir=1 ] )

      AC_CACHE_CHECK(Python's configuration directory,vi_cv_path_python3_conf,
      [
       vi_cv_path_python3_conf=
       config_dir="config-${vi_cv_var_python3_version}${vi_cv_var_python3_abiflags}"
       d=`${vi_cv_path_python3} -c "import sysconfig; print(sysconfig.get_config_var('LIBPL'))" 2> /dev/null`
       if test "x$d" = "x"; then
         d=`${vi_cv_path_python3} -c "import distutils.sysconfig; print(distutils.sysconfig.get_config_var('LIBPL'))"`
       fi
       if test -d "$d" && test -f "$d/config.c"; then
         vi_cv_path_python3_conf="$d"
       else
         for path in "${vi_cv_path_python3_pfx}" "${vi_cv_path_python3_epfx}"; do
	   for subdir in lib64 lib share; do
	     d="${path}/${subdir}/python${vi_cv_var_python3_version}/${config_dir}"
	     if test -d "$d" && test -f "$d/config.c"; then
	       vi_cv_path_python3_conf="$d"
	     fi
	   done
         done
       fi
      ])

      PYTHON3_CONFDIR="${vi_cv_path_python3_conf}"

      if test "X$PYTHON3_CONFDIR" = "X"; then
        AC_MSG_RESULT([can't find it!])
      else

        dnl -- we need to examine Python's config/Makefile too
        dnl    see what the interpreter is built from
        AC_CACHE_VAL(vi_cv_path_python3_plibs,
        [
            pwd=`pwd`
            tmp_mkf="$pwd/config-PyMake$$"
            cat -- "${PYTHON3_CONFDIR}/Makefile" - <<'eof' >"${tmp_mkf}"
__:
	@echo "python3_BASEMODLIBS='$(BASEMODLIBS)'"
	@echo "python3_LIBS='$(LIBS)'"
	@echo "python3_SYSLIBS='$(SYSLIBS)'"
	@echo "python3_DLLLIBRARY='$(DLLLIBRARY)'"
	@echo "python3_INSTSONAME='$(INSTSONAME)'"
eof
	    dnl -- delete the lines from make about Entering/Leaving directory
	    eval "`cd ${PYTHON3_CONFDIR} && make -f "${tmp_mkf}" __ | sed '/ directory /d'`"
	    rm -f -- "${tmp_mkf}"
	    vi_cv_path_python3_plibs="-L${PYTHON3_CONFDIR} -lpython${vi_cv_var_python3_version}${vi_cv_var_python3_abiflags}"
	    vi_cv_path_python3_plibs="${vi_cv_path_python3_plibs} ${python3_BASEMODLIBS} ${python3_LIBS} ${python3_SYSLIBS}"
	    dnl remove -ltermcap, it can conflict with an earlier -lncurses
	    vi_cv_path_python3_plibs=`echo $vi_cv_path_python3_plibs | sed s/-ltermcap//`
	    vi_cv_path_python3_plibs=`echo $vi_cv_path_python3_plibs | sed s/-lffi//`
	])
	AC_CACHE_CHECK(Python3's dll name,vi_cv_dll_name_python3,
	[
	  if test "X$python3_DLLLIBRARY" != "X"; then
	    vi_cv_dll_name_python3="$python3_DLLLIBRARY"
	  else
	    vi_cv_dll_name_python3="$python3_INSTSONAME"
	  fi
	])

        PYTHON3_LIBS="${vi_cv_path_python3_plibs}"
        if test "${vi_cv_path_python3_pfx}" = "${vi_cv_path_python3_epfx}"; then
          PYTHON3_CFLAGS="-I${vi_cv_path_python3_pfx}/include/python${vi_cv_var_python3_version}${vi_cv_var_python3_abiflags}"
        else
          PYTHON3_CFLAGS="-I${vi_cv_path_python3_pfx}/include/python${vi_cv_var_python3_version}${vi_cv_var_python3_abiflags} -I${vi_cv_path_python3_epfx}/include/python${vi_cv_var_python3_version}${vi_cv_var_python3_abiflags}"
        fi
	if test "X$have_python3_config_dir" = "X1" -a "$enable_python3interp" = "dynamic"; then
	  dnl Define PYTHON3_HOME if --with-python-config-dir was used
	  PYTHON3_CFLAGS="${PYTHON3_CFLAGS}  -DPYTHON3_HOME='L\"${vi_cv_path_python3_pfx}\"'"
	fi
        PYTHON3_SRC="if_python3.c"
        PYTHON3_OBJ="objects/if_python3.o"

        dnl On FreeBSD linking with "-pthread" is required to use threads.
        dnl _THREAD_SAFE must be used for compiling then.
        dnl The "-pthread" is added to $LIBS, so that the following check for
        dnl sigaltstack() will look in libc_r (it's there in libc!).
        dnl Otherwise, when using GCC, try adding -pthread to $CFLAGS.  GCC
        dnl will then define target-specific defines, e.g., -D_REENTRANT.
        dnl Don't do this for Mac OSX, -pthread will generate a warning.
        AC_MSG_CHECKING([if -pthread should be used])
        threadsafe_flag=
        thread_lib=
        dnl if test "x$MACOS_X" != "xyes"; then
        if test "$vim_cv_uname_output" != Darwin; then
          test "$GCC" = yes && threadsafe_flag="-pthread"
          if test "$vim_cv_uname_output" = FreeBSD; then
            threadsafe_flag="-D_THREAD_SAFE"
            thread_lib="-pthread"
          fi
          if test "$vim_cv_uname_output" = SunOS; then
            threadsafe_flag="-pthreads"
          fi
        fi
        libs_save_old=$LIBS
        if test -n "$threadsafe_flag"; then
          cflags_save=$CFLAGS
          CFLAGS="$CFLAGS $threadsafe_flag"
          LIBS="$LIBS $thread_lib"
          AC_LINK_IFELSE([AC_LANG_PROGRAM(,[ ])],
             AC_MSG_RESULT(yes); PYTHON3_CFLAGS="$PYTHON3_CFLAGS $threadsafe_flag",
             AC_MSG_RESULT(no); LIBS=$libs_save_old
             )
          CFLAGS=$cflags_save
        else
          AC_MSG_RESULT(no)
        fi

        dnl check that compiling a simple program still works with the flags
        dnl added for Python.
        AC_MSG_CHECKING([if compile and link flags for Python 3 are sane])
        cflags_save=$CFLAGS
        libs_save=$LIBS
        CFLAGS="$CFLAGS $PYTHON3_CFLAGS"
        LIBS="$LIBS $PYTHON3_LIBS"
        AC_LINK_IFELSE([AC_LANG_PROGRAM(,[ ])],
               AC_MSG_RESULT(yes); python3_ok=yes,
               AC_MSG_RESULT(no: PYTHON3 DISABLED); python3_ok=no)
        CFLAGS=$cflags_save
        LIBS=$libs_save
        if test "$python3_ok" = yes; then
          AC_DEFINE(FEAT_PYTHON3)
        else
          LIBS=$libs_save_old
          PYTHON3_SRC=
          PYTHON3_OBJ=
          PYTHON3_LIBS=
          PYTHON3_CFLAGS=
        fi
      fi
    else
      AC_MSG_RESULT(too old)
    fi
  fi
  if test "$fail_if_missing" = "yes" -a "$python3_ok" != "yes"; then
    AC_MSG_ERROR([could not configure python3])
  fi
fi

AC_SUBST(PYTHON3_LIBS)
AC_SUBST(PYTHON3_CFLAGS)
AC_SUBST(PYTHON3_CFLAGS_EXTRA)
AC_SUBST(PYTHON3_SRC)
AC_SUBST(PYTHON3_OBJ)

AC_ARG_WITH(properly-linked-python2-python3,
      [  --with-properly-linked-python2-python3 Link with properly linked Python 2 and Python 3.],
      [vi_cv_with_properly_linked_python2_python3="yes"],
      [vi_cv_with_properly_linked_python2_python3="no"])

dnl if python2.x and python3.x are enabled one can only link in code
dnl with dlopen(), dlsym(), dlclose()
if test "$python_ok" = yes && test "$python3_ok" = yes; then
  AC_DEFINE(DYNAMIC_PYTHON)
  AC_DEFINE(DYNAMIC_PYTHON3)
  AC_MSG_CHECKING(whether we can do without RTLD_GLOBAL for Python)
  cflags_save=$CFLAGS
  CFLAGS="$CFLAGS $PYTHON_CFLAGS"
  libs_save=$LIBS
  dnl -ldl must go first to make this work on Archlinux (Roland Puntaier)
  LIBS="-ldl $LIBS"
  if test "x$MACOS_X" != "xyes"; then
  AC_RUN_IFELSE([AC_LANG_SOURCE([
    #include <dlfcn.h>
    /* If this program fails, then RTLD_GLOBAL is needed.
     * RTLD_GLOBAL will be used and then it is not possible to
     * have both python versions enabled in the same vim instance.
     * Only the first python version used will be switched on.
     */

    static int no_rtl_global_needed_for(char *python_instsoname, char *prefix)
    {
      int needed = 0;
      void* pylib = dlopen(python_instsoname, RTLD_LAZY|RTLD_LOCAL);
      if (pylib != 0)
      {
          void (*pfx)(char *home) = dlsym(pylib, "Py_SetPythonHome");
          void (*init)(void) = dlsym(pylib, "Py_Initialize");
          int (*simple)(char*) = dlsym(pylib, "PyRun_SimpleString");
          void (*final)(void) = dlsym(pylib, "Py_Finalize");
          (*pfx)(prefix);
          (*init)();
          needed = (*simple)("import termios") == -1;
          (*final)();
          dlclose(pylib);
      }
      return !needed;
    }

    int main()
    {
      int not_needed = 0;
      if (no_rtl_global_needed_for("${vi_cv_dll_name_python}", "${vi_cv_path_python_pfx}"))
            not_needed = 1;
      return !not_needed;
    }])],
    [AC_MSG_RESULT(yes);AC_DEFINE(PY_NO_RTLD_GLOBAL)], [AC_MSG_RESULT(no)])

  CFLAGS=$cflags_save
  LIBS=$libs_save

  AC_MSG_CHECKING(whether we can do without RTLD_GLOBAL for Python3)
  cflags_save=$CFLAGS
  CFLAGS="$CFLAGS $PYTHON3_CFLAGS"
  libs_save=$LIBS
  dnl -ldl must go first to make this work on Archlinux (Roland Puntaier)
  LIBS="-ldl $LIBS"
  AC_RUN_IFELSE([AC_LANG_SOURCE([
    #include <dlfcn.h>
    #include <wchar.h>
    /* If this program fails, then RTLD_GLOBAL is needed.
     * RTLD_GLOBAL will be used and then it is not possible to
     * have both python versions enabled in the same vim instance.
     * Only the first python version used will be switched on.
     */

    static int no_rtl_global_needed_for(char *python_instsoname, wchar_t *prefix)
    {
      int needed = 0;
      void* pylib = dlopen(python_instsoname, RTLD_LAZY|RTLD_LOCAL);
      if (pylib != 0)
      {
          void (*pfx)(wchar_t *home) = dlsym(pylib, "Py_SetPythonHome");
          void (*init)(void) = dlsym(pylib, "Py_Initialize");
          int (*simple)(char*) = dlsym(pylib, "PyRun_SimpleString");
          void (*final)(void) = dlsym(pylib, "Py_Finalize");
          (*pfx)(prefix);
          (*init)();
          needed = (*simple)("import termios") == -1;
          (*final)();
          dlclose(pylib);
      }
      return !needed;
    }

    int main()
    {
      int not_needed = 0;
      if (no_rtl_global_needed_for("${vi_cv_dll_name_python3}", L"${vi_cv_path_python3_pfx}"))
            not_needed = 1;
      return !not_needed;
    }])],
    [AC_MSG_RESULT(yes);AC_DEFINE(PY3_NO_RTLD_GLOBAL)], [AC_MSG_RESULT(no)])
  fi

  if test "$vi_cv_with_properly_linked_python2_python3" = "yes"; then
    AC_DEFINE(PY_NO_RTLD_GLOBAL)
    AC_DEFINE(PY3_NO_RTLD_GLOBAL)
  fi

  CFLAGS=$cflags_save
  LIBS=$libs_save

  PYTHON_SRC="if_python.c"
  PYTHON_OBJ="objects/if_python.o"
  PYTHON_CFLAGS="$PYTHON_CFLAGS -DDYNAMIC_PYTHON_DLL=\\\"${vi_cv_dll_name_python}\\\""
  PYTHON_LIBS=
  PYTHON3_SRC="if_python3.c"
  PYTHON3_OBJ="objects/if_python3.o"
  PYTHON3_CFLAGS="$PYTHON3_CFLAGS -DDYNAMIC_PYTHON3_DLL=\\\"${vi_cv_dll_name_python3}\\\""
  PYTHON3_LIBS=

  # MacVim patch to hack in a different default dynamic lib path for arm64.
  # We don't test that it links here so this has to be binary compatible with
  # DYNAMIC_PYTHON3_DLL
  AC_MSG_CHECKING([Python3's dll name (arm64)])
  if test -n "${vi_cv_dll_name_python3_arm64}"; then
    AC_MSG_RESULT([${vi_cv_dll_name_python3_arm64}])
    PYTHON3_CFLAGS+=" -DDYNAMIC_PYTHON3_DLL_ARM64=\\\"${vi_cv_dll_name_python3_arm64}\\\""
  else
    AC_MSG_RESULT([<none>])
  fi
elif test "$python_ok" = yes && test "$enable_pythoninterp" = "dynamic"; then
  AC_DEFINE(DYNAMIC_PYTHON)
  PYTHON_SRC="if_python.c"
  PYTHON_OBJ="objects/if_python.o"
  PYTHON_CFLAGS="$PYTHON_CFLAGS -DDYNAMIC_PYTHON_DLL=\\\"${vi_cv_dll_name_python}\\\""
  PYTHON_LIBS=
elif test "$python_ok" = yes; then
  dnl Check that adding -fPIE works.  It may be needed when using a static
  dnl Python library.
  AC_MSG_CHECKING([if -fPIE can be added for Python])
  cflags_save=$CFLAGS
  libs_save=$LIBS
  CFLAGS="$CFLAGS $PYTHON_CFLAGS -fPIE"
  LIBS="$LIBS $PYTHON_LIBS"
  AC_LINK_IFELSE([AC_LANG_PROGRAM(,[ ])],
	 AC_MSG_RESULT(yes); fpie_ok=yes,
	 AC_MSG_RESULT(no); fpie_ok=no)
  CFLAGS=$cflags_save
  LIBS=$libs_save
  if test $fpie_ok = yes; then
    PYTHON_CFLAGS="$PYTHON_CFLAGS -fPIE"
  fi
elif test "$python3_ok" = yes && test "$enable_python3interp" = "dynamic"; then
  AC_DEFINE(DYNAMIC_PYTHON3)
  PYTHON3_SRC="if_python3.c"
  PYTHON3_OBJ="objects/if_python3.o"
  PYTHON3_CFLAGS="$PYTHON3_CFLAGS -DDYNAMIC_PYTHON3_DLL=\\\"${vi_cv_dll_name_python3}\\\""
  PYTHON3_LIBS=

  # MacVim patch to hack in a different default dynamic lib path for arm64.
  # We don't test that it links here so this has to be binary compatible with
  # DYNAMIC_PYTHON3_DLL
  AC_MSG_CHECKING([Python3's dll name (arm64)])
  if test -n "${vi_cv_dll_name_python3_arm64}"; then
    AC_MSG_RESULT([${vi_cv_dll_name_python3_arm64}])
    PYTHON3_CFLAGS+=" -DDYNAMIC_PYTHON3_DLL_ARM64=\\\"${vi_cv_dll_name_python3_arm64}\\\""
  else
    AC_MSG_RESULT([<none>])
  fi
elif test "$python3_ok" = yes; then
  dnl Check that adding -fPIE works.  It may be needed when using a static
  dnl Python library.
  AC_MSG_CHECKING([if -fPIE can be added for Python3])
  cflags_save=$CFLAGS
  libs_save=$LIBS
  CFLAGS="$CFLAGS $PYTHON3_CFLAGS -fPIE"
  LIBS="$LIBS $PYTHON3_LIBS"
  AC_LINK_IFELSE([AC_LANG_PROGRAM(,[ ])],
	 AC_MSG_RESULT(yes); fpie_ok=yes,
	 AC_MSG_RESULT(no); fpie_ok=no)
  CFLAGS=$cflags_save
  LIBS=$libs_save
  if test $fpie_ok = yes; then
    PYTHON3_CFLAGS="$PYTHON3_CFLAGS -fPIE"
  fi
fi

AC_MSG_CHECKING(--enable-tclinterp argument)
AC_ARG_ENABLE(tclinterp,
	[  --enable-tclinterp[=OPTS]      Include Tcl interpreter. [default=no] [OPTS=no/yes/dynamic]], ,
	[enable_tclinterp="no"])
AC_MSG_RESULT($enable_tclinterp)

if test "$enable_tclinterp" = "yes" -o "$enable_tclinterp" = "dynamic"; then

  dnl on FreeBSD tclsh is a silly script, look for tclsh8.[5420]
  AC_MSG_CHECKING(--with-tclsh argument)
  AC_ARG_WITH(tclsh, [  --with-tclsh=PATH       which tclsh to use (default: tclsh8.0)],
	tclsh_name="$withval"; AC_MSG_RESULT($tclsh_name),
	tclsh_name="tclsh8.5"; AC_MSG_RESULT(no))
  AC_PATH_PROG(vi_cv_path_tcl, $tclsh_name)
  AC_SUBST(vi_cv_path_tcl)

  dnl when no specific version specified, also try 8.4, 8.2 and 8.0
  if test "X$vi_cv_path_tcl" = "X" -a $tclsh_name = "tclsh8.5"; then
    tclsh_name="tclsh8.4"
    AC_PATH_PROG(vi_cv_path_tcl, $tclsh_name)
  fi
  if test "X$vi_cv_path_tcl" = "X" -a $tclsh_name = "tclsh8.4"; then
    tclsh_name="tclsh8.2"
    AC_PATH_PROG(vi_cv_path_tcl, $tclsh_name)
  fi
  if test "X$vi_cv_path_tcl" = "X" -a $tclsh_name = "tclsh8.2"; then
    tclsh_name="tclsh8.0"
    AC_PATH_PROG(vi_cv_path_tcl, $tclsh_name)
  fi
  dnl still didn't find it, try without version number
  if test "X$vi_cv_path_tcl" = "X"; then
    tclsh_name="tclsh"
    AC_PATH_PROG(vi_cv_path_tcl, $tclsh_name)
  fi
  if test "X$vi_cv_path_tcl" != "X"; then
    AC_MSG_CHECKING(Tcl version)
    if echo 'exit [[expr [info tclversion] < 8.0]]' | "$vi_cv_path_tcl" - ; then
      tclver=`echo 'puts [[info tclversion]]' | $vi_cv_path_tcl -`
      AC_MSG_RESULT($tclver - OK);
      tclloc=`echo 'set l [[info library]];set i [[string last lib $l]];incr i -2;puts [[string range $l 0 $i]]' | $vi_cv_path_tcl -`
      tcldll=`echo 'puts libtcl[[info tclversion]][[info sharedlibextension]]' | $vi_cv_path_tcl -`

      AC_MSG_CHECKING(for location of Tcl include)
      if test "x$MACOS_X" != "xyes"; then
	tclinc="$tclloc/include $tclloc/include/tcl $tclloc/include/tcl$tclver /usr/local/include /usr/local/include/tcl$tclver /usr/include /usr/include/tcl$tclver"
      else
	dnl For all macOS, use the value from TCL in case use of, say, homebrew
	dnl For Mac OS X 10.3, use the OS-provided framework location
	dnl For Mac OS X 10.14, the OS-provided framework location doesn't contain the headers, so also check the Xcode SDK
	tclinc="$tclloc/include $tclloc/include/tcl $tclloc/include/tcl$tclver /System/Library/Frameworks/Tcl.framework/Headers `xcrun --show-sdk-path`/System/Library/Frameworks/Tcl.framework/Versions/Current/Headers"
      fi
      TCL_INC=
      for try in $tclinc; do
	if test -f "$try/tcl.h"; then
	  AC_MSG_RESULT($try/tcl.h)
	  TCL_INC=$try
	  break
	fi
      done
      if test -z "$TCL_INC"; then
	AC_MSG_RESULT(<not found>)
	SKIP_TCL=YES
      fi
      if test -z "$SKIP_TCL"; then
	AC_MSG_CHECKING(for location of tclConfig.sh script)
	if test "x$MACOS_X" != "xyes"; then
	  tclcnf=`echo $tclinc | sed s/include/lib/g`
	  tclcnf="$tclcnf `echo $tclinc | sed s/include/lib64/g`"
	else
	  dnl For all macOS, use the value from TCL in case use of, say, homebrew
	  dnl For Mac OS X 10.3, use the OS-provided framework location
	  dnl For Mac OS X 10.14, the OS-provided framework location doesn't contain the headers, so also check the Xcode SDK
	  tclcnf=`echo $tclinc | sed s/include/lib/g`
	  tclcnf="$tclcnf /System/Library/Frameworks/Tcl.framework `xcrun --show-sdk-path`/System/Library/Frameworks/Tcl.framework"
	fi
	for try in $tclcnf; do
	  if test -f "$try/tclConfig.sh"; then
	    AC_MSG_RESULT($try/tclConfig.sh)
	    . "$try/tclConfig.sh"
	    dnl use eval, because tcl 8.2 includes ${TCL_DBGX}
	    if test "$enable_tclinterp" = "dynamic"; then
	      TCL_LIBS=`eval echo "$TCL_STUB_LIB_SPEC $TCL_LIBS"`
	    else
	      TCL_LIBS=`eval echo "$TCL_LIB_SPEC $TCL_LIBS"`
	    fi
	    dnl Use $TCL_DEFS for -D_THREAD_SAFE et al.  But only use the
	    dnl "-D_ABC" items.  Watch out for -DFOO=long\ long.
	    TCL_DEFS=`echo $TCL_DEFS | sed -e 's/\\\\ /\\\\X/g' | tr ' ' '\012' | sed -e '/^[[^-]]/d' -e '/^-[[^D]]/d' -e '/-D[[^_]]/d' -e 's/-D_/ -D_/' | tr '\012' ' ' | sed -e 's/\\\\X/\\\\ /g'`
	    break
	  fi
	done
	if test -z "$TCL_LIBS"; then
	  AC_MSG_RESULT(<not found>)
	  AC_MSG_CHECKING(for Tcl library by myself)
	  tcllib=`echo $tclinc | sed s/include/lib/g`
	  tcllib="$tcllib `echo $tclinc | sed s/include/lib64/g`"
	  for ext in .so .a ; do
	    for ver in "" $tclver ; do
	      for try in $tcllib ; do
		trylib=tcl$ver$ext
		if test -f "$try/lib$trylib" ; then
		  AC_MSG_RESULT($try/lib$trylib)
		  TCL_LIBS="-L\"$try\" -ltcl$ver -ldl -lm"
		  if test "$vim_cv_uname_output" = SunOS &&
					 echo $vim_cv_uname_r_output | grep '^5' >/dev/null; then
		    TCL_LIBS="$TCL_LIBS -R $try"
		  fi
		  break 3
		fi
	      done
	    done
	  done
	  if test -z "$TCL_LIBS"; then
	    AC_MSG_RESULT(<not found>)
	    SKIP_TCL=YES
	  fi
	fi
	if test -z "$SKIP_TCL"; then
	  AC_DEFINE(FEAT_TCL)
	  TCL_SRC=if_tcl.c
	  TCL_OBJ=objects/if_tcl.o
	  TCL_PRO=if_tcl.pro
	  TCL_CFLAGS="-I$TCL_INC $TCL_DEFS"
	fi
      fi
    else
      AC_MSG_RESULT(too old; need Tcl version 8.0 or later)
    fi
  fi
  if test "$enable_tclinterp" = "dynamic"; then
    if test "X$TCL_SRC" != "X" -a "X$tcldll" != "X"; then
      AC_DEFINE(DYNAMIC_TCL)
      TCL_CFLAGS="-DDYNAMIC_TCL_DLL=\\\"$tcldll\\\" -DDYNAMIC_TCL_VER=\\\"$tclver\\\" $TCL_CFLAGS"
    fi
  fi
  if test "$fail_if_missing" = "yes" -a -z "$TCL_SRC"; then
    AC_MSG_ERROR([could not configure Tcl])
  fi
fi
AC_SUBST(TCL_SRC)
AC_SUBST(TCL_OBJ)
AC_SUBST(TCL_PRO)
AC_SUBST(TCL_CFLAGS)
AC_SUBST(TCL_CFLAGS_EXTRA)
AC_SUBST(TCL_LIBS)

AC_MSG_CHECKING(--enable-rubyinterp argument)
AC_ARG_ENABLE(rubyinterp,
	[  --enable-rubyinterp[=OPTS]     Include Ruby interpreter.  [default=no] [OPTS=no/yes/dynamic]], ,
	[enable_rubyinterp="no"])
AC_MSG_RESULT($enable_rubyinterp)
if test "$enable_rubyinterp" = "yes" -o "$enable_rubyinterp" = "dynamic"; then
  if test "$has_eval" = "no"; then
    AC_MSG_ERROR([cannot use Ruby with tiny features])
  fi

  AC_MSG_CHECKING(--with-ruby-command argument)
  AC_SUBST(vi_cv_path_ruby)
  AC_ARG_WITH(ruby-command, [  --with-ruby-command=RUBY  name of the Ruby command (default: ruby)],
	RUBY_CMD="$withval"; vi_cv_path_ruby="$withval"; AC_MSG_RESULT($RUBY_CMD),
	RUBY_CMD="ruby"; AC_MSG_RESULT(defaulting to $RUBY_CMD))
  AC_PATH_PROG(vi_cv_path_ruby, $RUBY_CMD)
  if test "X$vi_cv_path_ruby" != "X"; then
    AC_MSG_CHECKING(Ruby version)
    if $vi_cv_path_ruby -e 'RUBY_VERSION >= "1.9.1" or exit 1' >/dev/null 2>/dev/null; then
      AC_MSG_RESULT(OK)
      AC_MSG_CHECKING(Ruby rbconfig)
      ruby_rbconfig="RbConfig"
      if ! $vi_cv_path_ruby -r rbconfig -e 'RbConfig' >/dev/null 2>/dev/null; then
	ruby_rbconfig="Config"
      fi
      AC_MSG_RESULT($ruby_rbconfig)
      AC_MSG_CHECKING(Ruby header files)
      rubyhdrdir=`$vi_cv_path_ruby -r mkmf -e "print $ruby_rbconfig::CONFIG[['rubyhdrdir']] || $ruby_rbconfig::CONFIG[['archdir']] || \\$hdrdir" 2>/dev/null`
      if test "X$rubyhdrdir" != "X"; then
	AC_MSG_RESULT($rubyhdrdir)
	RUBY_CFLAGS="-I$rubyhdrdir"
        rubyarchdir=`$vi_cv_path_ruby -r rbconfig -e "print ($ruby_rbconfig::CONFIG.has_key? 'rubyarchhdrdir') ? $ruby_rbconfig::CONFIG[['rubyarchhdrdir']] : '$rubyhdrdir/'+$ruby_rbconfig::CONFIG[['arch']]"`
        if test -d "$rubyarchdir"; then
          RUBY_CFLAGS="$RUBY_CFLAGS -I$rubyarchdir"
        else
	  dnl rbconfig says darwin15 but 10.12 SDK has darwin16
          rubyarchdir=${rubyarchdir/darwin15/darwin16}
          if test -d "$rubyarchdir"; then
            RUBY_CFLAGS="$RUBY_CFLAGS -I$rubyarchdir"
          fi
        fi
        rubyversion=`$vi_cv_path_ruby -r rbconfig -e "print $ruby_rbconfig::CONFIG[['ruby_version']].gsub(/\./, '')[[0,2]]"`
	if test "X$rubyversion" = "X"; then
	  rubyversion=`$vi_cv_path_ruby -e "print RUBY_VERSION.gsub(/\./, '')[[0,2]]"`
	fi
        RUBY_CFLAGS="$RUBY_CFLAGS -DRUBY_VERSION=$rubyversion"
	rubylibs=`$vi_cv_path_ruby -r rbconfig -e "print $ruby_rbconfig::CONFIG[['LIBS']]"`
	if test "X$rubylibs" != "X"; then
	  RUBY_LIBS="$rubylibs"
	fi
	librubyarg=`$vi_cv_path_ruby -r rbconfig -e "print $ruby_rbconfig.expand($ruby_rbconfig::CONFIG[['LIBRUBYARG']])"`
	librubya=`$vi_cv_path_ruby -r rbconfig -e "print $ruby_rbconfig.expand($ruby_rbconfig::CONFIG[['LIBRUBY_A']])"`
	rubylibdir=`$vi_cv_path_ruby -r rbconfig -e "print $ruby_rbconfig.expand($ruby_rbconfig::CONFIG[['libdir']])"`
	if test -f "$rubylibdir/$librubya" || expr "$librubyarg" : "-lruby"; then
	  RUBY_LIBS="$RUBY_LIBS -L$rubylibdir"
        elif test "$vi_cv_path_ruby" = "/usr/bin/ruby" -a -d "/System/Library/Frameworks/Ruby.framework"; then
            dnl On Mac OS X it is safer to just use the -framework flag
            RUBY_LIBS="-framework Ruby"
            dnl Don't include the -I flag when -framework is set
            RUBY_CFLAGS="$RUBY_CFLAGS -DRUBY_VERSION=$rubyversion"
            librubyarg=
	fi

	if test "X$librubyarg" != "X"; then
	  RUBY_LIBS="$librubyarg $RUBY_LIBS"
	fi
<<<<<<< HEAD
	rubyldflags=`$vi_cv_path_ruby -r rbconfig -e "print $ruby_rbconfig::CONFIG[['LDFLAGS']]"`
	if test "X$rubyldflags" != "X"; then
	  dnl Ruby on Mac OS X 10.5 adds "-arch" flags but these should only
	  dnl be included if requested by passing --with-mac-arch to
	  dnl configure, so strip these flags first (if present)
	  rubyldflags=`echo "$rubyldflags" | sed -e 's/-arch\ ppc//' -e 's/-arch\ i386//' -e 's/-arch\ x86_64//'`
	  if test "X$rubyldflags" != "X"; then
	    if test "X`echo \"$LDFLAGS\" | $FGREP -e \"$rubyldflags\"`" = "X"; then
	      LDFLAGS="$rubyldflags $LDFLAGS"
	    fi
	  fi
	fi
        if test "X$rubyldflags" != "X"; then
          LDFLAGS="$rubyldflags $LDFLAGS"
        fi
=======

	dnl Here the Ruby LDFLAGS used to be added to LDFLAGS, but that turns
	dnl out to cause trouble and was removed.

>>>>>>> 65214053
	RUBY_SRC="if_ruby.c"
	RUBY_OBJ="objects/if_ruby.o"
	RUBY_PRO="if_ruby.pro"

	AC_DEFINE(FEAT_RUBY)
	if test "$enable_rubyinterp" = "dynamic"; then
	  libruby_soname=`$vi_cv_path_ruby -r rbconfig -e "puts $ruby_rbconfig::CONFIG[['LIBRUBY_ALIASES']].split[[0]]"`
	  if test -z "$libruby_soname"; then
	    libruby_soname=`$vi_cv_path_ruby -r rbconfig -e "puts $ruby_rbconfig::CONFIG[['LIBRUBY_SO']]"`
	  fi
	  AC_DEFINE(DYNAMIC_RUBY)
	  RUBY_CFLAGS="-DDYNAMIC_RUBY_DLL=\\\"$libruby_soname\\\" $RUBY_CFLAGS"
	  RUBY_LIBS=

      # MacVim patch to hack in a different default dynamic lib path for
      # arm64.  We don't test that it links here so this has to be binary
      # compatible with DYNAMIC_RUBY_DLL
      # Note: Apple does ship with a default Ruby lib, but it's usually older
      # than Homebrew, and since on x86_64 we use the Homebrew version, we
      # should use that as well for Apple Silicon.
      AC_MSG_CHECKING([${libruby_soname} (arm64)])
      if test -n "${vi_cv_dll_name_ruby_arm64}"; then
        AC_MSG_RESULT([${vi_cv_dll_name_ruby_arm64}])
        RUBY_CFLAGS+=" -DDYNAMIC_RUBY_DLL_ARM64=\\\"${vi_cv_dll_name_ruby_arm64}\\\""
      else
        AC_MSG_RESULT([<none>])
      fi
	fi
	if test "X$CLANG_VERSION" != "X" -a "$rubyversion" -ge 30; then
	  RUBY_CFLAGS="$RUBY_CFLAGS -fdeclspec"
	fi
      else
	AC_MSG_RESULT(not found; disabling Ruby)
      fi
    else
      AC_MSG_RESULT(too old; need Ruby version 1.9.1 or later)
    fi
  fi

  if test "$fail_if_missing" = "yes" -a -z "$RUBY_OBJ"; then
    AC_MSG_ERROR([could not configure Ruby])
  fi
fi
AC_SUBST(RUBY_SRC)
AC_SUBST(RUBY_OBJ)
AC_SUBST(RUBY_PRO)
AC_SUBST(RUBY_CFLAGS)
AC_SUBST(RUBY_CFLAGS_EXTRA)
AC_SUBST(RUBY_LIBS)

AC_MSG_CHECKING(--enable-cscope argument)
AC_ARG_ENABLE(cscope,
	[  --enable-cscope         Include cscope interface.], ,
	[enable_cscope="no"])
AC_MSG_RESULT($enable_cscope)
if test "$enable_cscope" = "yes"; then
  AC_DEFINE(FEAT_CSCOPE)
fi

AC_MSG_CHECKING(--disable-netbeans argument)
AC_ARG_ENABLE(netbeans,
	[  --disable-netbeans      Disable NetBeans integration support.],
	, [enable_netbeans="yes"])
if test "$enable_netbeans" = "yes"; then
  if test "$has_eval" = "no"; then
    AC_MSG_RESULT([cannot use NetBeans with tiny features])
    enable_netbeans="no"
  else
    AC_MSG_RESULT(no)
  fi
else
  AC_MSG_RESULT(yes)
fi

AC_MSG_CHECKING(--disable-channel argument)
AC_ARG_ENABLE(channel,
	[  --disable-channel       Disable process communication support.],
	, [enable_channel="yes"])
if test "$enable_channel" = "yes"; then
  if test "$has_eval" = "no"; then
    AC_MSG_RESULT([cannot use channels with tiny features])
    enable_channel="no"
  else
    AC_MSG_RESULT(no)
  fi
else
  if test "$enable_netbeans" = "yes"; then
    AC_MSG_RESULT([yes, netbeans also disabled])
    enable_netbeans="no"
  else
    AC_MSG_RESULT(yes)
  fi
fi

if test "$enable_channel" = "yes"; then
  dnl On Solaris we need the socket library, or on Haiku the network library.
  if test "x$HAIKU" = "xyes"; then
	AC_CHECK_LIB(network, socket)
  else
	AC_CHECK_LIB(socket, socket)
  fi

  AC_CACHE_CHECK([whether compiling with IPv6 networking is possible], [vim_cv_ipv6_networking],
    [AC_LINK_IFELSE([AC_LANG_PROGRAM([
#include <stdio.h>
#include <stdlib.h>
#include <stdarg.h>
#include <fcntl.h>
#include <netdb.h>
#include <netinet/in.h>
#include <errno.h>
#include <sys/types.h>
#include <sys/socket.h>
	/* Check bitfields */
	struct nbbuf {
	unsigned int  initDone:1;
	unsigned short signmaplen;
	};
	    ], [
		/* Check creating a socket. */
		struct sockaddr_in server;
		struct addrinfo *res;
		(void)socket(AF_INET, SOCK_STREAM, 0);
		(void)htons(100);
		(void)getaddrinfo("microsoft.com", NULL, NULL, &res);
		if (errno == ECONNREFUSED)
		  (void)connect(1, (struct sockaddr *)&server, sizeof(server));
		(void)freeaddrinfo(res);
	    ])],
	[vim_cv_ipv6_networking="yes"],
	[vim_cv_ipv6_networking="no"])])

  if test "x$vim_cv_ipv6_networking" = "xyes"; then
    AC_DEFINE(FEAT_IPV6)
    AC_CHECK_FUNCS(inet_ntop)
  else
    dnl On Solaris we need the nsl library.
    AC_CHECK_LIB(nsl, gethostbyname)
    AC_CACHE_CHECK([whether compiling with IPv4 networking is possible], [vim_cv_ipv4_networking],
      [AC_LINK_IFELSE([AC_LANG_PROGRAM([
#include <stdio.h>
#include <stdlib.h>
#include <stdarg.h>
#include <fcntl.h>
#include <netdb.h>
#include <netinet/in.h>
#include <errno.h>
#include <sys/types.h>
#include <sys/socket.h>
	/* Check bitfields */
	struct nbbuf {
	unsigned int  initDone:1;
	unsigned short signmaplen;
	};
	    ], [
		/* Check creating a socket. */
		struct sockaddr_in server;
		(void)socket(AF_INET, SOCK_STREAM, 0);
		(void)htons(100);
		(void)gethostbyname("microsoft.com");
		if (errno == ECONNREFUSED)
		  (void)connect(1, (struct sockaddr *)&server, sizeof(server));
	    ])],
	[vim_cv_ipv4_networking="yes"],
	[vim_cv_ipv4_networking="no"; enable_netbeans="no"; enable_channel="no"])])
  fi
fi
if test "$enable_netbeans" = "yes"; then
  AC_DEFINE(FEAT_NETBEANS_INTG)
  NETBEANS_SRC="netbeans.c"
  AC_SUBST(NETBEANS_SRC)
  NETBEANS_OBJ="objects/netbeans.o"
  AC_SUBST(NETBEANS_OBJ)
fi
if test "$enable_channel" = "yes"; then
  AC_DEFINE(FEAT_JOB_CHANNEL)
  CHANNEL_SRC="job.c channel.c"
  AC_SUBST(CHANNEL_SRC)
  CHANNEL_OBJ="objects/job.o objects/channel.o"
  AC_SUBST(CHANNEL_OBJ)
fi

AC_MSG_CHECKING(--enable-terminal argument)
AC_ARG_ENABLE(terminal,
	[  --enable-terminal       Enable terminal emulation support.],
	, [enable_terminal="auto"])
if test "$enable_terminal" = "yes" || test "$enable_terminal" = "auto" -a "x$features" = "xhuge" ; then
  if test "$has_eval" = "no"; then
    AC_MSG_RESULT([cannot use terminal emulator with tiny features])
    enable_terminal="no"
  else
    if test "$enable_terminal" = "auto"; then
      enable_terminal="yes"
      AC_MSG_RESULT(defaulting to yes)
    else
      AC_MSG_RESULT(yes)
    fi
  fi
else
  if test "$enable_terminal" = "auto"; then
    enable_terminal="no"
    AC_MSG_RESULT(defaulting to no)
  else
    AC_MSG_RESULT(no)
  fi
fi
if test "$enable_terminal" = "yes" -a "$enable_channel" = "yes"; then
  AC_DEFINE(FEAT_TERMINAL)
  TERM_SRC="libvterm/src/encoding.c libvterm/src/keyboard.c libvterm/src/mouse.c libvterm/src/parser.c libvterm/src/pen.c libvterm/src/creen.c libvterm/src/state.c libvterm/src/unicode.c libvterm/src/vterm.c"
  AC_SUBST(TERM_SRC)
  TERM_OBJ="objects/vterm_encoding.o objects/vterm_keyboard.o objects/vterm_mouse.o objects/vterm_parser.o objects/vterm_pen.o objects/vterm_screen.o objects/vterm_state.o objects/vterm_unicode.o objects/vterm_vterm.o"
  AC_SUBST(TERM_OBJ)
  TERM_TEST="test_libvterm"
  AC_SUBST(TERM_TEST)
fi

AC_MSG_CHECKING(--enable-autoservername argument)
AC_ARG_ENABLE(autoservername,
	[  --enable-autoservername Automatically define servername at vim startup.], ,
	[enable_autoservername="no"])
AC_MSG_RESULT($enable_autoservername)
if test "$enable_autoservername" = "yes"; then
  AC_DEFINE(FEAT_AUTOSERVERNAME)
fi

AC_MSG_CHECKING(--enable-multibyte argument)
AC_ARG_ENABLE(multibyte,
	[  --enable-multibyte      Include multibyte editing support.], ,
	[enable_multibyte="yes"])
AC_MSG_RESULT($enable_multibyte)
if test "$enable_multibyte" != "yes"; then
  AC_MSG_ERROR([The multi-byte feature can no longer be disabled. If you have
		a problem with this, discuss on the Vim mailing list.])
fi

dnl Right-to-Left language support for Vim will be included with huge features,
dnl unless ENABLE_RIGHTLEFT is undefined.
AC_MSG_CHECKING(--disable-rightleft argument)
AC_ARG_ENABLE(rightleft,
	[  --disable-rightleft     Do not include Right-to-Left language support.],
	, [enable_rightleft="yes"])
if test "$enable_rightleft" = "yes"; then
	AC_MSG_RESULT(no)
else
	AC_MSG_RESULT(yes)
	AC_DEFINE(DISABLE_RIGHTLEFT)
fi

dnl Arabic language support for Vim will be included with huge features,
dnl unless ENABLE_ARABIC is undefined.
AC_MSG_CHECKING(--disable-arabic argument)
AC_ARG_ENABLE(arabic,
	[  --disable-arabic        Do not include Arabic language support.],
	, [enable_arabic="yes"])
if test "$enable_arabic" = "yes"; then
	AC_MSG_RESULT(no)
else
	AC_MSG_RESULT(yes)
	AC_DEFINE(DISABLE_ARABIC)
fi

dnl Farsi language support has been removed, ignore --disable-farsi
AC_ARG_ENABLE(farsi,
	[  --disable-farsi         Deprecated.],,)

AC_MSG_CHECKING(--enable-xim argument)
AC_ARG_ENABLE(xim,
	[  --enable-xim            Include XIM input support.],
	AC_MSG_RESULT($enable_xim),
	[enable_xim="auto"; AC_MSG_RESULT(defaulting to auto)])

AC_MSG_CHECKING(--enable-fontset argument)
AC_ARG_ENABLE(fontset,
	[  --enable-fontset        Include X fontset output support.], ,
	[enable_fontset="no"])
AC_MSG_RESULT($enable_fontset)
dnl defining FEAT_XFONTSET is delayed, so that it can be disabled for no GUI

test -z "$with_x" && with_x=yes
test "${enable_gui-yes}" != no -a "x$MACOS_X" != "xyes" -a "x$QNX" != "xyes" && with_x=yes
if test "$with_x" = no; then
  AC_MSG_RESULT(defaulting to: don't HAVE_X11)
else
  dnl Do this check early, so that its failure can override user requests.

  AC_PATH_PROG(xmkmfpath, xmkmf)

  AC_PATH_XTRA

  dnl On z/OS Unix the X libraries are DLLs. To use them the code must
  dnl be compiled with a special option.
  dnl Also add SM, ICE and Xmu to X_EXTRA_LIBS.
  if test "$zOSUnix" = "yes"; then
    CFLAGS="$CFLAGS -W c,dll"
    LDFLAGS="$LDFLAGS -W l,dll"
    X_EXTRA_LIBS="$X_EXTRA_LIBS -lSM -lICE -lXmu"
  fi

  dnl On my HPUX system the X include dir is found, but the lib dir not.
  dnl This is a desperate try to fix this.

  if test -d "$x_includes" && test ! -d "$x_libraries"; then
    x_libraries=`echo "$x_includes" | sed s/include/lib/`
    AC_MSG_RESULT(Corrected X libraries to $x_libraries)
    X_LIBS="$X_LIBS -L$x_libraries"
    if test "$vim_cv_uname_output" = SunOS &&
					 echo $vim_cv_uname_r_output | grep '^5' >/dev/null; then
      X_LIBS="$X_LIBS -R $x_libraries"
    fi
  fi

  if test -d "$x_libraries" && test ! -d "$x_includes"; then
    x_includes=`echo "$x_libraries" | sed s/lib/include/`
    AC_MSG_RESULT(Corrected X includes to $x_includes)
    X_CFLAGS="$X_CFLAGS -I$x_includes"
  fi

  dnl Remove "-I/usr/include " from X_CFLAGS, should not be needed.
  X_CFLAGS="`echo $X_CFLAGS\  | sed 's%-I/usr/include %%'`"
  dnl Remove "-L/usr/lib " from X_LIBS, should not be needed.
  X_LIBS="`echo $X_LIBS\  | sed 's%-L/usr/lib %%'`"
  dnl Same for "-R/usr/lib ".
  X_LIBS="`echo $X_LIBS\  | sed -e 's%-R/usr/lib %%' -e 's%-R /usr/lib %%'`"


  dnl Check if the X11 header files are correctly installed. On some systems
  dnl Xlib.h includes files that don't exist.  On some systems X11/Intrinsic.h
  dnl is missing.
  AC_MSG_CHECKING(if X11 header files can be found)
  cflags_save=$CFLAGS
  CFLAGS="$CFLAGS $X_CFLAGS"
  AC_COMPILE_IFELSE([AC_LANG_PROGRAM([#include <X11/Xlib.h>
#include <X11/Intrinsic.h>], )],
	AC_MSG_RESULT(yes),
	AC_MSG_RESULT(no); no_x=yes)
  CFLAGS=$cflags_save

  if test "${no_x-no}" = yes; then
    with_x=no
  else
    AC_DEFINE(HAVE_X11)
    X_LIB="-lXt -lX11";
    AC_SUBST(X_LIB)

    ac_save_LDFLAGS="$LDFLAGS"
    LDFLAGS="-L$x_libraries $LDFLAGS"

    dnl Check for -lXdmcp (needed on SunOS 4.1.4)
    dnl For HP-UX 10.20 it must be before -lSM -lICE
    AC_CHECK_LIB(Xdmcp, _XdmcpAuthDoIt, [X_EXTRA_LIBS="$X_EXTRA_LIBS -lXdmcp"],,
		[-lXt $X_PRE_LIBS -lX11 $X_EXTRA_LIBS -lXdmcp])

    dnl Some systems need -lnsl -lsocket when testing for ICE.
    dnl The check above doesn't do this, try here (again).  Also needed to get
    dnl them after Xdmcp.  link.sh will remove them when not needed.
    dnl Check for other function than above to avoid the cached value
    AC_CHECK_LIB(ICE, IceOpenConnection,
		  [X_EXTRA_LIBS="$X_EXTRA_LIBS -lSM -lICE"],, [$X_EXTRA_LIBS])

    dnl Check for -lXpm (needed for some versions of Motif)
    LDFLAGS="$X_LIBS $ac_save_LDFLAGS"
    AC_CHECK_LIB(Xpm, XpmCreatePixmapFromData, [X_PRE_LIBS="$X_PRE_LIBS -lXpm"],,
		[-lXt $X_PRE_LIBS -lXpm -lX11 $X_EXTRA_LIBS])

    dnl Check that the X11 header files don't use implicit declarations
    AC_MSG_CHECKING(if X11 header files implicitly declare return values)
    cflags_save=$CFLAGS
    dnl -Werror is GCC only, others like Solaris Studio might not like it
    if test "$GCC" = yes; then
      CFLAGS="$CFLAGS $X_CFLAGS -Werror"
    else
      CFLAGS="$CFLAGS $X_CFLAGS"
    fi
    AC_COMPILE_IFELSE([AC_LANG_PROGRAM([#include <X11/Xlib.h>], )],
	AC_MSG_RESULT(no),
	CFLAGS="$CFLAGS -Wno-implicit-int"
	AC_COMPILE_IFELSE([AC_LANG_PROGRAM([#include <X11/Xlib.h>], )],
	    AC_MSG_RESULT(yes); cflags_save="$cflags_save -Wno-implicit-int",
	    AC_MSG_RESULT(test failed)
	)
    )
    CFLAGS=$cflags_save

    LDFLAGS="$ac_save_LDFLAGS"

    AC_MSG_CHECKING(size of wchar_t is 2 bytes)
    AC_CACHE_VAL(ac_cv_small_wchar_t,
	[AC_RUN_IFELSE([AC_LANG_SOURCE([
#include <X11/Xlib.h>
#if STDC_HEADERS
# include <stdlib.h>
# include <stddef.h>
#endif
		int main()
		{
		  if (sizeof(wchar_t) <= 2)
		    exit(1);
		  exit(0);
		}])],
		ac_cv_small_wchar_t="no",
		ac_cv_small_wchar_t="yes",
		AC_MSG_ERROR(failed to compile test program))])
    AC_MSG_RESULT($ac_cv_small_wchar_t)
    if test "x$ac_cv_small_wchar_t" = "xyes" ; then
      AC_DEFINE(SMALL_WCHAR_T)
    fi

  fi
fi

dnl Check if --with-x was given but it doesn't work.
if test "x$with_x" = xno -a "x$with_x_arg" = xyes; then
    AC_MSG_ERROR([could not configure X])
fi

test "x$with_x" = xno -a "x$HAIKU" != "xyes" -a "x$MACOS_X" != "xyes" -a "x$QNX" != "xyes" && enable_gui=no

AC_MSG_CHECKING(--enable-gui argument)
AC_ARG_ENABLE(gui,
 [  --enable-gui[=OPTS]       X11 GUI. [default=auto] [OPTS=auto/no/gtk2/gnome2/gtk3/motif/haiku/photon/carbon/macvim]], , enable_gui="auto")

dnl Canonicalize the --enable-gui= argument so that it can be easily compared.
dnl Do not use character classes for portability with old tools.
enable_gui_canon=`echo "_$enable_gui" | \
	sed 's/[[ _+-]]//g;y/ABCDEFGHIJKLMNOPQRSTUVWXYZ/abcdefghijklmnopqrstuvwxyz/'`

dnl Skip everything by default.
SKIP_GTK2=YES
SKIP_GTK3=YES
SKIP_GNOME=YES
SKIP_MOTIF=YES
SKIP_PHOTON=YES
SKIP_HAIKU=YES
SKIP_MACVIM=YES
GUITYPE=NONE

if test "x$HAIKU" = "xyes"; then
  SKIP_HAIKU=
  case "$enable_gui_canon" in
    no)     AC_MSG_RESULT(no GUI support)
            SKIP_HAIKU=YES ;;
    yes|"") AC_MSG_RESULT(yes - automatic GUI support) ;;
    auto)   AC_MSG_RESULT(auto - automatic GUI support) ;;
    haiku)  AC_MSG_RESULT(Haiku GUI support) ;;
    *)      AC_MSG_RESULT([Sorry, $enable_gui GUI is not supported])
            SKIP_HAIKU=YES ;;
    esac
elif test "x$QNX" = "xyes" -a "x$with_x" = "xno" ; then
  SKIP_PHOTON=
  case "$enable_gui_canon" in
    no)		AC_MSG_RESULT(no GUI support)
		SKIP_PHOTON=YES ;;
    yes|""|auto) AC_MSG_RESULT(automatic GUI support)
    		gui_auto=yes ;;
    photon)	AC_MSG_RESULT(Photon GUI support) ;;
    *)		AC_MSG_RESULT([Sorry, $enable_gui GUI is not supported])
		SKIP_PHOTON=YES ;;
  esac

elif test "x$MACOS_X" = "xyes" -a "x$with_x" = "xno" ; then
  SKIP_MACVIM=
  case "$enable_gui_canon" in
    no)		AC_MSG_RESULT(no GUI support)
		SKIP_MACVIM=YES ;;
    yes|""|auto)	AC_MSG_RESULT(automatic GUI support)
    		gui_auto=yes ;;
    macvim)	AC_MSG_RESULT(MacVim GUI support) ;;
    *)		AC_MSG_RESULT([Sorry, $enable_gui GUI is not supported])
		SKIP_MACVIM=YES ;;
  esac
else

  case "$enable_gui_canon" in
    no|none)	AC_MSG_RESULT(no GUI support) ;;
    yes|""|auto)	AC_MSG_RESULT(yes/auto - automatic GUI support)
		gui_auto=yes
		SKIP_GTK2=
		SKIP_GTK3=
		SKIP_GNOME=
		SKIP_MACVIM=
		SKIP_MOTIF=;;
    gtk2)	AC_MSG_RESULT(GTK+ 2.x GUI support)
		SKIP_GTK2=;;
    gnome2)	AC_MSG_RESULT(GNOME 2.x GUI support)
		SKIP_GNOME=
		SKIP_GTK2=;;
    gtk3)	AC_MSG_RESULT(GTK+ 3.x GUI support)
		SKIP_GTK3=;;
    motif)	AC_MSG_RESULT(Motif GUI support)
		SKIP_MOTIF=;;
    *)		AC_MSG_RESULT([Sorry, $enable_gui GUI is not supported]) ;;
  esac

fi

if test "x$SKIP_GTK2" != "xYES" -a "$enable_gui_canon" != "gtk2" \
				-a "$enable_gui_canon" != "gnome2"; then
  AC_MSG_CHECKING(whether or not to look for GTK+ 2)
  AC_ARG_ENABLE(gtk2-check,
	[  --enable-gtk2-check     If auto-select GUI, check for GTK+ 2 [default=yes]],
	, enable_gtk2_check="yes")
  AC_MSG_RESULT($enable_gtk2_check)
  if test "x$enable_gtk2_check" = "xno"; then
    SKIP_GTK2=YES
    SKIP_GNOME=YES
  fi
fi

if test "x$SKIP_GNOME" != "xYES" -a "$enable_gui_canon" != "gnome2"; then
  AC_MSG_CHECKING(whether or not to look for GNOME)
  AC_ARG_ENABLE(gnome-check,
	[  --enable-gnome-check    If GTK GUI, check for GNOME [default=no]],
	, enable_gnome_check="no")
  AC_MSG_RESULT($enable_gnome_check)
  if test "x$enable_gnome_check" = "xno"; then
    SKIP_GNOME=YES
  fi
fi

if test "x$SKIP_GTK3" != "xYES" -a "$enable_gui_canon" != "gtk3"; then
  AC_MSG_CHECKING(whether or not to look for GTK+ 3)
  AC_ARG_ENABLE(gtk3-check,
	[  --enable-gtk3-check     If auto-select GUI, check for GTK+ 3 [default=yes]],
	, enable_gtk3_check="yes")
  AC_MSG_RESULT($enable_gtk3_check)
  if test "x$enable_gtk3_check" = "xno"; then
    SKIP_GTK3=YES
  fi
fi

if test "x$SKIP_MOTIF" != "xYES" -a "$enable_gui_canon" != "motif"; then
  AC_MSG_CHECKING(whether or not to look for Motif)
  AC_ARG_ENABLE(motif-check,
	[  --enable-motif-check    If auto-select GUI, check for Motif [default=yes]],
	, enable_motif_check="yes")
  AC_MSG_RESULT($enable_motif_check)
  if test "x$enable_motif_check" = "xno"; then
    SKIP_MOTIF=YES
  fi
fi

if test "x$SKIP_MACVIM" != "xYES" -a "$enable_gui_canon" != "macvim"; then
  AC_MSG_CHECKING(whether or not to look for MacVim)
  AC_ARG_ENABLE(macvim-check,
	[  --enable-macvim-check   If auto-select GUI, check for MacVim [default=yes]],
	, enable_macvim_check="yes")
  AC_MSG_RESULT($enable_macvim_check);
  if test "x$enable_macvim_check" = "xno"; then
    SKIP_MACVIM=YES
  fi
fi

if test "x$MACOS_X" = "xyes"; then
  dnl Default install directory is not /usr/local
  if test x$prefix = xNONE; then
    prefix=/Applications
  fi

  if test -z "$SKIP_MACVIM" -a "x$COCOA" = "xyes"; then
    AC_MSG_CHECKING(for MacVim GUI)
    dnl already did the check, just give the message
    AC_MSG_RESULT(yes);
    GUITYPE=MACVIMGUI
    dnl Sorry for the hard coded default
    datadir='${prefix}/MacVim.app/Contents/Resources'
  elif test -z "$SKIP_CARBON" -a "x$CARBON" = "xyes"; then
    AC_MSG_CHECKING(for Carbon GUI)
    dnl already did the check, just give the message
    AC_MSG_RESULT(yes);
    GUITYPE=CARBONGUI
    dnl Sorry for the hard coded default
    datadir='${prefix}/Vim.app/Contents/Resources'

    CPPFLAGS="$CPPFLAGS -I$DEVELOPER_DIR/Headers/FlatCarbon"
  fi

  if test "$VIMNAME" = "vim"; then
    VIMNAME=Vim
  fi

  dnl skip everything else
  SKIP_GTK2=YES;
  SKIP_GNOME=YES;
  SKIP_MOTIF=YES;
  SKIP_ATHENA=YES;
  SKIP_PHOTON=YES;
  SKIP_HAIKU=YES;
fi

dnl define an autoconf function to check for a specified version of GTK, and
dnl try to compile/link a GTK program.
dnl
dnl AM_PATH_GTK([MINIMUM-VERSION, [ACTION-IF-FOUND [, ACTION-IF-NOT-FOUND]]])
dnl Test for GTK, and define GTK_CFLAGS, GTK_LIBDIR and GTK_LIBS
dnl
AC_DEFUN(AM_PATH_GTK,
[
  if test "X$GTK_CONFIG" != "Xno" -o "X$PKG_CONFIG" != "Xno"; then
  {
    no_gtk=""
    if (test "X$SKIP_GTK2" != "XYES" -a "X$PKG_CONFIG" != "Xno") \
	  && $PKG_CONFIG --exists gtk+-2.0; then
    {
      min_gtk_version=ifelse([$1], ,2.2.0,$1)
      AC_MSG_CHECKING(for GTK - version >= $min_gtk_version)
      dnl We should be using PKG_CHECK_MODULES() instead of this hack.
      dnl But I guess the dependency on pkgconfig.m4 is not wanted or
      dnl something like that.
      GTK_CFLAGS=`$PKG_CONFIG --cflags gtk+-2.0`
      GTK_LIBDIR=`$PKG_CONFIG --libs-only-L gtk+-2.0`
      GTK_LIBS=`$PKG_CONFIG --libs gtk+-2.0`
      gtk_major_version=`$PKG_CONFIG --modversion gtk+-2.0 | \
	     sed 's/\([[0-9]]*\)\.\([[0-9]]*\)\.\([[0-9]]*\)/\1/'`
      gtk_minor_version=`$PKG_CONFIG --modversion gtk+-2.0 | \
	     sed 's/\([[0-9]]*\)\.\([[0-9]]*\)\.\([[0-9]]*\)/\2/'`
      gtk_micro_version=`$PKG_CONFIG --modversion gtk+-2.0 | \
	     sed 's/\([[0-9]]*\)\.\([[0-9]]*\)\.\([[0-9]]*\)/\3/'`
    }
    elif (test "X$SKIP_GTK3" != "XYES" -a "X$PKG_CONFIG" != "Xno") \
	  && $PKG_CONFIG --exists gtk+-3.0; then
    {
      min_gtk_version=ifelse([$1], ,3.0.0,$1)
      AC_MSG_CHECKING(for GTK - version >= $min_gtk_version)

      GTK_CFLAGS=`$PKG_CONFIG --cflags gtk+-3.0`
      GTK_LIBDIR=`$PKG_CONFIG --libs-only-L gtk+-3.0`
      GTK_LIBS=`$PKG_CONFIG --libs gtk+-3.0`
      gtk_major_version=`$PKG_CONFIG --modversion gtk+-3.0 | \
	     sed 's/\([[0-9]]*\)\.\([[0-9]]*\)\.\([[0-9]]*\)/\1/'`
      gtk_minor_version=`$PKG_CONFIG --modversion gtk+-3.0 | \
	     sed 's/\([[0-9]]*\)\.\([[0-9]]*\)\.\([[0-9]]*\)/\2/'`
      gtk_micro_version=`$PKG_CONFIG --modversion gtk+-3.0 | \
	     sed 's/\([[0-9]]*\)\.\([[0-9]]*\)\.\([[0-9]]*\)/\3/'`
    }
    else
      dnl Put some text before the "no" to hint at installing the gtk-dev
      dnl packages.
      AC_MSG_CHECKING(for GTK -dev package)
      no_gtk=yes
    fi

    if test "x$enable_gtktest" = "xyes" -a "x$no_gtk" = "x"; then
    {
      ac_save_CFLAGS="$CFLAGS"
      ac_save_LIBS="$LIBS"
      CFLAGS="$CFLAGS $GTK_CFLAGS"
      LIBS="$LIBS $GTK_LIBS"

      dnl
      dnl Now check if the installed GTK is sufficiently new.
      dnl
      rm -f conf.gtktest
      AC_RUN_IFELSE([AC_LANG_SOURCE([
#include <gtk/gtk.h>
#include <stdio.h>
#if STDC_HEADERS
# include <stdlib.h>
# include <stddef.h>
#endif

int
main ()
{
int major, minor, micro;
char *tmp_version;

system ("touch conf.gtktest");

/* HP/UX 9 (%@#!) writes to sscanf strings */
tmp_version = g_strdup("$min_gtk_version");
if (sscanf(tmp_version, "%d.%d.%d", &major, &minor, &micro) != 3) {
   printf("%s, bad version string\n", "$min_gtk_version");
   exit(1);
 }

if ((gtk_major_version > major) ||
    ((gtk_major_version == major) && (gtk_minor_version > minor)) ||
    ((gtk_major_version == major) && (gtk_minor_version == minor) &&
				     (gtk_micro_version >= micro)))
{
    return 0;
}
return 1;
}
])],, no_gtk=yes,[echo $ac_n "cross compiling; assumed OK... $ac_c"])
      CFLAGS="$ac_save_CFLAGS"
      LIBS="$ac_save_LIBS"
    }
    fi
    if test "x$no_gtk" = x ; then
      if test "x$enable_gtktest" = "xyes"; then
	AC_MSG_RESULT(yes; found version $gtk_major_version.$gtk_minor_version.$gtk_micro_version)
      else
	AC_MSG_RESULT(found version $gtk_major_version.$gtk_minor_version.$gtk_micro_version)
      fi
      ifelse([$2], , :, [$2])
    else
    {
      AC_MSG_RESULT(no)
      GTK_CFLAGS=""
      GTK_LIBS=""
      ifelse([$3], , :, [$3])
      if test "$fail_if_missing" = "yes" -a "X$gui_auto" != "Xyes"; then
	AC_MSG_ERROR([could not configure GTK])
      fi
    }
    fi
  }
  else
    GTK_CFLAGS=""
    GTK_LIBS=""
    ifelse([$3], , :, [$3])
  fi
  AC_SUBST(GTK_CFLAGS)
  AC_SUBST(GTK_LIBS)
  rm -f conf.gtktest
])

dnl ---------------------------------------------------------------------------
dnl gnome
dnl ---------------------------------------------------------------------------
AC_DEFUN([GNOME_INIT_HOOK],
[
  AC_SUBST(GNOME_LIBS)
  AC_SUBST(GNOME_LIBDIR)
  AC_SUBST(GNOME_INCLUDEDIR)

  AC_ARG_WITH(gnome-includes,
    [  --with-gnome-includes=DIR Specify location of GNOME headers],
    [CFLAGS="$CFLAGS -I$withval"]
  )

  AC_ARG_WITH(gnome-libs,
    [  --with-gnome-libs=DIR   Specify location of GNOME libs],
    [LDFLAGS="$LDFLAGS -L$withval" gnome_prefix=$withval]
  )

  AC_ARG_WITH(gnome,
    [  --with-gnome            Specify prefix for GNOME files],
    if test x$withval = xyes; then
      want_gnome=yes
      ifelse([$1], [], :, [$1])
    else
      if test "x$withval" = xno; then
	want_gnome=no
      else
	want_gnome=yes
	LDFLAGS="$LDFLAGS -L$withval/lib"
	CFLAGS="$CFLAGS -I$withval/include"
	gnome_prefix=$withval/lib
      fi
    fi,
    want_gnome=yes)

  if test "x$want_gnome" = xyes; then
  {
    AC_MSG_CHECKING(for libgnomeui-2.0)
    if $PKG_CONFIG --exists libgnomeui-2.0; then
      AC_MSG_RESULT(yes)
      GNOME_LIBS=`$PKG_CONFIG --libs-only-l libgnomeui-2.0`
      GNOME_LIBDIR=`$PKG_CONFIG --libs-only-L libgnomeui-2.0`
      GNOME_INCLUDEDIR=`$PKG_CONFIG --cflags libgnomeui-2.0`

      dnl On FreeBSD we need -pthread but pkg-config doesn't include it.
      dnl This might not be the right way but it works for me...
      AC_MSG_CHECKING(for FreeBSD)
      if test "$vim_cv_uname_output" = FreeBSD; then
	AC_MSG_RESULT(yes, adding -pthread)
	GNOME_INCLUDEDIR="$GNOME_INCLUDEDIR -D_THREAD_SAFE"
	GNOME_LIBS="$GNOME_LIBS -pthread"
      else
	AC_MSG_RESULT(no)
      fi
      $1
    else
      AC_MSG_RESULT(not found)
      if test "x$2" = xfail; then
	AC_MSG_ERROR(Could not find libgnomeui-2.0 via pkg-config)
      fi
    fi
  }
  fi
])

AC_DEFUN([GNOME_INIT],[
	GNOME_INIT_HOOK([],fail)
])

if test "X$PKG_CONFIG" = "X"; then
  AC_PATH_TOOL(PKG_CONFIG, pkg-config, no)
fi


dnl ---------------------------------------------------------------------------
dnl Check for GTK2.  If it fails, then continue on for Motif as before...
dnl ---------------------------------------------------------------------------
if test -z "$SKIP_GTK2"; then

  AC_MSG_CHECKING(--disable-gtktest argument)
  AC_ARG_ENABLE(gtktest, [  --disable-gtktest       Do not try to compile and run a test GTK program],
	, enable_gtktest=yes)
  if test "x$enable_gtktest" = "xyes" ; then
    AC_MSG_RESULT(gtk test enabled)
  else
    AC_MSG_RESULT(gtk test disabled)
  fi

  if test "x$PKG_CONFIG" != "xno"; then
    dnl First try finding version 2.2.0 or later.  The 2.0.x series has
    dnl problems (bold fonts, --remote doesn't work).
    dnl Disable checking for GTK3 here, otherwise it's found when GTK2 is not
    dnl found.
    save_skip_gtk3=$SKIP_GTK3
    SKIP_GTK3=YES
    AM_PATH_GTK(2.2.0,
		[GUI_LIB_LOC="$GTK_LIBDIR"
		 GTK_LIBNAME="$GTK_LIBS"
		GUI_INC_LOC="$GTK_CFLAGS"], )
    if test "x$GTK_CFLAGS" != "x"; then
      SKIP_GTK3=YES
      SKIP_MOTIF=YES
      GUITYPE=GTK
      AC_SUBST(GTK_LIBNAME)
    else
      SKIP_GTK3=$save_skip_gtk3
    fi
  fi
  if test "x$GUITYPE" = "xGTK"; then
    dnl
    dnl if GTK exists, then check for GNOME.
    dnl
    if test -z "$SKIP_GNOME"; then
    {
      GNOME_INIT_HOOK([have_gnome=yes])
      if test "x$have_gnome" = xyes ; then
	AC_DEFINE(FEAT_GUI_GNOME)
	GUI_INC_LOC="$GUI_INC_LOC $GNOME_INCLUDEDIR"
	GTK_LIBNAME="$GTK_LIBNAME $GNOME_LIBDIR $GNOME_LIBS"
      fi
    }
    fi
  fi
fi


dnl ---------------------------------------------------------------------------
dnl Check for GTK3.
dnl ---------------------------------------------------------------------------
if test -z "$SKIP_GTK3"; then

  AC_MSG_CHECKING(--disable-gtktest argument)
  AC_ARG_ENABLE(gtktest, [  --disable-gtktest       Do not try to compile and run a test GTK program],
	, enable_gtktest=yes)
  if test "x$enable_gtktest" = "xyes" ; then
    AC_MSG_RESULT(gtk test enabled)
  else
    AC_MSG_RESULT(gtk test disabled)
  fi

  if test "x$PKG_CONFIG" != "xno"; then
    save_skip_gtk2=$SKIP_GTK2
    SKIP_GTK2=YES
    AM_PATH_GTK(3.0.0,
		[GUI_LIB_LOC="$GTK_LIBDIR"
		 GTK_LIBNAME="$GTK_LIBS"
		GUI_INC_LOC="$GTK_CFLAGS"], )
    if test "x$GTK_CFLAGS" != "x"; then
      SKIP_GTK2=YES
      SKIP_GNOME=YES
      SKIP_MOTIF=YES
      GUITYPE=GTK
      AC_SUBST(GTK_LIBNAME)
      AC_DEFINE(USE_GTK3)
    else
      SKIP_GTK2=$save_skip_gtk2
    fi
  fi
fi

dnl Check the version of Gdk-Pixbuf.  If the version is 2.31 or later and
dnl glib-compile-resources is found in PATH, use GResource.
if test "x$GUITYPE" = "xGTK"; then
  AC_MSG_CHECKING([version of Gdk-Pixbuf])
  gdk_pixbuf_version=`$PKG_CONFIG --modversion gdk-pixbuf-2.0`
  if test "x$gdk_pixbuf_version" != x ; then
    gdk_pixbuf_version_minor=`echo $gdk_pixbuf_version | \
      sed -e 's/[[0-9]][[0-9]]*\.\([[0-9]][[0-9]]*\)\.[[0-9]][[0-9]]*/\1/'`
    if test "x$gdk_pixbuf_version_minor" != x -a \
	$gdk_pixbuf_version_minor -ge 31 ; then
      AC_MSG_RESULT([OK.])
      AC_PATH_PROG(GLIB_COMPILE_RESOURCES,[glib-compile-resources],no)
      AC_MSG_CHECKING([glib-compile-resources])
      if test "x$GLIB_COMPILE_RESOURCES" = xno ; then
	GLIB_COMPILE_RESOURCES=""
	AC_MSG_RESULT([cannot be found in PATH.])
      else
	AC_MSG_RESULT([usable.])
	AC_DEFINE(USE_GRESOURCE)
	GRESOURCE_SRC="auto/gui_gtk_gresources.c"
	GRESOURCE_OBJ="objects/gui_gtk_gresources.o"
      fi
    else
      AC_MSG_RESULT([not usable.])
    fi
  else
    AC_MSG_RESULT([cannot obtain from pkg_config.])
  fi

  AC_MSG_CHECKING([--disable-icon-cache-update argument])
  AC_ARG_ENABLE(icon_cache_update,
          [  --disable-icon-cache-update        update disabled],
          [],
          [enable_icon_cache_update="yes"])
  if test "$enable_icon_cache_update" = "yes"; then
    AC_MSG_RESULT([not set])
    AC_PATH_PROG(GTK_UPDATE_ICON_CACHE,[gtk-update-icon-cache],no)
    if test "x$GTK_UPDATE_ICON_CACHE" = "xno" ; then
      AC_MSG_RESULT([not found in PATH.])
    fi
  else
    AC_MSG_RESULT([update disabled])
  fi

  AC_MSG_CHECKING([--disable-desktop-database-update argument])
  AC_ARG_ENABLE(desktop_database_update,
          [  --disable-desktop-database-update  update disabled],
          [],
          [enable_desktop_database_update="yes"])
  if test "$enable_desktop_database_update" = "yes"; then
    AC_MSG_RESULT([not set])
    AC_PATH_PROG(UPDATE_DESKTOP_DATABASE,[update-desktop-database],no)
    if test "x$UPDATE_DESKTOP_DATABASE" = "xno" ; then
      AC_MSG_RESULT([not found in PATH.])
    fi
  else
    AC_MSG_RESULT([update disabled])
  fi
fi
AC_SUBST(GLIB_COMPILE_RESOURCES)
AC_SUBST(GRESOURCE_SRC)
AC_SUBST(GRESOURCE_OBJ)
AC_SUBST(GTK_UPDATE_ICON_CACHE)
AC_SUBST(UPDATE_DESKTOP_DATABASE)

dnl Check for Motif include files location.
dnl The LAST one found is used, this makes the highest version to be used,
dnl e.g. when Motif1.2 and Motif2.0 are both present.

if test -z "$SKIP_MOTIF"; then
  gui_XXX="/usr/XXX/Motif* /usr/Motif*/XXX /usr/XXX /usr/shlib /usr/X11*/XXX /usr/XXX/X11* /usr/dt/XXX /local/Motif*/XXX /local/XXX/Motif* /usr/local/Motif*/XXX /usr/local/XXX/Motif* /usr/local/XXX /usr/local/X11*/XXX /usr/local/LessTif/Motif*/XXX $MOTIFHOME/XXX"
  dnl Remove "-I" from before $GUI_INC_LOC if it's there
  GUI_INC_LOC="`echo $GUI_INC_LOC|sed 's%-I%%g'`"

  AC_MSG_CHECKING(for location of Motif GUI includes)
  gui_includes="`echo $x_includes|sed 's%/[^/][^/]*$%%'` `echo "$gui_XXX" | sed s/XXX/include/g` $GUI_INC_LOC"
  GUI_INC_LOC=
  for try in $gui_includes; do
    if test -f "$try/Xm/Xm.h"; then
      GUI_INC_LOC=$try
    fi
  done
  if test -n "$GUI_INC_LOC"; then
    if test "$GUI_INC_LOC" = /usr/include; then
      GUI_INC_LOC=
      AC_MSG_RESULT(in default path)
    else
      AC_MSG_RESULT($GUI_INC_LOC)
    fi
  else
    AC_MSG_RESULT(<not found>)
    SKIP_MOTIF=YES
  fi
fi

dnl Check for Motif library files location.  In the same order as the include
dnl files, to avoid a mixup if several versions are present

if test -z "$SKIP_MOTIF"; then
  AC_MSG_CHECKING(--with-motif-lib argument)
  AC_ARG_WITH(motif-lib,
  [  --with-motif-lib=STRING Library for Motif ],
  [ MOTIF_LIBNAME="${withval}" ] )

  if test -n "$MOTIF_LIBNAME"; then
    AC_MSG_RESULT($MOTIF_LIBNAME)
    GUI_LIB_LOC=
  else
    AC_MSG_RESULT(no)

    dnl Remove "-L" from before $GUI_LIB_LOC if it's there
    GUI_LIB_LOC="`echo $GUI_LIB_LOC|sed 's%-L%%g'`"

    dnl Ubuntu has libXm.so in /usr/lib/i386-linux-gnu and elsewhere.  The
    dnl linker will figure out which one to use, we only check if one exists.
    dnl Cygwin uses the .dll.a extension.
    AC_MSG_CHECKING(for location of Motif GUI libs)
    gui_libs="`echo $x_libraries|sed 's%/[^/][^/]*$%%'` `echo "$gui_XXX" | sed s/XXX/lib/g` /usr/lib/i386-linux-gnu /usr/lib/x86_64-linux-gnu `echo "$GUI_INC_LOC" | sed s/include/lib/` $GUI_LIB_LOC"
    GUI_LIB_LOC=
    for try in $gui_libs; do
      for libtry in "$try"/libXm.a "$try"/libXm.dll.a "$try"/libXm.so* "$try"/libXm.sl "$try"/libXm.dylib; do
	if test -f "$libtry"; then
	  GUI_LIB_LOC=$try
	fi
      done
    done
    if test -n "$GUI_LIB_LOC"; then
      dnl Remove /usr/lib, it causes trouble on some systems
      if test "$GUI_LIB_LOC" = /usr/lib \
	   -o "$GUI_LIB_LOC" = /usr/lib/i386-linux-gnu \
	   -o "$GUI_LIB_LOC" = /usr/lib/x86_64-linux-gnu; then
	GUI_LIB_LOC=
	AC_MSG_RESULT(in default path)
      else
	if test -n "$GUI_LIB_LOC"; then
	  AC_MSG_RESULT($GUI_LIB_LOC)
	  if test "$vim_cv_uname_output" = SunOS &&
					 echo $vim_cv_uname_r_output | grep '^5' >/dev/null; then
	    GUI_LIB_LOC="$GUI_LIB_LOC -R $GUI_LIB_LOC"
	  fi
	fi
      fi
      MOTIF_LIBNAME=-lXm
    else
      AC_MSG_RESULT(<not found>)
      SKIP_MOTIF=YES
    fi
  fi
fi

if test -z "$SKIP_MOTIF"; then
  GUITYPE=MOTIF
  AC_SUBST(MOTIF_LIBNAME)
fi

if test -z "$SKIP_MOTIF"; then
  dnl Prepend -I and -L to $GUI_INC_LOC and $GUI_LIB_LOC if not empty
  dnl Avoid adding it when it twice
  if test -n "$GUI_INC_LOC"; then
    GUI_INC_LOC=-I"`echo $GUI_INC_LOC|sed 's%-I%%'`"
  fi
  if test -n "$GUI_LIB_LOC"; then
    GUI_LIB_LOC=-L"`echo $GUI_LIB_LOC|sed 's%-L%%'`"
  fi

  dnl Check for -lXext and then for -lXmu
  ldflags_save=$LDFLAGS
  LDFLAGS="$X_LIBS $LDFLAGS"
  AC_CHECK_LIB(Xext, XShapeQueryExtension, [GUI_X_LIBS="-lXext"],,
		[-lXt $X_PRE_LIBS -lX11 $X_EXTRA_LIBS])
  dnl For Solaris we need -lw and -ldl before linking with -lXmu works.
  AC_CHECK_LIB(w, wslen, [X_EXTRA_LIBS="$X_EXTRA_LIBS -lw"],,
		[$GUI_X_LIBS -lXt $X_PRE_LIBS -lX11 $X_EXTRA_LIBS])
  AC_CHECK_LIB(dl, dlsym, [X_EXTRA_LIBS="$X_EXTRA_LIBS -ldl"],,
		[$GUI_X_LIBS -lXt $X_PRE_LIBS -lX11 $X_EXTRA_LIBS])
  AC_CHECK_LIB(Xmu, XmuCreateStippledPixmap, [GUI_X_LIBS="-lXmu $GUI_X_LIBS"],,
		[$GUI_X_LIBS -lXt $X_PRE_LIBS -lX11 $X_EXTRA_LIBS])
  if test -z "$SKIP_MOTIF"; then
    AC_CHECK_LIB(Xp, XpEndJob, [GUI_X_LIBS="-lXp $GUI_X_LIBS"],,
		[$GUI_X_LIBS -lXm -lXt $X_PRE_LIBS -lX11 $X_EXTRA_LIBS])
  fi
  LDFLAGS=$ldflags_save

  dnl Execute xmkmf to figure out if -DNARROWPROTO is needed.
  AC_MSG_CHECKING(for extra X11 defines)
  NARROW_PROTO=
  rm -fr conftestdir
  if mkdir conftestdir; then
    cd conftestdir
    cat > Imakefile <<'EOF'
acfindx:
	@echo 'NARROW_PROTO="${PROTO_DEFINES}"'
EOF
    if (xmkmf) >/dev/null 2>/dev/null && test -f Makefile; then
      eval `${MAKE-make} acfindx 2>/dev/null | grep -v make`
    fi
    cd ..
    rm -fr conftestdir
  fi
  if test -z "$NARROW_PROTO"; then
    AC_MSG_RESULT(no)
  else
    AC_MSG_RESULT($NARROW_PROTO)
  fi
  AC_SUBST(NARROW_PROTO)
fi

dnl Look for XSMP support - but don't necessarily restrict it to X11 GUIs
dnl use the X11 include path
if test "$enable_xsmp" = "yes"; then
  cppflags_save=$CPPFLAGS
  CPPFLAGS="$CPPFLAGS $X_CFLAGS"
  AC_CHECK_HEADERS(X11/SM/SMlib.h)
  CPPFLAGS=$cppflags_save
fi


if test -z "$SKIP_MOTIF" -o -z "$SKIP_GTK2" -o -z "$SKIP_GTK3"; then
  dnl Check for X11/xpm.h and X11/Sunkeysym.h with the GUI include path
  cppflags_save=$CPPFLAGS
  CPPFLAGS="$CPPFLAGS $X_CFLAGS"
  AC_CHECK_HEADERS(X11/xpm.h X11/Sunkeysym.h)

  dnl automatically disable XIM when XIMtext isn't in X11/Xlib.h
  if test ! "$enable_xim" = "no"; then
    AC_MSG_CHECKING(for XIMText in X11/Xlib.h)
    AC_EGREP_CPP(XIMText, [#include <X11/Xlib.h>],
		  AC_MSG_RESULT(yes),
		  AC_MSG_RESULT(no; xim has been disabled); enable_xim="no")
  fi
  CPPFLAGS=$cppflags_save

  dnl automatically enable XIM in the GUI
  if test "$enable_xim" = "auto" -a "x$GUITYPE" != "xNONE" ; then
    AC_MSG_RESULT(X GUI selected; xim has been enabled)
    enable_xim="yes"
  fi
fi

if test -z "$SKIP_MOTIF"; then
  cppflags_save=$CPPFLAGS
  CPPFLAGS="$CPPFLAGS $X_CFLAGS"
dnl Xmu/Editres.h may exist but can only be used after including Intrinsic.h
  AC_MSG_CHECKING([for X11/Xmu/Editres.h])
  AC_COMPILE_IFELSE([AC_LANG_PROGRAM([
#include <X11/Intrinsic.h>
#include <X11/Xmu/Editres.h>],
		      [int i; i = 0;])],
	      AC_MSG_RESULT(yes)
		      AC_DEFINE(HAVE_X11_XMU_EDITRES_H),
	      AC_MSG_RESULT(no))
  CPPFLAGS=$cppflags_save
fi

dnl Only use the Xm directory when compiling Motif.
if test -z "$SKIP_MOTIF"; then
  cppflags_save=$CPPFLAGS
  CPPFLAGS="$CPPFLAGS $X_CFLAGS"
  if test "$zOSUnix" = "yes"; then
	AC_CHECK_HEADERS(Xm/Xm.h)
  else
	AC_CHECK_HEADERS(Xm/Xm.h Xm/XpmP.h Xm/JoinSideT.h Xm/TraitP.h Xm/Manager.h Xm/UnhighlightT.h Xm/Notebook.h)
  fi

  if test "x$ac_cv_header_Xm_XpmP_h" = "xyes"; then
    dnl Solaris uses XpmAttributes_21, very annoying.
    AC_MSG_CHECKING([for XpmAttributes_21 in Xm/XpmP.h])
    AC_COMPILE_IFELSE([AC_LANG_PROGRAM([#include <Xm/XpmP.h>], [XpmAttributes_21 attr;])],
	AC_MSG_RESULT(yes); AC_DEFINE(XPMATTRIBUTES_TYPE, XpmAttributes_21),
	AC_MSG_RESULT(no); AC_DEFINE(XPMATTRIBUTES_TYPE, XpmAttributes)
	)
  else
    AC_DEFINE(XPMATTRIBUTES_TYPE, XpmAttributes)
  fi
  CPPFLAGS=$cppflags_save
fi

if test "x$GUITYPE" = "xNONE" -a "$enable_xim" = "yes"; then
  AC_MSG_RESULT(no GUI selected; xim has been disabled)
  enable_xim="no"
fi
if test "x$GUITYPE" = "xNONE" -a "$enable_fontset" = "yes"; then
  AC_MSG_RESULT(no GUI selected; fontset has been disabled)
  enable_fontset="no"
fi
if test "x$GUITYPE:$enable_fontset" = "xGTK:yes"; then
  AC_MSG_RESULT(GTK+ 2 GUI selected; fontset has been disabled)
  enable_fontset="no"
fi

dnl There is no test for the Haiku GUI, if it's selected it's used
if test -z "$SKIP_HAIKU"; then
  GUITYPE=HAIKUGUI
fi

if test -z "$SKIP_PHOTON"; then
  GUITYPE=PHOTONGUI
fi

AC_SUBST(GUI_INC_LOC)
AC_SUBST(GUI_LIB_LOC)
AC_SUBST(GUITYPE)
AC_SUBST(GUI_X_LIBS)

if test "$enable_workshop" = "yes" -a -n "$SKIP_MOTIF"; then
  AC_MSG_ERROR([cannot use workshop without Motif])
fi

dnl defining FEAT_XIM and FEAT_XFONTSET is delayed, so that they can be disabled
if test "$enable_xim" = "yes"; then
  AC_DEFINE(FEAT_XIM)
fi
if test "$enable_fontset" = "yes"; then
  AC_DEFINE(FEAT_XFONTSET)
fi


dnl ---------------------------------------------------------------------------
dnl end of GUI-checking
dnl ---------------------------------------------------------------------------

AC_MSG_CHECKING([for /proc link to executable])
if test -L "/proc/self/exe"; then
  dnl Linux
  AC_MSG_RESULT([/proc/self/exe])
  AC_DEFINE(PROC_EXE_LINK, "/proc/self/exe")
elif test -L "/proc/self/path/a.out"; then
  dnl Solaris
  AC_MSG_RESULT([/proc/self/path/a.out])
  AC_DEFINE(PROC_EXE_LINK, "/proc/self/path/a.out")
elif test -L "/proc/curproc/file"; then
  dnl FreeBSD
  AC_MSG_RESULT([/proc/curproc/file])
  AC_DEFINE(PROC_EXE_LINK, "/proc/curproc/file")
else
  AC_MSG_RESULT(no)
fi

dnl Check for Cygwin, which needs an extra source file if not using X11
AC_MSG_CHECKING(for CYGWIN or MSYS environment)
case $vim_cv_uname_output in
    CYGWIN*|MSYS*)    CYGWIN=yes; AC_MSG_RESULT(yes)
                AC_MSG_CHECKING(for CYGWIN clipboard support)
                if test "x$with_x" = "xno" ; then
                  OS_EXTRA_SRC=winclip.c; OS_EXTRA_OBJ=objects/winclip.o
                  AC_MSG_RESULT(yes)
                  AC_DEFINE(FEAT_CYGWIN_WIN32_CLIPBOARD)
                else
                  AC_MSG_RESULT(no - using X11)
                fi ;;

    *)          CYGWIN=no; AC_MSG_RESULT(no);;
esac

dnl Checks for libraries and include files.

AC_CACHE_CHECK([whether toupper is broken], [vim_cv_toupper_broken],
  [
    AC_RUN_IFELSE([AC_LANG_SOURCE([[
#include "confdefs.h"
#include <ctype.h>
#if STDC_HEADERS
# include <stdlib.h>
# include <stddef.h>
#endif
int main() { exit(toupper('A') == 'A' && tolower('z') == 'z'); }
  ]])],[
    vim_cv_toupper_broken=yes
  ],[
    vim_cv_toupper_broken=no
  ],[
    AC_MSG_ERROR(cross-compiling: please set 'vim_cv_toupper_broken')
  ])])

if test "x$vim_cv_toupper_broken" = "xyes" ; then
  AC_DEFINE(BROKEN_TOUPPER)
fi

AC_MSG_CHECKING(whether __DATE__ and __TIME__ work)
AC_COMPILE_IFELSE([AC_LANG_PROGRAM([#include <stdio.h>], [printf("(" __DATE__ " " __TIME__ ")");])],
	AC_MSG_RESULT(yes); AC_DEFINE(HAVE_DATE_TIME),
	AC_MSG_RESULT(no))

AC_MSG_CHECKING(whether __attribute__((unused)) is allowed)
AC_COMPILE_IFELSE([AC_LANG_PROGRAM([#include <stdio.h>], [int x __attribute__((unused));])],
	AC_MSG_RESULT(yes); AC_DEFINE(HAVE_ATTRIBUTE_UNUSED),
	AC_MSG_RESULT(no))

dnl Checks for header files.
AC_CHECK_HEADER(elf.h, HAS_ELF=1)
dnl AC_CHECK_HEADER(dwarf.h, SVR4=1)
if test "$HAS_ELF" = 1; then
  AC_CHECK_LIB(elf, main)
fi

AC_HEADER_DIRENT

dnl If sys/wait.h is not found it might still exist but not be POSIX
dnl compliant. In that case we define HAVE_UNION_WAIT (for NeXT)
if test $ac_cv_header_sys_wait_h = no; then
  AC_MSG_CHECKING([for sys/wait.h that defines union wait])
  AC_COMPILE_IFELSE([AC_LANG_PROGRAM([#include <sys/wait.h>],
			[union wait xx, yy; xx = yy])],
		AC_MSG_RESULT(yes)
			AC_DEFINE(HAVE_SYS_WAIT_H)
			AC_DEFINE(HAVE_UNION_WAIT),
		AC_MSG_RESULT(no))
fi

AC_CHECK_HEADERS(stdint.h stdlib.h string.h \
	sys/select.h sys/utsname.h termcap.h fcntl.h \
	sgtty.h sys/ioctl.h sys/time.h sys/types.h \
	termio.h iconv.h inttypes.h langinfo.h math.h \
	unistd.h stropts.h errno.h sys/resource.h \
	sys/systeminfo.h locale.h sys/stream.h termios.h \
	libc.h sys/statfs.h poll.h sys/poll.h pwd.h \
	utime.h sys/param.h sys/ptms.h libintl.h libgen.h \
	util/debug.h util/msg18n.h frame.h sys/acl.h \
	sys/access.h sys/sysinfo.h wchar.h wctype.h)

dnl sys/ptem.h depends on sys/stream.h on Solaris
AC_CHECK_HEADERS(sys/ptem.h, [], [],
[#if defined HAVE_SYS_STREAM_H
#  include <sys/stream.h>
#endif])

dnl sys/sysctl.h depends on sys/param.h on OpenBSD
AC_CHECK_HEADERS(sys/sysctl.h, [], [],
[#if defined HAVE_SYS_PARAM_H
#  include <sys/param.h>
#endif])


dnl pthread_np.h may exist but can only be used after including pthread.h
AC_MSG_CHECKING([for pthread_np.h])
AC_COMPILE_IFELSE([AC_LANG_PROGRAM([
#include <pthread.h>
#include <pthread_np.h>],
		      [int i; i = 0;])],
	      AC_MSG_RESULT(yes)
		      AC_DEFINE(HAVE_PTHREAD_NP_H),
	      AC_MSG_RESULT(no))

AC_CHECK_HEADERS(strings.h)
if test "x$MACOS_X" = "xyes"; then
  dnl The strings.h file on OS/X contains a warning and nothing useful.
  AC_DEFINE(NO_STRINGS_WITH_STRING_H)
else

dnl Check if strings.h and string.h can both be included when defined.
AC_MSG_CHECKING([if strings.h can be included after string.h])
cppflags_save=$CPPFLAGS
CPPFLAGS="$CPPFLAGS $X_CFLAGS"
AC_COMPILE_IFELSE([AC_LANG_PROGRAM([
#if defined(_AIX) && !defined(_AIX51) && !defined(_NO_PROTO)
# define _NO_PROTO	/* like in os_unix.h, causes conflict for AIX (Winn) */
			/* but don't do it on AIX 5.1 (Uribarri) */
#endif
#ifdef HAVE_XM_XM_H
# include <Xm/Xm.h>	/* This breaks it for HP-UX 11 (Squassabia) */
#endif
#ifdef HAVE_STRING_H
# include <string.h>
#endif
#if defined(HAVE_STRINGS_H)
# include <strings.h>
#endif
		], [int i; i = 0;])],
		AC_MSG_RESULT(yes),
		AC_DEFINE(NO_STRINGS_WITH_STRING_H)
		AC_MSG_RESULT(no))
CPPFLAGS=$cppflags_save
fi

dnl Checks for typedefs, structures, and compiler characteristics.
AC_PROG_GCC_TRADITIONAL
AC_C_CONST
AC_C_VOLATILE
AC_TYPE_MODE_T
AC_TYPE_OFF_T
AC_TYPE_PID_T
AC_TYPE_SIZE_T
AC_TYPE_UID_T
AC_TYPE_UINT32_T

AC_HEADER_TIME
AC_CHECK_TYPE(ino_t, long)
AC_CHECK_TYPE(dev_t, unsigned)
AC_C_BIGENDIAN(,,,)
AC_C_INLINE

AC_MSG_CHECKING(for rlim_t)
if eval "test \"`echo '$''{'ac_cv_type_rlim_t'+set}'`\" = set"; then
  AC_MSG_RESULT([(cached) $ac_cv_type_rlim_t])
else
  AC_EGREP_CPP(dnl
changequote(<<,>>)dnl
<<(^|[^a-zA-Z_0-9])rlim_t[^a-zA-Z_0-9]>>dnl
changequote([,]),
  [
#include <sys/types.h>
#if STDC_HEADERS
# include <stdlib.h>
# include <stddef.h>
#endif
#ifdef HAVE_SYS_RESOURCE_H
# include <sys/resource.h>
#endif
	  ], ac_cv_type_rlim_t=yes, ac_cv_type_rlim_t=no)
	  AC_MSG_RESULT($ac_cv_type_rlim_t)
fi
if test $ac_cv_type_rlim_t = no; then
  cat >> confdefs.h <<\EOF
#define rlim_t unsigned long
EOF
fi

AC_MSG_CHECKING(for stack_t)
if eval "test \"`echo '$''{'ac_cv_type_stack_t'+set}'`\" = set"; then
  AC_MSG_RESULT([(cached) $ac_cv_type_stack_t])
else
  AC_EGREP_CPP(stack_t,
  [
#include <sys/types.h>
#if STDC_HEADERS
# include <stdlib.h>
# include <stddef.h>
#endif
#include <signal.h>
	  ], ac_cv_type_stack_t=yes, ac_cv_type_stack_t=no)
	  AC_MSG_RESULT($ac_cv_type_stack_t)
fi
if test $ac_cv_type_stack_t = no; then
  cat >> confdefs.h <<\EOF
#define stack_t struct sigaltstack
EOF
fi

dnl BSDI uses ss_base while others use ss_sp for the stack pointer.
AC_MSG_CHECKING(whether stack_t has an ss_base field)
AC_COMPILE_IFELSE([AC_LANG_PROGRAM([
#include <sys/types.h>
#if STDC_HEADERS
# include <stdlib.h>
# include <stddef.h>
#endif
#include <signal.h>
#include "confdefs.h"
			], [stack_t sigstk; sigstk.ss_base = 0; ])],
	AC_MSG_RESULT(yes); AC_DEFINE(HAVE_SS_BASE),
	AC_MSG_RESULT(no))

olibs="$LIBS"
AC_MSG_CHECKING(--with-tlib argument)
AC_ARG_WITH(tlib, [  --with-tlib=library     terminal library to be used ],)
if test -n "$with_tlib"; then
  AC_MSG_RESULT($with_tlib)
  LIBS="$LIBS -l$with_tlib"
  AC_MSG_CHECKING(for linking with $with_tlib library)
  AC_LINK_IFELSE([AC_LANG_PROGRAM([], [])], AC_MSG_RESULT(OK), AC_MSG_ERROR(FAILED))
  dnl Need to check for tgetent() below.
  olibs="$LIBS"
else
  AC_MSG_RESULT([empty: automatic terminal library selection])
  dnl  On HP-UX 10.10 termcap or termlib should be used instead of
  dnl  curses, because curses is much slower.
  dnl  Newer versions of ncurses are preferred over anything, except
  dnl  when tinfo has been split off, it contains all we need.
  dnl  Older versions of ncurses have bugs, get a new one!
  dnl  Digital Unix (OSF1) should use curses (Ronald Schild).
  dnl  On SCO Openserver should prefer termlib (Roger Cornelius).
  case "$vim_cv_uname_output" in
	OSF1|SCO_SV)	tlibs="tinfo ncurses curses termlib termcap";;
	*)	tlibs="tinfo ncurses termlib termcap curses";;
  esac
  for libname in $tlibs; do
    AC_CHECK_LIB(${libname}, tgetent,,)
    if test "x$olibs" != "x$LIBS"; then
      dnl It's possible that a library is found but it doesn't work
      dnl e.g., shared library that cannot be found
      dnl compile and run a test program to be sure
      AC_RUN_IFELSE([AC_LANG_SOURCE([
#ifdef HAVE_TERMCAP_H
# include <termcap.h>
#endif
#if STDC_HEADERS
# include <stdlib.h>
# include <stddef.h>
#endif
int main() {char *s; s=(char *)tgoto("%p1%d", 0, 1); exit(0); }])],
			  res="OK", res="FAIL", res="FAIL")
      if test "$res" = "OK"; then
	break
      fi
      AC_MSG_RESULT($libname library is not usable)
      LIBS="$olibs"
    fi
  done
  if test "x$olibs" = "x$LIBS"; then
    AC_MSG_RESULT(no terminal library found)
  fi
fi

if test "x$olibs" = "x$LIBS"; then
  AC_MSG_CHECKING([for tgetent()])
  AC_LINK_IFELSE([AC_LANG_PROGRAM([int tgetent(char *, const char *);],
      [[char s[10000]; int res = tgetent(s, "thisterminaldoesnotexist");]])],
	AC_MSG_RESULT(yes),
	AC_MSG_ERROR([NOT FOUND!
      You need to install a terminal library; for example ncurses.
      On Linux that would be the libncurses-dev package.
      Or specify the name of the library with --with-tlib.]))
fi

AC_CACHE_CHECK([whether we talk terminfo], [vim_cv_terminfo],
  [
    AC_RUN_IFELSE([AC_LANG_SOURCE([[
#include "confdefs.h"
#ifdef HAVE_TERMCAP_H
# include <termcap.h>
#endif
#ifdef HAVE_STRING_H
# include <string.h>
#endif
#if STDC_HEADERS
# include <stdlib.h>
# include <stddef.h>
#endif
int main()
{char *s; s=(char *)tgoto("%p1%d", 0, 1); exit(!strcmp(s==0 ? "" : s, "1")); }
    ]])],[
      vim_cv_terminfo=no
    ],[
      vim_cv_terminfo=yes
    ],[
      AC_MSG_ERROR(cross-compiling: please set 'vim_cv_terminfo')
    ])
  ])

if test "x$vim_cv_terminfo" = "xyes" ; then
  AC_DEFINE(TERMINFO)
fi

AC_CACHE_CHECK([what tgetent() returns for an unknown terminal], [vim_cv_tgetent],
  [
    AC_RUN_IFELSE([AC_LANG_SOURCE([[
#include "confdefs.h"
#ifdef HAVE_TERMCAP_H
# include <termcap.h>
#endif
#if STDC_HEADERS
# include <stdlib.h>
# include <stddef.h>
#endif
int main()
{char s[10000]; int res = tgetent(s, "thisterminaldoesnotexist"); exit(res != 0); }
    ]])],[
      vim_cv_tgetent=zero
    ],[
      vim_cv_tgetent=non-zero
    ],[
      AC_MSG_ERROR(failed to compile test program.)
    ])
  ])

if test "x$vim_cv_tgetent" = "xzero" ; then
  AC_DEFINE(TGETENT_ZERO_ERR, 0)
fi

AC_MSG_CHECKING(whether termcap.h contains ospeed)
AC_LINK_IFELSE([AC_LANG_PROGRAM([
#ifdef HAVE_TERMCAP_H
# include <termcap.h>
#endif
			], [ospeed = 20000])],
	AC_MSG_RESULT(yes); AC_DEFINE(HAVE_OSPEED),
	[AC_MSG_RESULT(no)
	AC_MSG_CHECKING(whether ospeed can be extern)
	AC_LINK_IFELSE([AC_LANG_PROGRAM([
#ifdef HAVE_TERMCAP_H
# include <termcap.h>
#endif
extern short ospeed;
			], [ospeed = 20000])],
		AC_MSG_RESULT(yes); AC_DEFINE(OSPEED_EXTERN),
		AC_MSG_RESULT(no))]
	)

AC_MSG_CHECKING([whether termcap.h contains UP, BC and PC])
AC_LINK_IFELSE([AC_LANG_PROGRAM([
#ifdef HAVE_TERMCAP_H
# include <termcap.h>
#endif
			], [if (UP == 0 && BC == 0) PC = 1])],
	AC_MSG_RESULT(yes); AC_DEFINE(HAVE_UP_BC_PC),
	[AC_MSG_RESULT(no)
	AC_MSG_CHECKING([whether UP, BC and PC can be extern])
	AC_LINK_IFELSE([AC_LANG_PROGRAM([
#ifdef HAVE_TERMCAP_H
# include <termcap.h>
#endif
extern char *UP, *BC, PC;
			], [if (UP == 0 && BC == 0) PC = 1])],
		AC_MSG_RESULT(yes); AC_DEFINE(UP_BC_PC_EXTERN),
		AC_MSG_RESULT(no))]
	)

AC_MSG_CHECKING(whether tputs() uses outfuntype)
AC_COMPILE_IFELSE([AC_LANG_PROGRAM([
#ifdef HAVE_TERMCAP_H
# include <termcap.h>
#endif
			], [extern int xx(); tputs("test", 1, (outfuntype)xx)])],
	AC_MSG_RESULT(yes); AC_DEFINE(HAVE_OUTFUNTYPE),
	AC_MSG_RESULT(no))

AC_MSG_CHECKING([whether del_curterm() can be used])
AC_LINK_IFELSE([AC_LANG_PROGRAM([
#ifdef HAVE_TERMCAP_H
# include <termcap.h>
#endif
#include <term.h>
			], [if (cur_term) del_curterm(cur_term);])],
	AC_MSG_RESULT(yes); AC_DEFINE(HAVE_DEL_CURTERM),
	AC_MSG_RESULT(no))

dnl On some SCO machines sys/select redefines struct timeval
AC_MSG_CHECKING([whether sys/select.h and sys/time.h may both be included])
AC_COMPILE_IFELSE([AC_LANG_PROGRAM([
#include <sys/types.h>
#include <sys/time.h>
#include <sys/select.h>], )],
	  AC_MSG_RESULT(yes)
			AC_DEFINE(SYS_SELECT_WITH_SYS_TIME),
	  AC_MSG_RESULT(no))

dnl AC_DECL_SYS_SIGLIST

dnl Checks for pty.c (copied from screen) ==========================
AC_MSG_CHECKING(for /dev/ptc)
if test -r /dev/ptc; then
  AC_DEFINE(HAVE_DEV_PTC)
  AC_MSG_RESULT(yes)
else
  AC_MSG_RESULT(no)
fi

AC_MSG_CHECKING(for SVR4 ptys)
if test -c /dev/ptmx ; then
  AC_LINK_IFELSE([AC_LANG_PROGRAM([
// These should be in stdlib.h, but it depends on _XOPEN_SOURCE.
char *ptsname(int);
int unlockpt(int);
int grantpt(int);
	       ], [
		ptsname(0);
		grantpt(0);
		unlockpt(0);])],
	AC_MSG_RESULT(yes); AC_DEFINE(HAVE_SVR4_PTYS),
	AC_MSG_RESULT(no))
else
  AC_MSG_RESULT(no)
fi

AC_MSG_CHECKING(for ptyranges)
if test -d /dev/ptym ; then
  pdir='/dev/ptym'
else
  pdir='/dev'
fi
dnl SCO uses ptyp%d
AC_EGREP_CPP(yes,
[#ifdef M_UNIX
   yes;
#endif
	], ptys=`echo /dev/ptyp??`, ptys=`echo $pdir/pty??`)
dnl if test -c /dev/ptyp19; then
dnl ptys=`echo /dev/ptyp??`
dnl else
dnl ptys=`echo $pdir/pty??`
dnl fi
if test "$ptys" != "$pdir/pty??" ; then
  p0=`echo $ptys | tr ' ' '\012' | sed -e 's/^.*\(.\).$/\1/g' | sort -u | tr -d '\012'`
  p1=`echo $ptys | tr ' ' '\012' | sed -e 's/^.*\(.\)$/\1/g'  | sort -u | tr -d '\012'`
  AC_DEFINE_UNQUOTED(PTYRANGE0,"$p0")
  AC_DEFINE_UNQUOTED(PTYRANGE1,"$p1")
  AC_MSG_RESULT([$p0 / $p1])
else
  AC_MSG_RESULT([don't know])
fi

dnl Checks for library functions. ===================================

dnl check if struct sigcontext is defined (used for SGI only)
AC_MSG_CHECKING(for struct sigcontext)
AC_COMPILE_IFELSE([AC_LANG_PROGRAM([
#include <signal.h>
int test_sig()
{
    struct sigcontext *scont;
    scont = (struct sigcontext *)0;
    return 1;
} ], )],
	  AC_MSG_RESULT(yes)
		AC_DEFINE(HAVE_SIGCONTEXT),
	  AC_MSG_RESULT(no))

dnl tricky stuff: try to find out if getcwd() is implemented with
dnl system("sh -c pwd")
AC_CACHE_CHECK([getcwd implementation is broken], [vim_cv_getcwd_broken],
  [
    AC_RUN_IFELSE([AC_LANG_SOURCE([[
#include "confdefs.h"
#ifdef HAVE_UNISTD_H
#include <unistd.h>
#endif
char *dagger[] = { "IFS=pwd", 0 };
int main()
{
  char buffer[500];
  extern char **environ;
  environ = dagger;
  return getcwd(buffer, 500) ? 0 : 1;
}
    ]])],[
      vim_cv_getcwd_broken=no
    ],[
      vim_cv_getcwd_broken=yes
    ],[
      AC_MSG_ERROR(cross-compiling: please set 'vim_cv_getcwd_broken')
    ])
  ])

if test "x$vim_cv_getcwd_broken" = "xyes" ; then
  AC_DEFINE(BAD_GETCWD)
  AC_CHECK_FUNCS(getwd)
fi

dnl Check for functions in one big call, to reduce the size of configure.
dnl Can only be used for functions that do not require any include.
AC_CHECK_FUNCS(fchdir fchown fchmod fsync getcwd getpseudotty \
	getpwent getpwnam getpwuid getrlimit gettimeofday localtime_r lstat \
	memset mkdtemp nanosleep opendir putenv qsort readlink select setenv \
	getpgid setpgid setsid sigaltstack sigstack sigset sigsetjmp sigaction \
	sigprocmask sigvec strcasecmp strcoll strerror strftime stricmp strncasecmp \
	strnicmp strpbrk strptime strtol tgetent towlower towupper iswupper \
	tzset usleep utime utimes mblen ftruncate unsetenv posix_openpt)
AC_FUNC_SELECT_ARGTYPES
AC_FUNC_FSEEKO

dnl define _LARGE_FILES, _FILE_OFFSET_BITS and _LARGEFILE_SOURCE when
dnl appropriate, so that off_t is 64 bits when needed.
AC_SYS_LARGEFILE

AC_MSG_CHECKING(--enable-canberra argument)
AC_ARG_ENABLE(canberra,
	[  --disable-canberra      Do not use libcanberra.],
	, [enable_canberra="maybe"])

if test "$enable_canberra" = "maybe"; then
  if test "$features" = "huge"; then
    AC_MSG_RESULT(Defaulting to yes)
    enable_canberra="yes"
  else
    AC_MSG_RESULT(Defaulting to no)
    enable_canberra="no"
  fi
else
  if test "$enable_canberra" = "yes" -a "$has_eval" = "no"; then
    AC_MSG_RESULT([cannot use sound with tiny features])
    enable_canberra="no"
  else
    AC_MSG_RESULT($enable_canberra)
  fi
fi
if test "$enable_canberra" = "yes"; then
  if test "x$PKG_CONFIG" != "xno"; then
    canberra_lib=`$PKG_CONFIG --libs libcanberra 2>/dev/null`
    canberra_cflags=`$PKG_CONFIG --cflags libcanberra 2>/dev/null`
  fi
  if test "x$canberra_lib" = "x"; then
    canberra_lib=-lcanberra
    canberra_cflags=-D_REENTRANT
  fi
  AC_MSG_CHECKING(for libcanberra)
  ac_save_CFLAGS="$CFLAGS"
  ac_save_LIBS="$LIBS"
  if `echo "$CFLAGS" | grep -v "$canberra_cflags" 2>/dev/null`; then
    CFLAGS="$CFLAGS $canberra_cflags"
  fi
  LIBS="$LIBS $canberra_lib"
  AC_LINK_IFELSE([AC_LANG_PROGRAM([
  # include <canberra.h>
      ], [
     ca_context *hello;
     ca_context_create(&hello);])],
       AC_MSG_RESULT(yes); AC_DEFINE(HAVE_CANBERRA),
       AC_MSG_RESULT(no; try installing libcanberra-dev); CFLAGS="$ac_save_CFLAGS"; LIBS="$ac_save_LIBS")
fi

AC_MSG_CHECKING(--enable-libsodium argument)
AC_ARG_ENABLE(libsodium,
	[  --disable-libsodium      Do not use libsodium.],
	, [enable_libsodium="maybe"])

if test "$enable_libsodium" = "maybe"; then
  if test "$features" = "huge"; then
    AC_MSG_RESULT(Defaulting to yes)
    enable_libsodium="yes"
  else
    AC_MSG_RESULT(Defaulting to no)
    enable_libsodium="no"
  fi
else
  AC_MSG_RESULT($enable_libsodium)
fi
if test "$enable_libsodium" = "yes"; then
  if test "x$PKG_CONFIG" != "xno"; then
    libsodium_lib=`$PKG_CONFIG --libs libsodium 2>/dev/null`
    libsodium_cflags=`$PKG_CONFIG --cflags libsodium 2>/dev/null`
  fi
  if test "x$libsodium_lib" = "x"; then
    libsodium_lib=-lsodium
    libsodium_cflags=
  fi
  AC_MSG_CHECKING(for libsodium)
  ac_save_CFLAGS="$CFLAGS"
  ac_save_LIBS="$LIBS"
  CFLAGS="$CFLAGS $libsodium_cflags"
  LIBS="$LIBS $libsodium_lib"
  AC_LINK_IFELSE([AC_LANG_PROGRAM([
  # include <sodium.h>
      ], [
     printf("%d", sodium_init()); ])],
       AC_MSG_RESULT(yes); AC_DEFINE(HAVE_SODIUM),
       AC_MSG_RESULT(no; try installing libsodium-dev); CFLAGS="$ac_save_CFLAGS"; LIBS="$ac_save_LIBS")

  # MacVim: Hack to statically link against libsodium instead of dynamic link, as we can't distribute app bundles with
  # external linkage dependencies. Clang doesn't support any way to specify static linkage as it prefers dynamic
  # linkage if a dylib exists in the same folder, and as such we have to manually specify the library path instead
  # of using -l<lib> syntax. This also means it won't work with AC_LINK_IFELSE as specifying full lib path only works
  # if you have separate compile/link stages but AC_LINK_IFELSE just compiles/link in one command.
  AC_MSG_CHECKING([for libsodium.a])
  if test -f ${local_dir}/lib/libsodium.a; then
    LIBS="$ac_save_LIBS ${local_dir}/lib/libsodium.a"
    AC_MSG_RESULT([Using ${local_dir}/lib/libsodium.a instead of -lsodium]);
  else
    AC_MSG_RESULT([libsodium.a not found - keeping using -lsodium]);
  fi
fi

dnl fstatfs() can take 2 to 4 arguments, try to use st_blksize if possible
AC_MSG_CHECKING(for st_blksize)
AC_COMPILE_IFELSE([AC_LANG_PROGRAM(
[#include <sys/types.h>
#include <sys/stat.h>],
[	struct stat st;
	int n;

	stat("/", &st);
	n = (int)st.st_blksize;])],
	AC_MSG_RESULT(yes); AC_DEFINE(HAVE_ST_BLKSIZE),
	AC_MSG_RESULT(no))

dnl Check for timer_create. It probably requires the 'rt' library.
dnl Run the program to find out if timer_create(CLOCK_MONOTONIC) actually
dnl works, on Solaris timer_create() exists but fails at runtime.
AC_CACHE_CHECK([for timer_create without -lrt], [vim_cv_timer_create], [
AC_RUN_IFELSE([AC_LANG_PROGRAM([
#if STDC_HEADERS
# include <stdlib.h>
# include <stddef.h>
#endif
#include <signal.h>
#include <time.h>
static void set_flag(union sigval sv) {}
], [
  struct timespec ts;
  struct sigevent action = {0};
  timer_t timer_id;

  action.sigev_notify = SIGEV_THREAD;
  action.sigev_notify_function = set_flag;
  if (timer_create(CLOCK_MONOTONIC, &action, &timer_id) < 0)
    exit(1);  // cannot create a monotonic timer
  ])],
  vim_cv_timer_create=yes,
  vim_cv_timer_create=no,
  AC_MSG_WARN([failed to build test program; if cross-compiling please set 'vim_cv_timer_create'])
  )])

dnl If the previous failed, check for timer_create() and linking with -lrt.
if test "x$vim_cv_timer_create" = "xno" ; then
  save_LIBS="$LIBS"
  LIBS="$LIBS -lrt"
  AC_CACHE_CHECK([for timer_create with -lrt], [vim_cv_timer_create_with_lrt], [
    AC_RUN_IFELSE([AC_LANG_PROGRAM([
    #if STDC_HEADERS
    # include <stdlib.h>
    # include <stddef.h>
    #endif
    #include <signal.h>
    #include <time.h>
    static void set_flag(union sigval sv) {}
    ], [
      struct timespec ts;
      struct sigevent action = {0};
      timer_t timer_id;

      action.sigev_notify = SIGEV_THREAD;
      action.sigev_notify_function = set_flag;
      if (timer_create(CLOCK_MONOTONIC, &action, &timer_id) < 0)
	exit(1);  // cannot create a monotonic timer
      ])],
      vim_cv_timer_create_with_lrt=yes,
      vim_cv_timer_create_with_lrt=no,
      AC_MSG_WARN([failed to build test program; if cross-compiling please set 'vim_cv_timer_create_with_lrt'])
    )])
  LIBS="$save_LIBS"
else
  vim_cv_timer_create_with_lrt=no
fi

if test "x$vim_cv_timer_create" = "xyes" ; then
  AC_DEFINE(HAVE_TIMER_CREATE)
fi
if test "x$vim_cv_timer_create_with_lrt" = "xyes" ; then
  AC_DEFINE(HAVE_TIMER_CREATE)
  LIBS="$LIBS -lrt"
fi

AC_CACHE_CHECK([whether stat() ignores a trailing slash], [vim_cv_stat_ignores_slash],
  [
    AC_RUN_IFELSE([AC_LANG_SOURCE([[
#include "confdefs.h"
#if STDC_HEADERS
# include <stdlib.h>
# include <stddef.h>
#endif
#include <sys/types.h>
#include <sys/stat.h>
int main() {struct stat st;  exit(stat("configure/", &st) != 0); }
    ]])],[
      vim_cv_stat_ignores_slash=yes
    ],[
      vim_cv_stat_ignores_slash=no
    ],[
      AC_MSG_ERROR(cross-compiling: please set 'vim_cv_stat_ignores_slash')
    ])
  ])

if test "x$vim_cv_stat_ignores_slash" = "xyes" ; then
  AC_DEFINE(STAT_IGNORES_SLASH)
fi

dnl nanoseconds field of struct stat
AC_CACHE_CHECK([for nanoseconds field of struct stat],
  ac_cv_struct_st_mtim_nsec,
  [ac_save_CPPFLAGS="$CPPFLAGS"
   ac_cv_struct_st_mtim_nsec=no
   # st_mtim.tv_nsec -- the usual case
   # st_mtim._tv_nsec -- Solaris 2.6, if
   #	(defined _XOPEN_SOURCE && _XOPEN_SOURCE_EXTENDED == 1
   #	 && !defined __EXTENSIONS__)
   # st_mtim.st__tim.tv_nsec -- UnixWare 2.1.2
   # st_mtime_n -- AIX 5.2 and above
   # st_mtimespec.tv_nsec -- Darwin (Mac OSX)
   for ac_val in st_mtim.tv_nsec st_mtim._tv_nsec st_mtim.st__tim.tv_nsec st_mtime_n st_mtimespec.tv_nsec; do
     CPPFLAGS="$ac_save_CPPFLAGS -DST_MTIM_NSEC=$ac_val"
     AC_COMPILE_IFELSE([AC_LANG_PROGRAM([#include <sys/types.h>
#include <sys/stat.h>], [struct stat s; s.ST_MTIM_NSEC;])],
       [ac_cv_struct_st_mtim_nsec=$ac_val; break])
   done
   CPPFLAGS="$ac_save_CPPFLAGS"
])
if test $ac_cv_struct_st_mtim_nsec != no; then
  AC_DEFINE_UNQUOTED([ST_MTIM_NSEC], [$ac_cv_struct_st_mtim_nsec],
  [Define if struct stat contains a nanoseconds field])
fi

dnl Link with iconv for charset translation, if not found without library.
dnl check for iconv() requires including iconv.h
dnl Add "-liconv" when possible; Solaris has iconv but use GNU iconv when it
dnl has been installed.
AC_MSG_CHECKING(for iconv_open())
save_LIBS="$LIBS"
LIBS="$LIBS -liconv"
AC_LINK_IFELSE([AC_LANG_PROGRAM([
#ifdef HAVE_ICONV_H
# include <iconv.h>
#endif
    ], [iconv_open("fr", "to");])],
    AC_MSG_RESULT(yes; with -liconv); AC_DEFINE(HAVE_ICONV),
    LIBS="$save_LIBS"
    AC_LINK_IFELSE([AC_LANG_PROGRAM([
#ifdef HAVE_ICONV_H
# include <iconv.h>
#endif
	], [iconv_open("fr", "to");])],
	AC_MSG_RESULT(yes); AC_DEFINE(HAVE_ICONV),
	AC_MSG_RESULT(no)))


AC_MSG_CHECKING(for nl_langinfo(CODESET))
AC_LINK_IFELSE([AC_LANG_PROGRAM([
#ifdef HAVE_LANGINFO_H
# include <langinfo.h>
#endif
], [char *cs = nl_langinfo(CODESET);])],
	AC_MSG_RESULT(yes); AC_DEFINE(HAVE_NL_LANGINFO_CODESET),
	AC_MSG_RESULT(no))

dnl Floating point support may require the "m" library
AC_CHECK_LIB(m, strtod)

dnl isinf() and isnan() need to include header files and may need -lm.
AC_MSG_CHECKING([for isinf()])
AC_LINK_IFELSE([AC_LANG_PROGRAM([
#ifdef HAVE_MATH_H
# include <math.h>
#endif
#if STDC_HEADERS
# include <stdlib.h>
# include <stddef.h>
#endif
], [int r = isinf(1.11); ])],
	AC_MSG_RESULT(yes); AC_DEFINE(HAVE_ISINF),
	AC_MSG_RESULT(no))

AC_MSG_CHECKING([for isnan()])
AC_LINK_IFELSE([AC_LANG_PROGRAM([
#ifdef HAVE_MATH_H
# include <math.h>
#endif
#if STDC_HEADERS
# include <stdlib.h>
# include <stddef.h>
#endif
], [int r = isnan(1.11); ])],
	AC_MSG_RESULT(yes); AC_DEFINE(HAVE_ISNAN),
	AC_MSG_RESULT(no))

dnl Link with -lposix1e for ACL stuff; if not found, try -lacl for SGI
dnl when -lacl works, also try to use -lattr (required for Debian).
dnl On Solaris, use the acl_get/set functions in libsec, if present.
AC_MSG_CHECKING(--disable-acl argument)
AC_ARG_ENABLE(acl,
	[  --disable-acl           No check for ACL support.],
	, [enable_acl="yes"])
if test "$enable_acl" = "yes"; then
  AC_MSG_RESULT(no)
  AC_CHECK_LIB(posix1e, acl_get_file, [LIBS="$LIBS -lposix1e"],
	AC_CHECK_LIB(acl, acl_get_file, [LIBS="$LIBS -lacl"
		  AC_CHECK_LIB(attr, fgetxattr, LIBS="$LIBS -lattr",,)],,),)

  AC_MSG_CHECKING(for POSIX ACL support)
  AC_LINK_IFELSE([AC_LANG_PROGRAM([
#include <sys/types.h>
#ifdef HAVE_SYS_ACL_H
# include <sys/acl.h>
#endif
acl_t acl;], [acl = acl_get_file("foo", ACL_TYPE_ACCESS);
	acl_set_file("foo", ACL_TYPE_ACCESS, acl);
	acl_free(acl);])],
	AC_MSG_RESULT(yes); AC_DEFINE(HAVE_POSIX_ACL),
	AC_MSG_RESULT(no))

  AC_CHECK_LIB(sec, acl_get, [LIBS="$LIBS -lsec"; AC_DEFINE(HAVE_SOLARIS_ZFS_ACL)],
  AC_MSG_CHECKING(for Solaris ACL support)
  AC_LINK_IFELSE([AC_LANG_PROGRAM([
#ifdef HAVE_SYS_ACL_H
# include <sys/acl.h>
#endif], [acl("foo", GETACLCNT, 0, NULL);
	])],
	AC_MSG_RESULT(yes); AC_DEFINE(HAVE_SOLARIS_ACL),
	AC_MSG_RESULT(no)))

  AC_MSG_CHECKING(for AIX ACL support)
  AC_LINK_IFELSE([AC_LANG_PROGRAM([
#if STDC_HEADERS
# include <stdlib.h>
# include <stddef.h>
#endif
#ifdef HAVE_SYS_ACL_H
# include <sys/acl.h>
#endif
#ifdef HAVE_SYS_ACCESS_H
# include <sys/access.h>
#endif
#define _ALL_SOURCE

#include <sys/stat.h>

int aclsize;
struct acl *aclent;], [aclsize = sizeof(struct acl);
	aclent = (void *)malloc(aclsize);
	statacl("foo", STX_NORMAL, aclent, aclsize);
	])],
	AC_MSG_RESULT(yes); AC_DEFINE(HAVE_AIX_ACL),
	AC_MSG_RESULT(no))
else
  AC_MSG_RESULT(yes)
fi

if test "x$GTK_CFLAGS" != "x"; then
  dnl pango_shape_full() is new, fall back to pango_shape().
  AC_MSG_CHECKING(for pango_shape_full)
  ac_save_CFLAGS="$CFLAGS"
  ac_save_LIBS="$LIBS"
  CFLAGS="$CFLAGS $GTK_CFLAGS"
  LIBS="$LIBS $GTK_LIBS"
  AC_LINK_IFELSE([AC_LANG_PROGRAM(
  [#include <gtk/gtk.h>],
  [ pango_shape_full(NULL, 0, NULL, 0, NULL, NULL); ])],
	  AC_MSG_RESULT(yes); AC_DEFINE(HAVE_PANGO_SHAPE_FULL),
	  AC_MSG_RESULT(no))
  CFLAGS="$ac_save_CFLAGS"
  LIBS="$ac_save_LIBS"
fi

AC_MSG_CHECKING(--enable-gpm argument)
AC_ARG_ENABLE(gpm,
	[  --enable-gpm=OPTS       Use gpm (Linux mouse daemon). default=yes OPTS=yes/no/dynamic], ,
	[enable_gpm="yes"])

if test "$enable_gpm" = "yes" -o "$enable_gpm" = "dynamic"; then
  AC_MSG_RESULT($enable_gpm)
  dnl Checking if gpm support can be compiled
  AC_CACHE_CHECK([for gpm], vi_cv_have_gpm,
	[olibs="$LIBS" ; LIBS="-lgpm"]
	AC_LINK_IFELSE([AC_LANG_PROGRAM(
	    [#include <gpm.h>
	    #include <linux/keyboard.h>],
	    [Gpm_GetLibVersion(NULL);])],
	    dnl Configure defines HAVE_GPM, if it is defined feature.h defines
	    dnl FEAT_MOUSE_GPM if mouse support is included
	    [vi_cv_have_gpm=yes],
	    [vi_cv_have_gpm=no])
	[LIBS="$olibs"]
    )
  if test $vi_cv_have_gpm = yes; then
    if test "$enable_gpm" = "yes"; then
      LIBS="$LIBS -lgpm"
    else
      AC_DEFINE(DYNAMIC_GPM)
    fi
    AC_DEFINE(HAVE_GPM)
  fi
else
  AC_MSG_RESULT(no)
fi

AC_MSG_CHECKING(--disable-sysmouse argument)
AC_ARG_ENABLE(sysmouse,
	[  --disable-sysmouse      Don't use sysmouse (mouse in *BSD console).], ,
	[enable_sysmouse="yes"])

if test "$enable_sysmouse" = "yes"; then
  AC_MSG_RESULT(no)
  dnl Checking if sysmouse support can be compiled
  dnl Configure defines HAVE_SYSMOUSE, if it is defined feature.h
  dnl defines FEAT_SYSMOUSE if mouse support is included
  AC_CACHE_CHECK([for sysmouse], vi_cv_have_sysmouse,
	AC_LINK_IFELSE([AC_LANG_PROGRAM(
	    [#include <sys/consio.h>
	     #include <signal.h>
	     #include <sys/fbio.h>],
	    [struct mouse_info   mouse;
	     mouse.operation = MOUSE_MODE;
	     mouse.operation = MOUSE_SHOW;
	     mouse.u.mode.mode = 0;
	     mouse.u.mode.signal = SIGUSR2;])],
	    [vi_cv_have_sysmouse=yes],
	    [vi_cv_have_sysmouse=no])
    )
  if test $vi_cv_have_sysmouse = yes; then
    AC_DEFINE(HAVE_SYSMOUSE)
  fi
else
  AC_MSG_RESULT(yes)
fi

dnl make sure the FD_CLOEXEC flag for fcntl()'s F_SETFD command is known
AC_MSG_CHECKING(for FD_CLOEXEC)
AC_COMPILE_IFELSE([AC_LANG_PROGRAM(
[#if HAVE_FCNTL_H
# include <fcntl.h>
#endif],
[	int flag = FD_CLOEXEC;])],
	AC_MSG_RESULT(yes); AC_DEFINE(HAVE_FD_CLOEXEC),
	AC_MSG_RESULT(not usable))

dnl rename needs to be checked separately to work on Nextstep with cc
AC_MSG_CHECKING(for rename)
AC_LINK_IFELSE([AC_LANG_PROGRAM([#include <stdio.h>], [rename("this", "that")])],
	AC_MSG_RESULT(yes); AC_DEFINE(HAVE_RENAME),
	AC_MSG_RESULT(no))

dnl check for dirfd()
AC_MSG_CHECKING(for dirfd)
AC_LINK_IFELSE([AC_LANG_PROGRAM(
[#include <sys/types.h>
#include <dirent.h>],
[DIR * dir=opendir("dirname"); dirfd(dir);])],
AC_MSG_RESULT(yes); AC_DEFINE(HAVE_DIRFD), AC_MSG_RESULT(not usable))

dnl check for flock()
AC_MSG_CHECKING(for flock)
AC_LINK_IFELSE([AC_LANG_PROGRAM(
[#include <sys/file.h>],
[flock(10, LOCK_SH);])],
AC_MSG_RESULT(yes); AC_DEFINE(HAVE_FLOCK), AC_MSG_RESULT(not usable))

dnl sysctl() may exist but not the arguments we use
AC_MSG_CHECKING(for sysctl)
AC_COMPILE_IFELSE([AC_LANG_PROGRAM(
[#include <sys/types.h>
#include <sys/sysctl.h>],
[[	int mib[2], r;
	size_t len;

	mib[0] = CTL_HW;
	mib[1] = HW_USERMEM;
	len = sizeof(r);
	(void)sysctl(mib, 2, &r, &len, (void *)0, (size_t)0);
	]])],
	AC_MSG_RESULT(yes); AC_DEFINE(HAVE_SYSCTL),
	AC_MSG_RESULT(not usable))

dnl sysinfo() may exist but not be Linux compatible.
dnl On some FreeBSD systems it may depend on libsysinfo, try to link
AC_MSG_CHECKING(for sysinfo)
AC_LINK_IFELSE([AC_LANG_PROGRAM(
[#include <sys/types.h>
#include <sys/sysinfo.h>],
[	struct sysinfo sinfo;
	int t;

	(void)sysinfo(&sinfo);
	t = sinfo.totalram;
	])],
	AC_MSG_RESULT(yes); AC_DEFINE(HAVE_SYSINFO),
	AC_MSG_RESULT(not usable))

dnl struct sysinfo may have the mem_unit field or not
AC_MSG_CHECKING(for sysinfo.mem_unit)
AC_COMPILE_IFELSE([AC_LANG_PROGRAM(
[#include <sys/types.h>
#include <sys/sysinfo.h>],
[	struct sysinfo sinfo;
	sinfo.mem_unit = 1;
	])],
	AC_MSG_RESULT(yes); AC_DEFINE(HAVE_SYSINFO_MEM_UNIT),
	AC_MSG_RESULT(no))

dnl struct sysinfo may have the uptime field or not
AC_MSG_CHECKING(for sysinfo.uptime)
AC_COMPILE_IFELSE([AC_LANG_PROGRAM(
[#include <sys/types.h>
#include <sys/sysinfo.h>],
[	struct sysinfo sinfo;
        long ut;

	(void)sysinfo(&sinfo);
	ut = sinfo.uptime;
	])],
	AC_MSG_RESULT(yes); AC_DEFINE(HAVE_SYSINFO_UPTIME),
	AC_MSG_RESULT(no))

dnl sysconf() may exist but not support what we want to use
AC_MSG_CHECKING(for sysconf)
AC_COMPILE_IFELSE([AC_LANG_PROGRAM(
[#include <unistd.h>],
[	(void)sysconf(_SC_PAGESIZE);
	(void)sysconf(_SC_PHYS_PAGES);
	])],
	AC_MSG_RESULT(yes); AC_DEFINE(HAVE_SYSCONF),
	AC_MSG_RESULT(not usable))

dnl check if we have _SC_SIGSTKSZ via sysconf()
AC_MSG_CHECKING(for _SC_SIGSTKSZ via sysconf())
AC_COMPILE_IFELSE([AC_LANG_PROGRAM(
[#include <unistd.h>],
[	(void)sysconf(_SC_SIGSTKSZ);
	])],
	AC_MSG_RESULT(yes); AC_DEFINE(HAVE_SYSCONF_SIGSTKSZ),
	AC_MSG_RESULT(not usable))

AC_CHECK_SIZEOF([int])
AC_CHECK_SIZEOF([long])
AC_CHECK_SIZEOF([time_t])
AC_CHECK_SIZEOF([off_t])

dnl Use different names to avoid clashing with other header files.
AC_DEFINE_UNQUOTED(VIM_SIZEOF_INT, [$ac_cv_sizeof_int])
AC_DEFINE_UNQUOTED(VIM_SIZEOF_LONG, [$ac_cv_sizeof_long])

dnl Make sure that uint32_t is really 32 bits unsigned.
AC_MSG_CHECKING([uint32_t is 32 bits])
AC_RUN_IFELSE([AC_LANG_SOURCE([
#ifdef HAVE_STDINT_H
# include <stdint.h>
#endif
#ifdef HAVE_INTTYPES_H
# include <inttypes.h>
#endif
int main() {
  uint32_t nr1 = (uint32_t)-1;
  uint32_t nr2 = (uint32_t)0xffffffffUL;
  if (sizeof(uint32_t) != 4 || nr1 != 0xffffffffUL || nr2 + 1 != 0) return 1;
  return 0;
}])],
AC_MSG_RESULT(ok),
AC_MSG_ERROR([WRONG!  uint32_t not defined correctly.]),
AC_MSG_WARN([cannot check uint32_t when cross-compiling.]))

dnl Check for memmove() before bcopy(), makes memmove() be used when both are
dnl present, fixes problem with incompatibility between Solaris 2.4 and 2.5.

[bcopy_test_prog='
#include "confdefs.h"
#ifdef HAVE_STRING_H
# include <string.h>
#endif
#if STDC_HEADERS
# include <stdlib.h>
# include <stddef.h>
#endif
int main() {
  char buf[10];
  strcpy(buf, "abcdefghi");
  mch_memmove(buf, buf + 2, 3);
  if (strncmp(buf, "ababcf", 6))
    exit(1);
  strcpy(buf, "abcdefghi");
  mch_memmove(buf + 2, buf, 3);
  if (strncmp(buf, "cdedef", 6))
    exit(1);
  exit(0); /* libc version works properly.  */
}']

AC_CACHE_CHECK([whether memmove handles overlaps],[vim_cv_memmove_handles_overlap],
  [
    AC_RUN_IFELSE([AC_LANG_SOURCE([[#define mch_memmove(s,d,l) memmove(d,s,l) $bcopy_test_prog]])],
      [
	vim_cv_memmove_handles_overlap=yes
      ],[
	vim_cv_memmove_handles_overlap=no
      ],[
	AC_MSG_ERROR(cross-compiling: please set 'vim_cv_memmove_handles_overlap')
      ])
  ])

if test "x$vim_cv_memmove_handles_overlap" = "xyes" ; then
  AC_DEFINE(USEMEMMOVE)
else
  AC_CACHE_CHECK([whether bcopy handles overlaps],[vim_cv_bcopy_handles_overlap],
    [
      AC_RUN_IFELSE([AC_LANG_SOURCE([[#define mch_bcopy(s,d,l) bcopy(d,s,l) $bcopy_test_prog]])],
      [
	vim_cv_bcopy_handles_overlap=yes
      ],[
	vim_cv_bcopy_handles_overlap=no
      ],[
	AC_MSG_ERROR(cross-compiling: please set 'vim_cv_bcopy_handles_overlap')
      ])
    ])

  if test "x$vim_cv_bcopy_handles_overlap" = "xyes" ; then
    AC_DEFINE(USEBCOPY)
  else
    AC_CACHE_CHECK([whether memcpy handles overlaps],[vim_cv_memcpy_handles_overlap],
      [
	AC_RUN_IFELSE([AC_LANG_SOURCE([[#define mch_memcpy(s,d,l) memcpy(d,s,l) $bcopy_test_prog]])],
	  [
	    vim_cv_memcpy_handles_overlap=yes
	  ],[
	    vim_cv_memcpy_handles_overlap=no
	  ],[
	    AC_MSG_ERROR(cross-compiling: please set 'vim_cv_memcpy_handles_overlap')
	  ])
      ])

    if test "x$vim_cv_memcpy_handles_overlap" = "xyes" ; then
      AC_DEFINE(USEMEMCPY)
    fi
  fi
fi


dnl Check for multibyte locale functions
dnl Find out if _Xsetlocale() is supported by libX11.
dnl Check if X_LOCALE should be defined.
if test "x$with_x" = "xyes"; then
  cflags_save=$CFLAGS
  libs_save=$LIBS
  LIBS="$LIBS $X_LIBS $GUI_LIB_LOC $GUI_X_LIBS $X_PRE_LIBS $X_LIB $X_EXTRA_LIBS"
  CFLAGS="$CFLAGS $X_CFLAGS"

  AC_MSG_CHECKING(whether X_LOCALE needed)
  AC_COMPILE_IFELSE([AC_LANG_PROGRAM([#include <X11/Xlocale.h>],)],
      AC_LINK_IFELSE([AC_LANG_CALL([],[_Xsetlocale])], [AC_MSG_RESULT(yes)
	      AC_DEFINE(X_LOCALE)], AC_MSG_RESULT(no)),
      AC_MSG_RESULT(no))

  AC_MSG_CHECKING(whether Xutf8SetWMProperties() can be used)
  AC_LINK_IFELSE([AC_LANG_CALL([],[Xutf8SetWMProperties])], [AC_MSG_RESULT(yes)
	      AC_DEFINE(HAVE_XUTF8SETWMPROPERTIES)], AC_MSG_RESULT(no))

  CFLAGS=$cflags_save
  LIBS=$libs_save
fi

dnl Link with xpg4, it is said to make Korean locale working
AC_CHECK_LIB(xpg4, _xpg4_setrunelocale, [LIBS="$LIBS -lxpg4"],,)

dnl Check how we can run ctags.  Default to "ctags" when nothing works.
dnl Use --version to detect Exuberant ctags (preferred)
dnl       Add --fields=+S to get function signatures for omni completion.
dnl -t for typedefs (many ctags have this)
dnl -s for static functions (Elvis ctags only?)
dnl -v for variables. Dangerous, most ctags take this for 'vgrind style'.
dnl -i+m to test for older Exuberant ctags
AC_MSG_CHECKING(how to create tags)
test -f tags && mv tags tags.save
if (eval ctags --version /dev/null | grep Exuberant) < /dev/null 1>&AS_MESSAGE_LOG_FD 2>&1; then
  TAGPRG="ctags -I INIT+,INIT2+,INIT3+,INIT4+,INIT5+ --fields=+S"
elif (eval exctags --version /dev/null | grep Exuberant) < /dev/null 1>&AS_MESSAGE_LOG_FD 2>&1; then
  TAGPRG="exctags -I INIT+,INIT2+,INIT3+,INIT4+,INIT5+ --fields=+S"
elif (eval exuberant-ctags --version /dev/null | grep Exuberant) < /dev/null 1>&AS_MESSAGE_LOG_FD 2>&1; then
  TAGPRG="exuberant-ctags -I INIT+,INIT2+,INIT3+,INIT4+,INIT5+ --fields=+S"
else
  TAGPRG="ctags"
  (eval etags	   /dev/null) < /dev/null 1>&AS_MESSAGE_LOG_FD 2>&1 && TAGPRG="etags"
  (eval etags -c   /dev/null) < /dev/null 1>&AS_MESSAGE_LOG_FD 2>&1 && TAGPRG="etags -c"
  (eval ctags	   /dev/null) < /dev/null 1>&AS_MESSAGE_LOG_FD 2>&1 && TAGPRG="ctags"
  (eval ctags -t   /dev/null) < /dev/null 1>&AS_MESSAGE_LOG_FD 2>&1 && TAGPRG="ctags -t"
  (eval ctags -ts  /dev/null) < /dev/null 1>&AS_MESSAGE_LOG_FD 2>&1 && TAGPRG="ctags -ts"
  (eval ctags -tvs /dev/null) < /dev/null 1>&AS_MESSAGE_LOG_FD 2>&1 && TAGPRG="ctags -tvs"
  (eval ctags -i+m /dev/null) < /dev/null 1>&AS_MESSAGE_LOG_FD 2>&1 && TAGPRG="ctags -i+m"
fi
test -f tags.save && mv tags.save tags
AC_MSG_RESULT($TAGPRG) AC_SUBST(TAGPRG)

dnl Check how we can run man with a section number
AC_MSG_CHECKING(how to run man with a section nr)
MANDEF="man"
(eval MANPAGER=cat PAGER=cat man -s 2 read) < /dev/null > /dev/null 2>&AS_MESSAGE_LOG_FD && MANDEF="man -s"
AC_MSG_RESULT($MANDEF)
if test "$MANDEF" = "man -s"; then
  AC_DEFINE(USEMAN_S)
fi

dnl Check if gettext() is working and if it needs -lintl
dnl We take care to base this on an empty LIBS: on some systems libelf would be
dnl in LIBS and implicitly take along libintl. The final LIBS would then not
dnl contain libintl, and the link step would fail due to -Wl,--as-needed.
AC_MSG_CHECKING(--disable-nls argument)
AC_ARG_ENABLE(nls,
	[  --disable-nls           Don't support NLS (gettext()).], ,
	[enable_nls="yes"])

if test "$enable_nls" = "yes"; then
  AC_MSG_RESULT(no)

  INSTALL_LANGS=install-languages
  AC_SUBST(INSTALL_LANGS)
  INSTALL_TOOL_LANGS=install-tool-languages
  AC_SUBST(INSTALL_TOOL_LANGS)

  AC_CHECK_PROG(MSGFMT, msgfmt, msgfmt, )
  AC_MSG_CHECKING([for NLS])
  if test -f po/Makefile; then
    have_gettext="no"
    if test -n "$MSGFMT"; then
      olibs=$LIBS
      LIBS=""
      AC_LINK_IFELSE([AC_LANG_PROGRAM(
	[#include <libintl.h>],
	[gettext("Test");])],
	AC_MSG_RESULT([gettext() works]); have_gettext="yes"; LIBS=$olibs,
	  LIBS="-lintl"
	  AC_LINK_IFELSE([AC_LANG_PROGRAM(
	      [#include <libintl.h>],
	      [gettext("Test");])],
	      AC_MSG_RESULT([gettext() works with -lintl]); have_gettext="yes";
	      LIBS="$olibs -lintl",
	      AC_MSG_RESULT([gettext() doesn't work]);
	      LIBS=$olibs))
    else
      AC_MSG_RESULT([msgfmt not found - disabled]);
    fi
    if test $have_gettext = "yes" -a "x$features" != "xtiny"; then
      AC_DEFINE(HAVE_GETTEXT)
      MAKEMO=yes
      AC_SUBST(MAKEMO)
      dnl this was added in GNU gettext 0.10.36
      AC_CHECK_FUNCS(bind_textdomain_codeset)
      dnl _nl_msg_cat_cntr is required for GNU gettext
      AC_MSG_CHECKING([for _nl_msg_cat_cntr])
      AC_LINK_IFELSE([AC_LANG_PROGRAM(
		[#include <libintl.h>
		extern int _nl_msg_cat_cntr;],
		[++_nl_msg_cat_cntr;])],
		AC_MSG_RESULT([yes]); AC_DEFINE(HAVE_NL_MSG_CAT_CNTR),
		AC_MSG_RESULT([no]))

      # MacVim: Hack to statically link against libintl instead of dynamic link, as we can't distribute app bundles with
      # external linkage dependencies. Clang doesn't support any way to specify static linkage as it prefers dynamic
      # linkage if a dylib exists in the same folder, and as such we have to manually specify the library path instead
      # of using -l<lib> syntax. This also means it won't work with AC_LINK_IFELSE as specifying full lib path only works
      # if you have separate compile/link stages but AC_LINK_IFELSE just compiles/link in one command.
      AC_MSG_CHECKING([for libintl.a])
      if test -f ${local_dir}/lib/libintl.a; then
        LIBS="$olibs ${local_dir}/lib/libintl.a"
        AC_MSG_RESULT([Using ${local_dir}/lib/libintl.a instead of -lintl]);
      else
        AC_MSG_RESULT([libintl.a not found - keeping using -lintl]);
      fi

      AC_MSG_CHECKING([if msgfmt supports --desktop])
      MSGFMT_DESKTOP=
      if "$MSGFMT" --help | grep -e '--desktop' >/dev/null; then
	if "$MSGFMT" --version | grep '0.19.[[3-7]]$' >/dev/null; then
	  dnl GNU gettext 0.19.7's --desktop is broken.  We assume back to
	  dnl 0.19.3 is also broken.
	  AC_MSG_RESULT([broken])
	else
	  AC_MSG_RESULT([yes])
	  MSGFMT_DESKTOP="gvim.desktop vim.desktop"
	fi
      else
	AC_MSG_RESULT([no])
      fi
      AC_SUBST(MSGFMT_DESKTOP)
    fi
  else
    AC_MSG_RESULT([no "po/Makefile" - disabled]);
  fi
else
  AC_MSG_RESULT(yes)
fi

dnl Check for dynamic linking loader
AC_CHECK_HEADER(dlfcn.h, DLL=dlfcn.h, [AC_CHECK_HEADER(dl.h, DLL=dl.h)])
if test x${DLL} = xdlfcn.h; then
  AC_DEFINE(HAVE_DLFCN_H, 1, [ Define if we have dlfcn.h. ])
  AC_MSG_CHECKING([for dlopen()])
  AC_LINK_IFELSE([AC_LANG_PROGRAM(,[
		extern void* dlopen();
		dlopen();
      ])],
      AC_MSG_RESULT(yes);
	      AC_DEFINE(HAVE_DLOPEN, 1, [ Define if we have dlopen() ]),
      AC_MSG_RESULT(no);
	      AC_MSG_CHECKING([for dlopen() in -ldl])
	      olibs=$LIBS
	      LIBS="$LIBS -ldl"
	      AC_LINK_IFELSE([AC_LANG_PROGRAM(,[
				extern void* dlopen();
				dlopen();
		 ])],
		 AC_MSG_RESULT(yes);
			  AC_DEFINE(HAVE_DLOPEN, 1, [ Define if we have dlopen() ]),
		 AC_MSG_RESULT(no);
			  LIBS=$olibs))
  dnl ReliantUNIX has dlopen() in libc but everything else in libdl
  dnl ick :-)
  AC_MSG_CHECKING([for dlsym()])
  AC_LINK_IFELSE([AC_LANG_PROGRAM(,[
		extern void* dlsym();
		dlsym();
      ])],
      AC_MSG_RESULT(yes);
	      AC_DEFINE(HAVE_DLSYM, 1, [ Define if we have dlsym() ]),
      AC_MSG_RESULT(no);
	      AC_MSG_CHECKING([for dlsym() in -ldl])
	      olibs=$LIBS
	      LIBS="$LIBS -ldl"
	      AC_LINK_IFELSE([AC_LANG_PROGRAM(,[
				extern void* dlsym();
				dlsym();
		 ])],
		 AC_MSG_RESULT(yes);
			  AC_DEFINE(HAVE_DLSYM, 1, [ Define if we have dlsym() ]),
		 AC_MSG_RESULT(no);
			  LIBS=$olibs))
elif test x${DLL} = xdl.h; then
  AC_DEFINE(HAVE_DL_H, 1, [ Define if we have dl.h. ])
  AC_MSG_CHECKING([for shl_load()])
  AC_LINK_IFELSE([AC_LANG_PROGRAM(,[
		extern void* shl_load();
		shl_load();
     ])],
     AC_MSG_RESULT(yes);
	  AC_DEFINE(HAVE_SHL_LOAD, 1, [ Define if we have shl_load() ]),
     AC_MSG_RESULT(no);
	  AC_MSG_CHECKING([for shl_load() in -ldld])
	  olibs=$LIBS
	  LIBS="$LIBS -ldld"
	  AC_LINK_IFELSE([AC_LANG_PROGRAM(,[
			extern void* shl_load();
			shl_load();
	     ])],
	     AC_MSG_RESULT(yes);
		  AC_DEFINE(HAVE_SHL_LOAD, 1, [ Define if we have shl_load() ]),
	     AC_MSG_RESULT(no);
		  LIBS=$olibs))
fi
AC_CHECK_HEADERS(setjmp.h)

if test "x$MACOS_X" = "xyes" -a -n "$PERL"; then
  dnl -ldl must come after DynaLoader.a
  if echo $LIBS | grep -e '-ldl' >/dev/null; then
    LIBS=`echo $LIBS | sed s/-ldl//`
    PERL_LIBS="$PERL_LIBS -ldl"
  fi
fi

if test "$MACOS_X" = "yes"; then
  AC_MSG_CHECKING([whether we need macOS frameworks])
  if test "$MACOS_X_DARWIN" = "yes"; then
    if test "$features" = "tiny"; then
      dnl Since no FEAT_CLIPBOARD or FEAT_SOUND, no need for os_macosx.m.
      OS_EXTRA_SRC=`echo "$OS_EXTRA_SRC" | sed -e 's+os_macosx.m++'`
      OS_EXTRA_OBJ=`echo "$OS_EXTRA_OBJ" | sed -e 's+objects/os_macosx.o++'`
      AC_MSG_RESULT([yes, we need CoreServices])
      LIBS="$LIBS -framework CoreServices"
    else
      AC_MSG_RESULT([yes, we need AppKit])
      LIBS="$LIBS -framework AppKit"
    fi
  else
    AC_MSG_RESULT([no])
  fi
fi

if test "x$MACOS_X" = "xyes"; then
  AC_MSG_CHECKING(--with-xcodecfg argument)
  AC_ARG_WITH(xcodecfg,
    [  --with-xcodecfg=CFG     Debug, Release (default: Release)],
    [ XCODEFLAGS="$XCODEFLAGS -configuration $withval"
      AC_MSG_RESULT($withval) ],
    [ AC_MSG_RESULT(using default) ])

  dnl Set CFBundleShortVersionString of Info.plist
  vim_major_version_string=`/usr/bin/grep -m 1 'define.*VIM_VERSION_MAJOR' $srcdir/version.h|sed -E -e 's/^.*([[0-9]]+).*/\1/'`
  vim_minor_version_string=`/usr/bin/grep -m 1 'define.*VIM_VERSION_MINOR' $srcdir/version.h|sed -E -e 's/^.*([[0-9]]+).*/\1/'`
  snapshot=`/usr/bin/grep -C2 "Add new patch number below this line" $srcdir/version.c|tail -1|sed -E -e 's/^ *([[0-9]]+),.*/\1/'`
  vim_short_version_string="$vim_major_version_string.$vim_minor_version_string.$snapshot"

  if echo "$vim_short_version_string" | /usr/bin/grep -q "^[[[:digit:]]]\+\.[[[:digit:]]]\+\.[[[:digit:]]]\+$"; then
    XCODEFLAGS="$XCODEFLAGS VIM_SHORT_VERSION_STRING=$vim_short_version_string"
  else
    AC_MSG_ERROR(could not parse Vim version: $vim_short_version_string)
  fi

  AC_SUBST(XCODEFLAGS)
fi

dnl On some systems REENTRANT needs to be defined.  It should not hurt to use
dnl it everywhere.
if `echo "$CFLAGS" | grep -v D_REENTRANT >/dev/null`; then
  CFLAGS="$CFLAGS -D_REENTRANT"
fi

dnl gcc 3.1 changed the meaning of -MM.  The only solution appears to be to
dnl use "-isystem" instead of "-I" for all non-Vim include dirs.
dnl But only when making dependencies, cproto and lint don't take "-isystem".
dnl Mac gcc returns "powerpc-apple-darwin8-gcc-4.0.1 (GCC)...", need to allow
dnl the number before the version number.
DEPEND_CFLAGS_FILTER=
if test "$GCC" = yes; then
  AC_MSG_CHECKING(for GCC 3 or later)
  gccmajor=`echo "$gccversion" | sed -e 's/^\([[1-9]][[0-9]]*\)\..*$/\1/g'`
  if test "$gccmajor" -gt "2"; then
    DEPEND_CFLAGS_FILTER="| sed 's+-I */+-isystem /+g'"
    AC_MSG_RESULT(yes)
  else
    AC_MSG_RESULT(no)
  fi
  dnl -D_FORTIFY_SOURCE=2 crashes Vim on strcpy(buf, "000") when buf is
  dnl declared as char x[1] but actually longer.  Introduced in gcc 4.0.
  dnl Also remove duplicate _FORTIFY_SOURCE arguments.
  dnl And undefine it first to avoid a warning.
  AC_MSG_CHECKING(whether we need -D_FORTIFY_SOURCE=1)
  if test "$gccmajor" -gt "3"; then
    CFLAGS=`echo "$CFLAGS" | sed -e 's/-D_FORTIFY_SOURCE=.,//g' -e 's/ *-Wp,-D_FORTIFY_SOURCE=. / /g' -e 's/,-D_FORTIFY_SOURCE=. //g' -e 's/ *-D_FORTIFY_SOURCE=.//g' -e 's/ *-U_FORTIFY_SOURCE//g' -e 's/$/ -U_FORTIFY_SOURCE -D_FORTIFY_SOURCE=1/'`
    CPPFLAGS=`echo "$CPPFLAGS" | sed -e 's/-D_FORTIFY_SOURCE=.,//g' -e 's/ *-Wp,-D_FORTIFY_SOURCE=. / /g' -e 's/,-D_FORTIFY_SOURCE=. //g' -e 's/ *-D_FORTIFY_SOURCE=.//g' -e 's/ *-U_FORTIFY_SOURCE//g'`
    AC_MSG_RESULT(yes)
  else
    AC_MSG_RESULT(no)
  fi
fi
AC_SUBST(DEPEND_CFLAGS_FILTER)

dnl On some systems AC_SYS_LARGEFILE determines that -D_FILE_OFFSET_BITS=64
dnl isn't required, but the CFLAGS for some of the libraries we're using
dnl include the define.  Since the define changes the size of some datatypes
dnl (e.g. ino_t and off_t), all of Vim's modules must be compiled with a
dnl consistent value.  It's therefore safest to force the use of the define
dnl if it's present in any of the *_CFLAGS variables.
AC_MSG_CHECKING(whether we need to force -D_FILE_OFFSET_BITS=64)
if echo "$CFLAGS $LUA_CFLAGS $MZSCHEME_CFLAGS $PERL_CFLAGS $PYTHON_CFLAGS $PYTHON3_CFLAGS $TCL_CFLAGS $RUBY_CFLAGS $GTK_CFLAGS" | grep -q D_FILE_OFFSET_BITS 2>/dev/null; then
  AC_MSG_RESULT(yes)
  AC_DEFINE(_FILE_OFFSET_BITS, 64)
else
  AC_MSG_RESULT(no)
fi

dnl $LDFLAGS is passed to glibtool in libvterm, it doesn't like a space
dnl between "-L" and the path that follows.
LDFLAGS=`echo "$LDFLAGS" | sed -e 's/-L /-L/g'`

dnl link.sh tries to avoid overlinking in a hackish way.
dnl At least GNU ld supports --as-needed which provides the same functionality
dnl at linker level. Let's use it.
AC_MSG_CHECKING(linker --as-needed support)
LINK_AS_NEEDED=
# Check if linker supports --as-needed and --no-as-needed options
if $CC -Wl,--help 2>/dev/null | grep as-needed > /dev/null; then
  if ! echo "$LDFLAGS" | grep -q -- '-Wl,[[^[:space:]]]*--as-needed'; then
    LDFLAGS="$LDFLAGS -Wl,--as-needed"
  fi
  LINK_AS_NEEDED=yes
fi
if test "$LINK_AS_NEEDED" = yes; then
  AC_MSG_RESULT(yes)
else
  AC_MSG_RESULT(no)
fi
AC_SUBST(LINK_AS_NEEDED)

# IBM z/OS reset CFLAGS for config.mk
if test "$zOSUnix" = "yes"; then
	CFLAGS="-D_ALL_SOURCE -Wc,float\(ieee\),dll"
fi

dnl write output files
AC_CONFIG_FILES(auto/config.mk:config.mk.in)
AC_OUTPUT

dnl vim: set sw=2 tw=78 fo+=l:<|MERGE_RESOLUTION|>--- conflicted
+++ resolved
@@ -2162,28 +2162,10 @@
 	if test "X$librubyarg" != "X"; then
 	  RUBY_LIBS="$librubyarg $RUBY_LIBS"
 	fi
-<<<<<<< HEAD
-	rubyldflags=`$vi_cv_path_ruby -r rbconfig -e "print $ruby_rbconfig::CONFIG[['LDFLAGS']]"`
-	if test "X$rubyldflags" != "X"; then
-	  dnl Ruby on Mac OS X 10.5 adds "-arch" flags but these should only
-	  dnl be included if requested by passing --with-mac-arch to
-	  dnl configure, so strip these flags first (if present)
-	  rubyldflags=`echo "$rubyldflags" | sed -e 's/-arch\ ppc//' -e 's/-arch\ i386//' -e 's/-arch\ x86_64//'`
-	  if test "X$rubyldflags" != "X"; then
-	    if test "X`echo \"$LDFLAGS\" | $FGREP -e \"$rubyldflags\"`" = "X"; then
-	      LDFLAGS="$rubyldflags $LDFLAGS"
-	    fi
-	  fi
-	fi
-        if test "X$rubyldflags" != "X"; then
-          LDFLAGS="$rubyldflags $LDFLAGS"
-        fi
-=======
 
 	dnl Here the Ruby LDFLAGS used to be added to LDFLAGS, but that turns
 	dnl out to cause trouble and was removed.
 
->>>>>>> 65214053
 	RUBY_SRC="if_ruby.c"
 	RUBY_OBJ="objects/if_ruby.o"
 	RUBY_PRO="if_ruby.pro"
