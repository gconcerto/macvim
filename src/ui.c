--- conflicted
+++ resolved
@@ -539,7 +539,6 @@
 	gui_wait_for_chars(msec, typebuf.tb_change_cnt);
     else
 #endif
-<<<<<<< HEAD
     {
 #if defined(FEAT_GUI_MACVIM)
 	// MacVim tries to be conservative with flushing, but when Vim takes a
@@ -549,11 +548,8 @@
 	if (gui.in_use)
 	    gui_macvim_force_flush();
 #endif
-	mch_delay(msec, ignoreinput);
-    }
-=======
 	mch_delay(msec, ignoreinput ? MCH_DELAY_IGNOREINPUT : 0);
->>>>>>> 7a3330fc
+    }
 }
 
 /*
