/* vi:set ts=8 sts=4 sw=4 noet:
 *
 * VIM - Vi IMproved	by Bram Moolenaar
 *
 * Do ":help uganda"  in Vim to read copying and usage conditions.
 * Do ":help credits" in Vim to see a list of people who contributed.
 */

/*
 * Keycode definitions for special keys.
 *
 * Any special key code sequences are replaced by these codes.
 */

/*
 * For MSDOS some keys produce codes larger than 0xff. They are split into two
 * chars, the first one is K_NUL (same value used in term.h).
 */
#define K_NUL			(0xce)	// for MSDOS: special key follows

/*
 * K_SPECIAL is the first byte of a special key code and is always followed by
 * two bytes.
 * The second byte can have any value. ASCII is used for normal termcap
 * entries, 0x80 and higher for special keys, see below.
 * The third byte is guaranteed to be between 0x02 and 0x7f.
 */

#define K_SPECIAL		(0x80)

/*
 * Positive characters are "normal" characters.
 * Negative characters are special key codes.  Only characters below -0x200
 * are used to so that the absolute value can't be mistaken for a single-byte
 * character.
 */
#define IS_SPECIAL(c)		((c) < 0)

/*
 * Characters 0x0100 - 0x01ff have a special meaning for abbreviations.
 * Multi-byte characters also have ABBR_OFF added, thus are above 0x0200.
 */
#define ABBR_OFF		0x100

/*
 * NUL cannot be in the input string, therefore it is replaced by
 *	K_SPECIAL   KS_ZERO	KE_FILLER
 */
#define KS_ZERO			255

/*
 * K_SPECIAL cannot be in the input string, therefore it is replaced by
 *	K_SPECIAL   KS_SPECIAL	KE_FILLER
 */
#define KS_SPECIAL		254

/*
 * KS_EXTRA is used for keys that have no termcap name
 *	K_SPECIAL   KS_EXTRA	KE_xxx
 */
#define KS_EXTRA		253

/*
 * KS_MODIFIER is used when a modifier is given for a (special) key
 *	K_SPECIAL   KS_MODIFIER	bitmask
 */
#define KS_MODIFIER		252

/*
 * These are used for the GUI
 *	K_SPECIAL   KS_xxx	KE_FILLER
 */
#define KS_MOUSE		251
#define KS_MENU			250
#define KS_VER_SCROLLBAR	249
#define KS_HOR_SCROLLBAR	248

/*
 * These are used for DEC mouse
 */
#define KS_NETTERM_MOUSE	247
#define KS_DEC_MOUSE		246

/*
 * Used for switching Select mode back on after a mapping or menu.
 */
#define KS_SELECT		245
#define K_SELECT_STRING		(char_u *)"\200\365X"

/*
 * Used for tearing off a menu.
 */
#define KS_TEAROFF		244

// Used for JSB term mouse.
#define KS_JSBTERM_MOUSE	243

// Used a termcap entry that produces a normal character.
#define KS_KEY			242

// Used for the qnx pterm mouse.
#define KS_PTERM_MOUSE		241

// Used for click in a tab pages label.
#define KS_TABLINE		240

// Used for menu in a tab pages line.
#define KS_TABMENU		239

// Used for the urxvt mouse.
#define KS_URXVT_MOUSE		238

// Used for the sgr mouse.
#define KS_SGR_MOUSE		237
#define KS_SGR_MOUSE_RELEASE	236

// Used for the GPM mouse.
#define KS_GPM_MOUSE		235

/*
 * Filler used after KS_SPECIAL and others
 */
#define KE_FILLER		('X')

/*
 * translation of three byte code "K_SPECIAL a b" into int "K_xxx" and back
 */
#define TERMCAP2KEY(a, b)	(-((a) + ((int)(b) << 8)))
#define KEY2TERMCAP0(x)		((-(x)) & 0xff)
#define KEY2TERMCAP1(x)		(((unsigned)(-(x)) >> 8) & 0xff)

/*
 * get second or third byte when translating special key code into three bytes
 */
#define K_SECOND(c)	((c) == K_SPECIAL ? KS_SPECIAL : (c) == NUL ? KS_ZERO : KEY2TERMCAP0(c))

#define K_THIRD(c)	(((c) == K_SPECIAL || (c) == NUL) ? KE_FILLER : KEY2TERMCAP1(c))

/*
 * get single int code from second byte after K_SPECIAL
 */
#define TO_SPECIAL(a, b)    ((a) == KS_SPECIAL ? K_SPECIAL : (a) == KS_ZERO ? K_ZERO : TERMCAP2KEY(a, b))

/*
 * Codes for keys that do not have a termcap name.
 * The numbers are fixed to make sure that recorded key sequences remain valid.
 * Add new entries at the end, not halfway.
 *
 * K_SPECIAL KS_EXTRA KE_xxx
 */
enum key_extra
{
      KE_S_UP = 4		// shift-up
    , KE_S_DOWN = 5		// shift-down

    , KE_S_F1 = 6		// shifted function keys
    , KE_S_F2 = 7
    , KE_S_F3 = 8
    , KE_S_F4 = 9
    , KE_S_F5 = 10
    , KE_S_F6 = 11
    , KE_S_F7 = 12
    , KE_S_F8 = 13
    , KE_S_F9 = 14
    , KE_S_F10 = 15

    , KE_S_F11 = 16
    , KE_S_F12 = 17
    , KE_S_F13 = 18
    , KE_S_F14 = 19
    , KE_S_F15 = 20
    , KE_S_F16 = 21
    , KE_S_F17 = 22
    , KE_S_F18 = 23
    , KE_S_F19 = 24
    , KE_S_F20 = 25

    , KE_S_F21 = 26
    , KE_S_F22 = 27
    , KE_S_F23 = 28
    , KE_S_F24 = 29
    , KE_S_F25 = 30
    , KE_S_F26 = 31
    , KE_S_F27 = 32
    , KE_S_F28 = 33
    , KE_S_F29 = 34
    , KE_S_F30 = 35

    , KE_S_F31 = 36
    , KE_S_F32 = 37
    , KE_S_F33 = 38
    , KE_S_F34 = 39
    , KE_S_F35 = 40
    , KE_S_F36 = 41
    , KE_S_F37 = 42

    , KE_MOUSE = 43		// mouse event start

/*
 * Symbols for pseudo keys which are translated from the real key symbols
 * above.
 */
    , KE_LEFTMOUSE = 44		// Left mouse button click
    , KE_LEFTDRAG = 45		// Drag with left mouse button down
    , KE_LEFTRELEASE = 46	// Left mouse button release
    , KE_MIDDLEMOUSE = 47	// Middle mouse button click
    , KE_MIDDLEDRAG = 48	// Drag with middle mouse button down
    , KE_MIDDLERELEASE = 49	// Middle mouse button release
    , KE_RIGHTMOUSE = 50	// Right mouse button click
    , KE_RIGHTDRAG = 51		// Drag with right mouse button down
    , KE_RIGHTRELEASE = 52	// Right mouse button release

    , KE_IGNORE = 53		// Ignored mouse drag/release

    , KE_TAB = 54		// unshifted TAB key
    , KE_S_TAB_OLD = 55		// shifted TAB key (no longer used)

    , KE_SNIFF_UNUSED = 56	// obsolete
    , KE_XF1 = 57		// extra vt100 function keys for xterm
    , KE_XF2 = 58
    , KE_XF3 = 59
    , KE_XF4 = 60
    , KE_XEND = 61		// extra (vt100) end key for xterm
    , KE_ZEND = 62		// extra (vt100) end key for xterm
    , KE_XHOME = 63		// extra (vt100) home key for xterm
    , KE_ZHOME = 64		// extra (vt100) home key for xterm
    , KE_XUP = 65		// extra vt100 cursor keys for xterm
    , KE_XDOWN = 66
    , KE_XLEFT = 67
    , KE_XRIGHT = 68

    , KE_LEFTMOUSE_NM = 69	// non-mappable Left mouse button click
    , KE_LEFTRELEASE_NM = 70	// non-mappable left mouse button release

    , KE_S_XF1 = 71		// vt100 shifted function keys for xterm
    , KE_S_XF2 = 72
    , KE_S_XF3 = 73
    , KE_S_XF4 = 74

    // NOTE: The scroll wheel events are inverted: i.e. UP is the same as
    // moving the actual scroll wheel down, LEFT is the same as moving the
    // scroll wheel right.
    , KE_MOUSEDOWN = 75		// scroll wheel pseudo-button Down
    , KE_MOUSEUP = 76		// scroll wheel pseudo-button Up
    , KE_MOUSELEFT = 77		// scroll wheel pseudo-button Left
    , KE_MOUSERIGHT = 78	// scroll wheel pseudo-button Right

    , KE_KINS = 79		// keypad Insert key
    , KE_KDEL = 80		// keypad Delete key

    , KE_CSI = 81		// CSI typed directly
    , KE_SNR = 82		// <SNR>
    , KE_PLUG = 83		// <Plug>
    , KE_CMDWIN = 84		// open command-line window from Command-line
				// Mode

    , KE_C_LEFT = 85		// control-left
    , KE_C_RIGHT = 86		// control-right
    , KE_C_HOME = 87		// control-home
    , KE_C_END = 88		// control-end

    , KE_X1MOUSE = 89		// X1/X2 mouse-buttons
    , KE_X1DRAG = 90
    , KE_X1RELEASE = 91
    , KE_X2MOUSE = 92
    , KE_X2DRAG = 93
    , KE_X2RELEASE = 94

    , KE_DROP = 95		// DnD data is available
    , KE_CURSORHOLD = 96	// CursorHold event
    , KE_NOP = 97		// doesn't do something
    , KE_FOCUSGAINED = 98	// focus gained
    , KE_FOCUSLOST = 99		// focus lost
    , KE_MOUSEMOVE = 100	// mouse moved with no button down
    , KE_MOUSEMOVE_XY = 101	// KE_MOUSEMOVE with coordinates
    , KE_CANCEL = 102		// return from vgetc()
    , KE_COMMAND = 103		// <Cmd> special key
    , KE_SCRIPT_COMMAND = 104	// <ScriptCmd> special key
    , KE_S_BS = 105		// shift + <BS>
<<<<<<< HEAD
#ifdef FEAT_GUI_MACVIM
    , KE_SWIPELEFT = 106	// Swipe trackpad left
    , KE_SWIPERIGHT = 107	// Swipe trackpad right
    , KE_SWIPEUP = 108		// Swipe trackpad up
    , KE_SWIPEDOWN = 109	// Swipe trackpad down
    , KE_FORCECLICK = 110	// Force click on trackpad
#endif
=======
    , KE_SID = 106		// <SID> special key, followed by {nr};
>>>>>>> e53a0d44
};

/*
 * the three byte codes are replaced with the following int when using vgetc()
 */
#define K_ZERO		TERMCAP2KEY(KS_ZERO, KE_FILLER)

#define K_UP		TERMCAP2KEY('k', 'u')
#define K_DOWN		TERMCAP2KEY('k', 'd')
#define K_LEFT		TERMCAP2KEY('k', 'l')
#define K_RIGHT		TERMCAP2KEY('k', 'r')
#define K_S_UP		TERMCAP2KEY(KS_EXTRA, KE_S_UP)
#define K_S_DOWN	TERMCAP2KEY(KS_EXTRA, KE_S_DOWN)
#define K_S_LEFT	TERMCAP2KEY('#', '4')
#define K_C_LEFT	TERMCAP2KEY(KS_EXTRA, KE_C_LEFT)
#define K_S_RIGHT	TERMCAP2KEY('%', 'i')
#define K_C_RIGHT	TERMCAP2KEY(KS_EXTRA, KE_C_RIGHT)
#define K_S_HOME	TERMCAP2KEY('#', '2')
#define K_C_HOME	TERMCAP2KEY(KS_EXTRA, KE_C_HOME)
#define K_S_END		TERMCAP2KEY('*', '7')
#define K_C_END		TERMCAP2KEY(KS_EXTRA, KE_C_END)
#define K_TAB		TERMCAP2KEY(KS_EXTRA, KE_TAB)
#define K_S_TAB		TERMCAP2KEY('k', 'B')
#define K_S_BS		TERMCAP2KEY(KS_EXTRA, KE_S_BS)

// extra set of function keys F1-F4, for vt100 compatible xterm
#define K_XF1		TERMCAP2KEY(KS_EXTRA, KE_XF1)
#define K_XF2		TERMCAP2KEY(KS_EXTRA, KE_XF2)
#define K_XF3		TERMCAP2KEY(KS_EXTRA, KE_XF3)
#define K_XF4		TERMCAP2KEY(KS_EXTRA, KE_XF4)

// extra set of cursor keys for vt100 compatible xterm
#define K_XUP		TERMCAP2KEY(KS_EXTRA, KE_XUP)
#define K_XDOWN		TERMCAP2KEY(KS_EXTRA, KE_XDOWN)
#define K_XLEFT		TERMCAP2KEY(KS_EXTRA, KE_XLEFT)
#define K_XRIGHT	TERMCAP2KEY(KS_EXTRA, KE_XRIGHT)

#define K_F1		TERMCAP2KEY('k', '1')	// function keys
#define K_F2		TERMCAP2KEY('k', '2')
#define K_F3		TERMCAP2KEY('k', '3')
#define K_F4		TERMCAP2KEY('k', '4')
#define K_F5		TERMCAP2KEY('k', '5')
#define K_F6		TERMCAP2KEY('k', '6')
#define K_F7		TERMCAP2KEY('k', '7')
#define K_F8		TERMCAP2KEY('k', '8')
#define K_F9		TERMCAP2KEY('k', '9')
#define K_F10		TERMCAP2KEY('k', ';')

#define K_F11		TERMCAP2KEY('F', '1')
#define K_F12		TERMCAP2KEY('F', '2')
#define K_F13		TERMCAP2KEY('F', '3')
#define K_F14		TERMCAP2KEY('F', '4')
#define K_F15		TERMCAP2KEY('F', '5')
#define K_F16		TERMCAP2KEY('F', '6')
#define K_F17		TERMCAP2KEY('F', '7')
#define K_F18		TERMCAP2KEY('F', '8')
#define K_F19		TERMCAP2KEY('F', '9')
#define K_F20		TERMCAP2KEY('F', 'A')

#define K_F21		TERMCAP2KEY('F', 'B')
#define K_F22		TERMCAP2KEY('F', 'C')
#define K_F23		TERMCAP2KEY('F', 'D')
#define K_F24		TERMCAP2KEY('F', 'E')
#define K_F25		TERMCAP2KEY('F', 'F')
#define K_F26		TERMCAP2KEY('F', 'G')
#define K_F27		TERMCAP2KEY('F', 'H')
#define K_F28		TERMCAP2KEY('F', 'I')
#define K_F29		TERMCAP2KEY('F', 'J')
#define K_F30		TERMCAP2KEY('F', 'K')

#define K_F31		TERMCAP2KEY('F', 'L')
#define K_F32		TERMCAP2KEY('F', 'M')
#define K_F33		TERMCAP2KEY('F', 'N')
#define K_F34		TERMCAP2KEY('F', 'O')
#define K_F35		TERMCAP2KEY('F', 'P')
#define K_F36		TERMCAP2KEY('F', 'Q')
#define K_F37		TERMCAP2KEY('F', 'R')

// extra set of shifted function keys F1-F4, for vt100 compatible xterm
#define K_S_XF1		TERMCAP2KEY(KS_EXTRA, KE_S_XF1)
#define K_S_XF2		TERMCAP2KEY(KS_EXTRA, KE_S_XF2)
#define K_S_XF3		TERMCAP2KEY(KS_EXTRA, KE_S_XF3)
#define K_S_XF4		TERMCAP2KEY(KS_EXTRA, KE_S_XF4)

#define K_S_F1		TERMCAP2KEY(KS_EXTRA, KE_S_F1)	// shifted func. keys
#define K_S_F2		TERMCAP2KEY(KS_EXTRA, KE_S_F2)
#define K_S_F3		TERMCAP2KEY(KS_EXTRA, KE_S_F3)
#define K_S_F4		TERMCAP2KEY(KS_EXTRA, KE_S_F4)
#define K_S_F5		TERMCAP2KEY(KS_EXTRA, KE_S_F5)
#define K_S_F6		TERMCAP2KEY(KS_EXTRA, KE_S_F6)
#define K_S_F7		TERMCAP2KEY(KS_EXTRA, KE_S_F7)
#define K_S_F8		TERMCAP2KEY(KS_EXTRA, KE_S_F8)
#define K_S_F9		TERMCAP2KEY(KS_EXTRA, KE_S_F9)
#define K_S_F10		TERMCAP2KEY(KS_EXTRA, KE_S_F10)

#define K_S_F11		TERMCAP2KEY(KS_EXTRA, KE_S_F11)
#define K_S_F12		TERMCAP2KEY(KS_EXTRA, KE_S_F12)
// K_S_F13 to K_S_F37  are currently not used

#define K_HELP		TERMCAP2KEY('%', '1')
#define K_UNDO		TERMCAP2KEY('&', '8')

#define K_BS		TERMCAP2KEY('k', 'b')

#define K_INS		TERMCAP2KEY('k', 'I')
#define K_KINS		TERMCAP2KEY(KS_EXTRA, KE_KINS)
#define K_DEL		TERMCAP2KEY('k', 'D')
#define K_KDEL		TERMCAP2KEY(KS_EXTRA, KE_KDEL)
#define K_HOME		TERMCAP2KEY('k', 'h')
#define K_KHOME		TERMCAP2KEY('K', '1')	// keypad home (upper left)
#define K_XHOME		TERMCAP2KEY(KS_EXTRA, KE_XHOME)
#define K_ZHOME		TERMCAP2KEY(KS_EXTRA, KE_ZHOME)
#define K_END		TERMCAP2KEY('@', '7')
#define K_KEND		TERMCAP2KEY('K', '4')	// keypad end (lower left)
#define K_XEND		TERMCAP2KEY(KS_EXTRA, KE_XEND)
#define K_ZEND		TERMCAP2KEY(KS_EXTRA, KE_ZEND)
#define K_PAGEUP	TERMCAP2KEY('k', 'P')
#define K_PAGEDOWN	TERMCAP2KEY('k', 'N')
#define K_KPAGEUP	TERMCAP2KEY('K', '3')	// keypad pageup (upper R.)
#define K_KPAGEDOWN	TERMCAP2KEY('K', '5')	// keypad pagedown (lower R.)

#define K_KPLUS		TERMCAP2KEY('K', '6')	// keypad plus
#define K_KMINUS	TERMCAP2KEY('K', '7')	// keypad minus
#define K_KDIVIDE	TERMCAP2KEY('K', '8')	// keypad /
#define K_KMULTIPLY	TERMCAP2KEY('K', '9')	// keypad *
#define K_KENTER	TERMCAP2KEY('K', 'A')	// keypad Enter
#define K_KPOINT	TERMCAP2KEY('K', 'B')	// keypad . or ,
#define K_PS		TERMCAP2KEY('P', 'S')	// paste start
#define K_PE		TERMCAP2KEY('P', 'E')	// paste end

#define K_K0		TERMCAP2KEY('K', 'C')	// keypad 0
#define K_K1		TERMCAP2KEY('K', 'D')	// keypad 1
#define K_K2		TERMCAP2KEY('K', 'E')	// keypad 2
#define K_K3		TERMCAP2KEY('K', 'F')	// keypad 3
#define K_K4		TERMCAP2KEY('K', 'G')	// keypad 4
#define K_K5		TERMCAP2KEY('K', 'H')	// keypad 5
#define K_K6		TERMCAP2KEY('K', 'I')	// keypad 6
#define K_K7		TERMCAP2KEY('K', 'J')	// keypad 7
#define K_K8		TERMCAP2KEY('K', 'K')	// keypad 8
#define K_K9		TERMCAP2KEY('K', 'L')	// keypad 9

#define K_MOUSE		TERMCAP2KEY(KS_MOUSE, KE_FILLER)
#define K_MENU		TERMCAP2KEY(KS_MENU, KE_FILLER)
#define K_VER_SCROLLBAR	TERMCAP2KEY(KS_VER_SCROLLBAR, KE_FILLER)
#define K_HOR_SCROLLBAR   TERMCAP2KEY(KS_HOR_SCROLLBAR, KE_FILLER)

#define K_NETTERM_MOUSE	TERMCAP2KEY(KS_NETTERM_MOUSE, KE_FILLER)
#define K_DEC_MOUSE	TERMCAP2KEY(KS_DEC_MOUSE, KE_FILLER)
#define K_JSBTERM_MOUSE	TERMCAP2KEY(KS_JSBTERM_MOUSE, KE_FILLER)
#define K_PTERM_MOUSE	TERMCAP2KEY(KS_PTERM_MOUSE, KE_FILLER)
#define K_URXVT_MOUSE	TERMCAP2KEY(KS_URXVT_MOUSE, KE_FILLER)
#define K_SGR_MOUSE	TERMCAP2KEY(KS_SGR_MOUSE, KE_FILLER)
#define K_SGR_MOUSERELEASE TERMCAP2KEY(KS_SGR_MOUSE_RELEASE, KE_FILLER)

#define K_SELECT	TERMCAP2KEY(KS_SELECT, KE_FILLER)
#define K_TEAROFF	TERMCAP2KEY(KS_TEAROFF, KE_FILLER)

#define K_TABLINE	TERMCAP2KEY(KS_TABLINE, KE_FILLER)
#define K_TABMENU	TERMCAP2KEY(KS_TABMENU, KE_FILLER)

/*
 * Symbols for pseudo keys which are translated from the real key symbols
 * above.
 */
#define K_LEFTMOUSE	TERMCAP2KEY(KS_EXTRA, KE_LEFTMOUSE)
#define K_LEFTMOUSE_NM	TERMCAP2KEY(KS_EXTRA, KE_LEFTMOUSE_NM)
#define K_LEFTDRAG	TERMCAP2KEY(KS_EXTRA, KE_LEFTDRAG)
#define K_LEFTRELEASE	TERMCAP2KEY(KS_EXTRA, KE_LEFTRELEASE)
#define K_LEFTRELEASE_NM TERMCAP2KEY(KS_EXTRA, KE_LEFTRELEASE_NM)
#define K_MOUSEMOVE	TERMCAP2KEY(KS_EXTRA, KE_MOUSEMOVE)
#define K_MIDDLEMOUSE	TERMCAP2KEY(KS_EXTRA, KE_MIDDLEMOUSE)
#define K_MIDDLEDRAG	TERMCAP2KEY(KS_EXTRA, KE_MIDDLEDRAG)
#define K_MIDDLERELEASE	TERMCAP2KEY(KS_EXTRA, KE_MIDDLERELEASE)
#define K_RIGHTMOUSE	TERMCAP2KEY(KS_EXTRA, KE_RIGHTMOUSE)
#define K_RIGHTDRAG	TERMCAP2KEY(KS_EXTRA, KE_RIGHTDRAG)
#define K_RIGHTRELEASE	TERMCAP2KEY(KS_EXTRA, KE_RIGHTRELEASE)
#define K_X1MOUSE	TERMCAP2KEY(KS_EXTRA, KE_X1MOUSE)
#define K_X1MOUSE	TERMCAP2KEY(KS_EXTRA, KE_X1MOUSE)
#define K_X1DRAG	TERMCAP2KEY(KS_EXTRA, KE_X1DRAG)
#define K_X1RELEASE     TERMCAP2KEY(KS_EXTRA, KE_X1RELEASE)
#define K_X2MOUSE	TERMCAP2KEY(KS_EXTRA, KE_X2MOUSE)
#define K_X2DRAG	TERMCAP2KEY(KS_EXTRA, KE_X2DRAG)
#define K_X2RELEASE     TERMCAP2KEY(KS_EXTRA, KE_X2RELEASE)

#define K_IGNORE	TERMCAP2KEY(KS_EXTRA, KE_IGNORE)
#define K_NOP		TERMCAP2KEY(KS_EXTRA, KE_NOP)
#define K_CANCEL	TERMCAP2KEY(KS_EXTRA, KE_CANCEL)

#define K_MOUSEDOWN	TERMCAP2KEY(KS_EXTRA, KE_MOUSEDOWN)
#define K_MOUSEUP	TERMCAP2KEY(KS_EXTRA, KE_MOUSEUP)
#define K_MOUSELEFT	TERMCAP2KEY(KS_EXTRA, KE_MOUSELEFT)
#define K_MOUSERIGHT	TERMCAP2KEY(KS_EXTRA, KE_MOUSERIGHT)

#define K_CSI		TERMCAP2KEY(KS_EXTRA, KE_CSI)
#define K_SNR		TERMCAP2KEY(KS_EXTRA, KE_SNR)
#define K_PLUG		TERMCAP2KEY(KS_EXTRA, KE_PLUG)
#define K_CMDWIN	TERMCAP2KEY(KS_EXTRA, KE_CMDWIN)

#define K_DROP		TERMCAP2KEY(KS_EXTRA, KE_DROP)
#define K_FOCUSGAINED	TERMCAP2KEY(KS_EXTRA, KE_FOCUSGAINED)
#define K_FOCUSLOST	TERMCAP2KEY(KS_EXTRA, KE_FOCUSLOST)

#define K_CURSORHOLD	TERMCAP2KEY(KS_EXTRA, KE_CURSORHOLD)

#define K_COMMAND	TERMCAP2KEY(KS_EXTRA, KE_COMMAND)
#define K_SCRIPT_COMMAND TERMCAP2KEY(KS_EXTRA, KE_SCRIPT_COMMAND)
#define K_SID		TERMCAP2KEY(KS_EXTRA, KE_SID)

#ifdef FEAT_GUI_MACVIM
# define K_SWIPELEFT	TERMCAP2KEY(KS_EXTRA, KE_SWIPELEFT)
# define K_SWIPERIGHT	TERMCAP2KEY(KS_EXTRA, KE_SWIPERIGHT)
# define K_SWIPEUP	TERMCAP2KEY(KS_EXTRA, KE_SWIPEUP)
# define K_SWIPEDOWN	TERMCAP2KEY(KS_EXTRA, KE_SWIPEDOWN)
# define K_FORCECLICK	TERMCAP2KEY(KS_EXTRA, KE_FORCECLICK)
#endif

// Bits for modifier mask
// 0x01 cannot be used, because the modifier must be 0x02 or higher
#define MOD_MASK_SHIFT	    0x02
#define MOD_MASK_CTRL	    0x04
#define MOD_MASK_ALT	    0x08	// aka META
#define MOD_MASK_META	    0x10	// META when it's different from ALT
#define MOD_MASK_2CLICK	    0x20	// use MOD_MASK_MULTI_CLICK
#define MOD_MASK_3CLICK	    0x40	// use MOD_MASK_MULTI_CLICK
#define MOD_MASK_4CLICK	    0x60	// use MOD_MASK_MULTI_CLICK
#ifdef MACOS_X
# define MOD_MASK_CMD	    0x80
#endif

#define MOD_MASK_MULTI_CLICK	(MOD_MASK_2CLICK|MOD_MASK_3CLICK|MOD_MASK_4CLICK)

/*
 * The length of the longest special key name, including modifiers.
 * Current longest is <M-C-S-T-D-A-4-ScrollWheelRight> (length includes '<' and
 * '>').
 */
#define MAX_KEY_NAME_LEN    32

/*
 * Maximum length of a special key event as tokens.  This includes modifiers.
 * The longest event is something like <M-C-S-T-4-LeftDrag> which would be the
 * following string of tokens:
 *
 * <K_SPECIAL> <KS_MODIFIER> bitmask <K_SPECIAL> <KS_EXTRA> <KT_LEFTDRAG>.
 *
 * This is a total of 6 tokens, and is currently the longest one possible.
 */
#define MAX_KEY_CODE_LEN    6<|MERGE_RESOLUTION|>--- conflicted
+++ resolved
@@ -277,17 +277,14 @@
     , KE_COMMAND = 103		// <Cmd> special key
     , KE_SCRIPT_COMMAND = 104	// <ScriptCmd> special key
     , KE_S_BS = 105		// shift + <BS>
-<<<<<<< HEAD
+    , KE_SID = 106		// <SID> special key, followed by {nr};
 #ifdef FEAT_GUI_MACVIM
-    , KE_SWIPELEFT = 106	// Swipe trackpad left
-    , KE_SWIPERIGHT = 107	// Swipe trackpad right
-    , KE_SWIPEUP = 108		// Swipe trackpad up
-    , KE_SWIPEDOWN = 109	// Swipe trackpad down
-    , KE_FORCECLICK = 110	// Force click on trackpad
+    , KE_SWIPELEFT = 107	// Swipe trackpad left
+    , KE_SWIPERIGHT = 108	// Swipe trackpad right
+    , KE_SWIPEUP = 109		// Swipe trackpad up
+    , KE_SWIPEDOWN = 110	// Swipe trackpad down
+    , KE_FORCECLICK = 111	// Force click on trackpad
 #endif
-=======
-    , KE_SID = 106		// <SID> special key, followed by {nr};
->>>>>>> e53a0d44
 };
 
 /*
