--- conflicted
+++ resolved
@@ -759,11 +759,8 @@
 #define EXPAND_USER		42
 #define EXPAND_SYNTIME		43
 #define EXPAND_USER_ADDR_TYPE	44
-<<<<<<< HEAD
-#define EXPAND_MACACTION	45
-=======
 #define EXPAND_PACKADD		45
->>>>>>> 2588b5a4
+#define EXPAND_MACACTION	46
 
 /* Values for exmode_active (0 is no exmode) */
 #define EXMODE_NORMAL		1
