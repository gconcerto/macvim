--- conflicted
+++ resolved
@@ -783,11 +783,8 @@
 #define EXPAND_FILES_IN_PATH	38
 #define EXPAND_OWNSYNTAX	39
 #define EXPAND_LOCALES		40
-<<<<<<< HEAD
-#define EXPAND_MACACTION	41
-=======
 #define EXPAND_HISTORY		41
->>>>>>> b857e2db
+#define EXPAND_MACACTION	42
 
 /* Values for exmode_active (0 is no exmode) */
 #define EXMODE_NORMAL		1
