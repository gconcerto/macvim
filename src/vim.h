/* vi:set ts=8 sts=4 sw=4 noet:
 *
 * VIM - Vi IMproved	by Bram Moolenaar
 *
 * Do ":help uganda"  in Vim to read copying and usage conditions.
 * Do ":help credits" in Vim to see a list of people who contributed.
 */

#ifndef VIM__H
# define VIM__H

#include "protodef.h"

// _WIN32 is defined as 1 when the compilation target is 32-bit or 64-bit.
// Note: If you want to check for 64-bit use the _WIN64 macro.
#if defined(WIN32) || defined(_WIN32)
# define MSWIN
#endif

#if defined(MSWIN) && !defined(PROTO)
# include <io.h>
#endif

// ============ the header file puzzle: order matters =========

#ifdef HAVE_CONFIG_H	// GNU autoconf (or something else) was here
# include "auto/config.h"
# define HAVE_PATHDEF

/*
 * Check if configure correctly managed to find sizeof(int).  If this failed,
 * it becomes zero.  This is likely a problem of not being able to run the
 * test program.  Other items from configure may also be wrong then!
 */
# if (VIM_SIZEOF_INT == 0)
#  error configure did not run properly.  Check auto/config.log.
# endif

# if (defined(__linux__) && !defined(__ANDROID__)) || defined(__CYGWIN__)
// Needed for strptime().  Needs to be done early, since header files can
// include other header files and end up including time.h, where these symbols
// matter for Vim.
// 700 is needed for mkdtemp().
#  ifndef _XOPEN_SOURCE
#   define _XOPEN_SOURCE    700

// On old systems, defining _XOPEN_SOURCE causes _BSD_SOURCE, _SVID_SOURCE
// and/or // _DEFAULT_SOURCE not to be defined, so do that here.  Those are
// needed to include nanosecond-resolution timestamps in struct stat.  On new
// systems, _DEFAULT_SOURCE is needed to avoid warning messages about using
// deprecated _BSD_SOURCE or _SVID_SOURCE.
#   ifndef _BSD_SOURCE
#    define _BSD_SOURCE 1
#   endif
#   ifndef _SVID_SOURCE
#    define _SVID_SOURCE 1
#   endif
#   ifndef _DEFAULT_SOURCE
#    define _DEFAULT_SOURCE 1
#   endif
#  endif
# endif

/*
 * Cygwin may have fchdir() in a newer release, but in most versions it
 * doesn't work well and avoiding it keeps the binary backward compatible.
 */
# if defined(__CYGWIN32__) && defined(HAVE_FCHDIR)
#  undef HAVE_FCHDIR
# endif

// We may need to define the uint32_t on non-Unix system, but using the same
// identifier causes conflicts.  Therefore use UINT32_T.
# define UINT32_TYPEDEF uint32_t
#endif

// for INT_MAX, LONG_MAX et al.
#include <limits.h>

#if !defined(UINT32_TYPEDEF)
# if defined(uint32_t)  // this doesn't catch typedefs, unfortunately
#  define UINT32_TYPEDEF uint32_t
# else
  // Fall back to assuming unsigned int is 32 bit.  If this is wrong then the
  // test in blowfish.c will fail.
#  define UINT32_TYPEDEF unsigned int
# endif
#endif

// user ID of root is usually zero, but not for everybody
#ifdef __TANDEM
# ifndef _TANDEM_SOURCE
#  define _TANDEM_SOURCE
# endif
# include <floss.h>
# define ROOT_UID 65535
# define OLDXAW
# if (_TANDEM_ARCH_ == 2 && __H_Series_RVU >= 621)
#  define SA_ONSTACK_COMPATIBILITY
# endif
#else
# define ROOT_UID 0
#endif

/*
 * MACOS_X	    compiling for Mac OS X
 * MACOS_X_DARWIN   integrating the darwin feature into MACOS_X
 */
#if defined(MACOS_X_DARWIN) && !defined(MACOS_X)
# define MACOS_X
#endif
// Unless made through the Makefile enforce GUI on Mac
#if defined(MACOS_X) && !defined(HAVE_CONFIG_H)
# define UNIX
#endif

#if defined(FEAT_GUI_MOTIF) \
    || defined(FEAT_GUI_GTK) \
    || defined(FEAT_GUI_HAIKU) \
    || defined(FEAT_GUI_MACVIM) \
    || defined(FEAT_GUI_MSWIN) \
    || defined(FEAT_GUI_PHOTON)
# if !defined(FEAT_GUI) && !defined(NO_X11_INCLUDES)
#  define FEAT_GUI
# endif
#endif

// Check support for rendering options
#ifdef FEAT_GUI
# if defined(FEAT_DIRECTX)
#  define FEAT_RENDER_OPTIONS
# endif
#endif

/*
 * VIM_SIZEOF_INT is used in feature.h, and the system-specific included files
 * need items from feature.h.  Therefore define VIM_SIZEOF_INT here.
 */
#ifdef MSWIN
# define VIM_SIZEOF_INT 4
#endif

#ifdef AMIGA
  // Be conservative about sizeof(int). It could be 4 too.
# ifndef FEAT_GUI_GTK	// avoid problems when generating prototypes
#  ifdef __GNUC__
#   define VIM_SIZEOF_INT	4
#  else
#   define VIM_SIZEOF_INT	2
#  endif
# endif
#endif
#if defined(MACOS_X) && !defined(HAVE_CONFIG_H)
#  define VIM_SIZEOF_INT __SIZEOF_INT__
#endif

#if VIM_SIZEOF_INT < 4 && !defined(PROTO)
# error Vim only works with 32 bit int or larger
#endif

/*
 * #defines for optionals and features
 * Also defines FEAT_TINY, FEAT_SMALL, etc. when FEAT_HUGE is defined.
 */
#include "feature.h"

#if defined(MACOS_X_DARWIN)
# if defined(FEAT_SMALL) && !defined(FEAT_CLIPBOARD)
#  define FEAT_CLIPBOARD
# endif
#endif

// +x11 is only enabled when it's both available and wanted.
#if defined(HAVE_X11) && defined(WANT_X11)
# define FEAT_X11
#endif

#ifdef NO_X11_INCLUDES
    // In os_mac_conv.c and os_macosx.m NO_X11_INCLUDES is defined to avoid
    // X11 headers.  Disable all X11 related things to avoid conflicts.
# ifdef FEAT_X11
#  undef FEAT_X11
# endif
# ifdef FEAT_GUI_X11
#  undef FEAT_GUI_X11
# endif
# ifdef FEAT_XCLIPBOARD
#  undef FEAT_XCLIPBOARD
# endif
# ifdef FEAT_GUI_MOTIF
#  undef FEAT_GUI_MOTIF
# endif
# ifdef FEAT_GUI_GTK
#  undef FEAT_GUI_GTK
# endif
# ifdef FEAT_BEVAL_TIP
#  undef FEAT_BEVAL_TIP
# endif
# ifdef FEAT_XIM
#  undef FEAT_XIM
# endif
# ifdef FEAT_CLIENTSERVER
#  undef FEAT_CLIENTSERVER
# endif
#endif

// The Mac conversion stuff doesn't work under X11.
#if defined(MACOS_X_DARWIN)
# define MACOS_CONVERT
#endif

// Can't use "PACKAGE" here, conflicts with a Perl include file.
#ifndef VIMPACKAGE
# define VIMPACKAGE	"vim"
#endif

/*
 * Find out if function definitions should include argument types
 */
#ifdef AZTEC_C
# include <functions.h>
#endif

#ifdef SASC
# include <clib/exec_protos.h>
#endif

#ifdef _DCC
# include <clib/exec_protos.h>
#endif

#ifdef __HAIKU__
# include "os_haiku.h"
# define __ARGS(x)  x
#endif

#if (defined(UNIX) || defined(VMS)) \
	&& (!defined(MACOS_X) || defined(HAVE_CONFIG_H))
# include "os_unix.h"	    // bring lots of system header files
#endif

// Mark unused function arguments with UNUSED, so that gcc -Wunused-parameter
// can be used to check for mistakes.
#ifndef UNUSED
# if defined(HAVE_ATTRIBUTE_UNUSED) || defined(__MINGW32__)
#  define UNUSED __attribute__((unused))
# else
#  if defined __has_attribute
#   if __has_attribute(unused)
#    define UNUSED __attribute__((unused))
#   endif
#  endif
# endif
# ifndef UNUSED
#  define UNUSED
# endif
#endif

// Used to check for "sun", "__sun" is used by newer compilers.
#if defined(__sun)
# define SUN_SYSTEM
#endif

// If we're compiling in C++ (currently only KVim), the system
// headers must have the correct prototypes or nothing will build.
// Conversely, our prototypes might clash due to throw() specifiers and
// cause compilation failures even though the headers are correct.  For
// a concrete example, gcc-3.2 enforces exception specifications, and
// glibc-2.2.5 has them in their system headers.
#if !defined(__cplusplus) && defined(UNIX) \
	&& !defined(MACOS_X) // MACOS_X doesn't yet support osdef.h
# include "auto/osdef.h"	// bring missing declarations in
#endif

#ifdef AMIGA
# include "os_amiga.h"
#endif

#ifdef MSWIN
# include "os_win32.h"
#endif

#if defined(MACOS_X)
# include "os_mac.h"
#endif

#ifdef __QNX__
# include "os_qnx.h"
#endif

#ifdef X_LOCALE
# include <X11/Xlocale.h>
#else
# ifdef HAVE_LOCALE_H
#  include <locale.h>
# endif
#endif

/*
 * Maximum length of a path (for non-unix systems) Make it a bit long, to stay
 * on the safe side.  But not too long to put on the stack.
 */
#ifndef MAXPATHL
# ifdef MAXPATHLEN
#  define MAXPATHL  MAXPATHLEN
# else
#  define MAXPATHL  256
# endif
#endif
#ifdef BACKSLASH_IN_FILENAME
# define PATH_ESC_CHARS ((char_u *)" \t\n*?[{`%#'\"|!<")
# define BUFFER_ESC_CHARS ((char_u *)" \t\n*?[`%#'\"|!<")
#else
# ifdef VMS
    // VMS allows a lot of characters in the file name
#  define PATH_ESC_CHARS ((char_u *)" \t\n*?{`\\%#'\"|!")
#  define SHELL_ESC_CHARS ((char_u *)" \t\n*?{`\\%#'|!()&")
# else
#  define PATH_ESC_CHARS ((char_u *)" \t\n*?[{`$\\%#'\"|!<")
#  define SHELL_ESC_CHARS ((char_u *)" \t\n*?[{`$\\%#'\"|!<>();&")
# endif
#  define BUFFER_ESC_CHARS ((char_u *)" \t\n*?[`$\\%#'\"|!<")
#endif

// length of a buffer to store a number in ASCII (64 bits binary + NUL)
#define NUMBUFLEN 65

// flags for vim_str2nr()
#define STR2NR_BIN  0x01
#define STR2NR_OCT  0x02
#define STR2NR_HEX  0x04
#define STR2NR_OOCT 0x08    // Octal with prefix "0o": 0o777
#define STR2NR_ALL (STR2NR_BIN + STR2NR_OCT + STR2NR_HEX + STR2NR_OOCT)
#define STR2NR_NO_OCT (STR2NR_BIN + STR2NR_HEX + STR2NR_OOCT)

#define STR2NR_FORCE 0x80   // only when ONE of the above is used

#define STR2NR_QUOTE 0x10   // ignore embedded single quotes

/*
 * Shorthand for unsigned variables. Many systems, but not all, have u_char
 * already defined, so we use char_u to avoid trouble.
 */
typedef unsigned char	char_u;
typedef unsigned short	short_u;
typedef unsigned int	int_u;

// Make sure long_u is big enough to hold a pointer.
// On Win64, longs are 32 bits and pointers are 64 bits.
// For printf() and scanf(), we need to take care of long_u specifically.
#ifdef _WIN64
typedef unsigned __int64	long_u;
typedef		 __int64	long_i;
# define SCANF_HEX_LONG_U       "%llx"
# define SCANF_DECIMAL_LONG_U   "%llu"
# define PRINTF_HEX_LONG_U      "0x%llx"
#else
typedef unsigned long		long_u;
typedef		 long		long_i;
# define SCANF_HEX_LONG_U       "%lx"
# define SCANF_DECIMAL_LONG_U   "%lu"
# define PRINTF_HEX_LONG_U      "0x%lx"
#endif
#define PRINTF_DECIMAL_LONG_U SCANF_DECIMAL_LONG_U

/*
 * Only systems which use configure will have SIZEOF_OFF_T and VIM_SIZEOF_LONG
 * defined, which is ok since those are the same systems which can have
 * varying sizes for off_t.  The other systems will continue to use "%ld" to
 * print off_t since off_t is simply a typedef to long for them.
 */
#if defined(SIZEOF_OFF_T) && (SIZEOF_OFF_T > VIM_SIZEOF_LONG)
# define LONG_LONG_OFF_T
#endif

/*
 * We use 64-bit file functions here, if available.  E.g. ftello() returns
 * off_t instead of long, which helps if long is 32 bit and off_t is 64 bit.
 * We assume that when fseeko() is available then ftello() is too.
 * Note that Windows has different function names.
 */
#if defined(MSWIN) && !defined(PROTO)
typedef __int64 off_T;
# ifdef __MINGW32__
#  define vim_lseek lseek64
#  define vim_fseek fseeko64
#  define vim_ftell ftello64
# else
#  define vim_lseek _lseeki64
#  define vim_fseek _fseeki64
#  define vim_ftell _ftelli64
# endif
#else
# ifdef PROTO
typedef long off_T;
# else
typedef off_t off_T;
# endif
# ifdef HAVE_FSEEKO
#  define vim_lseek lseek
#  define vim_ftell ftello
#  define vim_fseek fseeko
# else
#  define vim_lseek lseek
#  define vim_ftell ftell
#  define vim_fseek(a, b, c)	fseek(a, (long)b, c)
# endif
#endif

/*
 * The characters and attributes cached for the screen.
 */
typedef char_u schar_T;
typedef unsigned short sattr_T;
#define MAX_TYPENR 65535

/*
 * The u8char_T can hold one decoded UTF-8 character.
 * We use 32 bits, since some Asian characters don't fit in 16 bits.
 */
typedef unsigned int u8char_T;	// int is 32 bits or more

#ifndef UNIX		    // For Unix this is included in os_unix.h
# include <stdio.h>
# include <ctype.h>
#endif

#include "ascii.h"
#include "keymap.h"
#include "termdefs.h"
#include "macros.h"

#ifdef LATTICE
# include <sys/types.h>
# include <sys/stat.h>
#endif
#ifdef _DCC
# include <sys/stat.h>
#endif
#if defined(MSWIN)
# include <sys/stat.h>
#endif

#if defined(HAVE_ERRNO_H) || defined(MSWIN)
# include <errno.h>
#endif

/*
 * Allow other (non-unix) systems to configure themselves now
 * These are also in os_unix.h, because osdef.sh needs them there.
 */
#ifndef UNIX
// Note: Some systems need both string.h and strings.h (Savage).  If the
// system can't handle this, define NO_STRINGS_WITH_STRING_H.
# ifdef HAVE_STRING_H
#  include <string.h>
# endif
# if defined(HAVE_STRINGS_H) && !defined(NO_STRINGS_WITH_STRING_H)
#  include <strings.h>
# endif
# ifdef HAVE_STAT_H
#  include <stat.h>
# endif
# ifdef HAVE_STDLIB_H
#  include <stdlib.h>
# endif
#endif // NON-UNIX

#include <assert.h>

#ifdef HAVE_STDINT_H
# include <stdint.h>
#endif
#ifdef HAVE_INTTYPES_H
# include <inttypes.h>
#endif
#ifdef HAVE_WCTYPE_H
# include <wctype.h>
#endif
#include <stdarg.h>

// for offsetof()
#include <stddef.h>

#if defined(HAVE_SYS_SELECT_H) && \
	(!defined(HAVE_SYS_TIME_H) || defined(SYS_SELECT_WITH_SYS_TIME))
# include <sys/select.h>
#endif

#ifndef HAVE_SELECT
# ifdef HAVE_SYS_POLL_H
#  include <sys/poll.h>
# elif defined(MSWIN)
#  define HAVE_SELECT
# else
#  ifdef HAVE_POLL_H
#   include <poll.h>
#  endif
# endif
#endif

#ifdef HAVE_SODIUM
# include <sodium.h>
#endif

// ================ end of the header file puzzle ===============

/*
 * For dynamically loaded imm library. Currently, only for Win32.
 */
#ifdef DYNAMIC_IME
# ifndef FEAT_MBYTE_IME
#  define FEAT_MBYTE_IME
# endif
#endif

/*
 * For dynamically loaded gettext library.  Currently, only for Win32.
 */
#ifdef DYNAMIC_GETTEXT
# ifndef FEAT_GETTEXT
#  define FEAT_GETTEXT
# endif
// These are in os_win32.c
extern char *(*dyn_libintl_gettext)(const char *msgid);
extern char *(*dyn_libintl_ngettext)(const char *msgid, const char *msgid_plural, unsigned long n);
extern char *(*dyn_libintl_bindtextdomain)(const char *domainname, const char *dirname);
extern char *(*dyn_libintl_bind_textdomain_codeset)(const char *domainname, const char *codeset);
extern char *(*dyn_libintl_textdomain)(const char *domainname);
extern int (*dyn_libintl_wputenv)(const wchar_t *envstring);
#endif


/*
 * The _() stuff is for using gettext().  It is a no-op when libintl.h is not
 * found or the +multilang feature is disabled.
 * Use NGETTEXT(single, multi, number) to get plural behavior:
 * - single - message for singular form
 * - multi  - message for plural form
 * - number - the count
 */
#ifdef FEAT_GETTEXT
# ifdef DYNAMIC_GETTEXT
#  define _(x) (*dyn_libintl_gettext)((char *)(x))
#  define NGETTEXT(x, xs, n) (*dyn_libintl_ngettext)((char *)(x), (char *)(xs), (n))
#  define N_(x) x
#  define bindtextdomain(domain, dir) (*dyn_libintl_bindtextdomain)((domain), (dir))
#  define bind_textdomain_codeset(domain, codeset) (*dyn_libintl_bind_textdomain_codeset)((domain), (codeset))
#  if !defined(HAVE_BIND_TEXTDOMAIN_CODESET)
#   define HAVE_BIND_TEXTDOMAIN_CODESET 1
#  endif
#  define textdomain(domain) (*dyn_libintl_textdomain)(domain)
#  define libintl_wputenv(envstring) (*dyn_libintl_wputenv)(envstring)
# else
#  include <libintl.h>
#  define _(x) gettext((char *)(x))
#  define NGETTEXT(x, xs, n) ngettext((x), (xs), (n))
#  ifdef gettext_noop
#   define N_(x) gettext_noop(x)
#  else
#   define N_(x) x
#  endif
# endif
#else
# define _(x) ((char *)(x))
# define NGETTEXT(x, xs, n) (((n) == 1) ? (char *)(x) : (char *)(xs))
# define N_(x) x
#ifdef FEAT_GUI_MACVIM
    // In MacVim, we want bindtextdomain to work because we bundle the locale
    // files in runtime dir instead of a global install loation. This is
    // similar to Windows (which has DYNAMIC_GETTEXT set).
#else
# ifdef bindtextdomain
#  undef bindtextdomain
# endif
# define bindtextdomain(x, y) // empty
# ifdef bind_textdomain_codeset
#  undef bind_textdomain_codeset
# endif
# define bind_textdomain_codeset(x, y) // empty
# ifdef textdomain
#  undef textdomain
# endif
# define textdomain(x) // empty
#endif // MacVim
#endif

/*
 * flags for update_screen()
 * The higher the value, the higher the priority
 */
#define VALID_NO_UPDATE		 5  // no new changes, keep the command line if
				    // possible
#define VALID			10  // buffer not changed, or changes marked
				    // with b_mod_*
#define INVERTED		20  // redisplay inverted part that changed
#define INVERTED_ALL		25  // redisplay whole inverted part
#define REDRAW_TOP		30  // display first w_upd_rows screen lines
#define SOME_VALID		35  // like NOT_VALID but may scroll
#define NOT_VALID		40  // buffer needs complete redraw
#define CLEAR			50  // screen messed up, clear it

// flags for screen_line()
#define SLF_RIGHTLEFT	1
#define SLF_POPUP	2

#define MB_FILLER_CHAR '<'  // character used when a double-width character
			    // doesn't fit.

/*
 * Flags for w_valid.
 * These are set when something in a window structure becomes invalid, except
 * when the cursor is moved.  Call check_cursor_moved() before testing one of
 * the flags.
 * These are reset when that thing has been updated and is valid again.
 *
 * Every function that invalidates one of these must call one of the
 * invalidate_* functions.
 *
 * w_valid is supposed to be used only in screen.c.  From other files, use the
 * functions that set or reset the flags.
 *
 * VALID_BOTLINE    VALID_BOTLINE_AP
 *     on		on		w_botline valid
 *     off		on		w_botline approximated
 *     off		off		w_botline not valid
 *     on		off		not possible
 */
#define VALID_WROW	0x01	// w_wrow (window row) is valid
#define VALID_WCOL	0x02	// w_wcol (window col) is valid
#define VALID_VIRTCOL	0x04	// w_virtcol (file col) is valid
#define VALID_CHEIGHT	0x08	// w_cline_height and w_cline_folded valid
#define VALID_CROW	0x10	// w_cline_row is valid
#define VALID_BOTLINE	0x20	// w_botine and w_empty_rows are valid
#define VALID_BOTLINE_AP 0x40	// w_botine is approximated
#define VALID_TOPLINE	0x80	// w_topline is valid (for cursor position)

// Values for w_popup_flags.
#define POPF_IS_POPUP	0x01	// this is a popup window
#define POPF_HIDDEN	0x02	// popup is not displayed
#define POPF_HIDDEN_FORCE 0x04	// popup is explicitly set to not be displayed
#define POPF_CURSORLINE	0x08	// popup is highlighting at the cursorline
#define POPF_ON_CMDLINE	0x10	// popup overlaps command line
#define POPF_DRAG	0x20	// popup can be moved by dragging border
#define POPF_DRAGALL	0x40	// popup can be moved by dragging everywhere
#define POPF_RESIZE	0x80	// popup can be resized by dragging
#define POPF_MAPPING	0x100	// mapping keys
#define POPF_INFO	0x200	// used for info of popup menu
#define POPF_INFO_MENU	0x400	// align info popup with popup menu
#define POPF_POSINVERT	0x800	// vertical position can be inverted

// flags used in w_popup_handled
#define POPUP_HANDLED_1	    0x01    // used by mouse_find_win()
#define POPUP_HANDLED_2	    0x02    // used by popup_do_filter()
#define POPUP_HANDLED_3	    0x04    // used by popup_check_cursor_pos()
#define POPUP_HANDLED_4	    0x08    // used by may_update_popup_mask()
#define POPUP_HANDLED_5	    0x10    // used by update_popups()

/*
 * Terminal highlighting attribute bits.
 * Attributes above HL_ALL are used for syntax highlighting.
 */
#define HL_NORMAL		0x00
#define HL_INVERSE		0x01
#define HL_BOLD			0x02
#define HL_ITALIC		0x04
#define HL_UNDERLINE		0x08
#define HL_UNDERCURL		0x10
<<<<<<< HEAD
#define HL_STANDOUT		0x20
#define HL_NOCOMBINE		0x40
#define HL_STRIKETHROUGH	0x80
#if defined(FEAT_GUI_MACVIM)
# define HL_THICKUNDERLINE	0x100
# define HL_ALL			0x1ff
#else
# define HL_ALL			0xff
#endif
=======
#define HL_UNDERDOUBLE		0x20
#define HL_UNDERDOTTED		0x40
#define HL_UNDERDASHED		0x80
#define HL_STANDOUT		0x100
#define HL_NOCOMBINE		0x200
#define HL_STRIKETHROUGH	0x400
#define HL_ALL			0x7ff
>>>>>>> 5dd3e59f

// special attribute addition: Put message in history
#define MSG_HIST		0x1000

/*
 * Values for State.
 *
 * The lower bits up to 0x80 are used to distinguish normal/visual/op_pending
 * /cmdline/insert/replace/terminal mode.  This is used for mapping.  If none
 * of these bits are set, no mapping is done.  See the comment above do_map().
 * The upper bits are used to distinguish between other states and variants of
 * the base modes.
 */
#define MODE_NORMAL	0x01	// Normal mode, command expected
#define MODE_VISUAL	0x02	// Visual mode - use get_real_state()
#define MODE_OP_PENDING	0x04	// Normal mode, operator is pending - use
				// get_real_state()
#define MODE_CMDLINE	0x08	// Editing the command line
#define MODE_INSERT	0x10	// Insert mode, also for Replace mode
#define MODE_LANGMAP	0x20	// Language mapping, can be combined with
				// MODE_INSERT and MODE_CMDLINE
#define MODE_SELECT	0x40	// Select mode, use get_real_state()
#define MODE_TERMINAL	0x80	// Terminal mode

#define MAP_ALL_MODES	0xff    // all mode bits used for mapping

#define REPLACE_FLAG	0x100	// Replace mode flag
#define MODE_REPLACE	(REPLACE_FLAG | MODE_INSERT)
#define VREPLACE_FLAG	0x200	// Virtual-replace mode flag
#define MODE_VREPLACE	(REPLACE_FLAG | VREPLACE_FLAG | MODE_INSERT)
#define MODE_LREPLACE	(REPLACE_FLAG | MODE_LANGMAP)

#define MODE_NORMAL_BUSY (0x1000 | MODE_NORMAL)
				// Normal mode, busy with a command
#define MODE_HITRETURN	(0x2000 | MODE_NORMAL)
				// waiting for return or command
#define MODE_ASKMORE	0x3000	// Asking if you want --more--
#define MODE_SETWSIZE	0x4000	// window size has changed
#define MODE_EXTERNCMD	0x5000	// executing an external command
#define MODE_SHOWMATCH	(0x6000 | MODE_INSERT) // show matching paren
#define MODE_CONFIRM	0x7000	// ":confirm" prompt
#define MODE_ALL	0xffff

#define MODE_MAX_LENGTH	4	// max mode length used by get_mode(),
				// including the terminating NUL

// directions
#define FORWARD			1
#define BACKWARD		(-1)
#define FORWARD_FILE		3
#define BACKWARD_FILE		(-3)

// return values for functions
#if !(defined(OK) && (OK == 1))
// OK already defined to 1 in MacOS X curses, skip this
# define OK			1
#endif
#define FAIL			0
#define NOTDONE			2   // not OK or FAIL but skipped

// flags for b_flags
#define BF_RECOVERED	0x01	// buffer has been recovered
#define BF_CHECK_RO	0x02	// need to check readonly when loading file
				// into buffer (set by ":e", may be reset by
				// ":buf"
#define BF_NEVERLOADED	0x04	// file has never been loaded into buffer,
				// many variables still need to be set
#define BF_NOTEDITED	0x08	// Set when file name is changed after
				// starting to edit, reset when file is
				// written out.
#define BF_NEW		0x10	// file didn't exist when editing started
#define BF_NEW_W	0x20	// Warned for BF_NEW and file created
#define BF_READERR	0x40	// got errors while reading the file
#define BF_DUMMY	0x80	// dummy buffer, only used internally
#define BF_PRESERVED	0x100	// ":preserve" was used
#define BF_SYN_SET	0x200	// 'syntax' option was set
#define BF_NO_SEA	0x400	// no swap_exists_action (ATTENTION prompt)

// Mask to check for flags that prevent normal writing
#define BF_WRITE_MASK	(BF_NOTEDITED + BF_NEW + BF_READERR)

/*
 * values for xp_context when doing command line completion
 */
#define EXPAND_UNSUCCESSFUL	(-2)
#define EXPAND_OK		(-1)
#define EXPAND_NOTHING		0
#define EXPAND_COMMANDS		1
#define EXPAND_FILES		2
#define EXPAND_DIRECTORIES	3
#define EXPAND_SETTINGS		4
#define EXPAND_BOOL_SETTINGS	5
#define EXPAND_TAGS		6
#define EXPAND_OLD_SETTING	7
#define EXPAND_HELP		8
#define EXPAND_BUFFERS		9
#define EXPAND_EVENTS		10
#define EXPAND_MENUS		11
#define EXPAND_SYNTAX		12
#define EXPAND_HIGHLIGHT	13
#define EXPAND_AUGROUP		14
#define EXPAND_USER_VARS	15
#define EXPAND_MAPPINGS		16
#define EXPAND_TAGS_LISTFILES	17
#define EXPAND_FUNCTIONS	18
#define EXPAND_USER_FUNC	19
#define EXPAND_EXPRESSION	20
#define EXPAND_MENUNAMES	21
#define EXPAND_USER_COMMANDS	22
#define EXPAND_USER_CMD_FLAGS	23
#define EXPAND_USER_NARGS	24
#define EXPAND_USER_COMPLETE	25
#define EXPAND_ENV_VARS		26
#define EXPAND_LANGUAGE		27
#define EXPAND_COLORS		28
#define EXPAND_COMPILER		29
#define EXPAND_USER_DEFINED	30
#define EXPAND_USER_LIST	31
#define EXPAND_SHELLCMD		32
#define EXPAND_CSCOPE		33
#define EXPAND_SIGN		34
#define EXPAND_PROFILE		35
#define EXPAND_BEHAVE		36
#define EXPAND_FILETYPE		37
#define EXPAND_FILES_IN_PATH	38
#define EXPAND_OWNSYNTAX	39
#define EXPAND_LOCALES		40
#define EXPAND_HISTORY		41
#define EXPAND_USER		42
#define EXPAND_SYNTIME		43
#define EXPAND_USER_ADDR_TYPE	44
#define EXPAND_PACKADD		45
#define EXPAND_MESSAGES		46
#define EXPAND_MAPCLEAR		47
#define EXPAND_ARGLIST		48
#define EXPAND_DIFF_BUFFERS	49
#define EXPAND_DISASSEMBLE	50
#define EXPAND_BREAKPOINT	51
#define EXPAND_SCRIPTNAMES	52
#define EXPAND_MACACTION	53

// Values for exmode_active (0 is no exmode)
#define EXMODE_NORMAL		1
#define EXMODE_VIM		2

// Values for nextwild() and ExpandOne().  See ExpandOne() for meaning.
#define WILD_FREE		1
#define WILD_EXPAND_FREE	2
#define WILD_EXPAND_KEEP	3
#define WILD_NEXT		4
#define WILD_PREV		5
#define WILD_ALL		6
#define WILD_LONGEST		7
#define WILD_ALL_KEEP		8
#define WILD_CANCEL		9
#define WILD_APPLY		10
#define WILD_PAGEUP		11
#define WILD_PAGEDOWN		12

#define WILD_LIST_NOTFOUND	    0x01
#define WILD_HOME_REPLACE	    0x02
#define WILD_USE_NL		    0x04
#define WILD_NO_BEEP		    0x08
#define WILD_ADD_SLASH		    0x10
#define WILD_KEEP_ALL		    0x20
#define WILD_SILENT		    0x40
#define WILD_ESCAPE		    0x80
#define WILD_ICASE		    0x100
#define WILD_ALLLINKS		    0x200
#define WILD_IGNORE_COMPLETESLASH   0x400
#define WILD_NOERROR		    0x800  // sets EW_NOERROR
#define WILD_BUFLASTUSED	    0x1000
#define BUF_DIFF_FILTER		    0x2000

// Flags for expand_wildcards()
#define EW_DIR		0x01	// include directory names
#define EW_FILE		0x02	// include file names
#define EW_NOTFOUND	0x04	// include not found names
#define EW_ADDSLASH	0x08	// append slash to directory name
#define EW_KEEPALL	0x10	// keep all matches
#define EW_SILENT	0x20	// don't print "1 returned" from shell
#define EW_EXEC		0x40	// executable files
#define EW_PATH		0x80	// search in 'path' too
#define EW_ICASE	0x100	// ignore case
#define EW_NOERROR	0x200	// no error for bad regexp
#define EW_NOTWILD	0x400	// add match with literal name if exists
#define EW_KEEPDOLLAR	0x800	// do not escape $, $var is expanded
// Note: mostly EW_NOTFOUND and EW_SILENT are mutually exclusive: EW_NOTFOUND
// is used when executing commands and EW_SILENT for interactive expanding.
#define EW_ALLLINKS	0x1000	// also links not pointing to existing file
#define EW_SHELLCMD	0x2000	// called from expand_shellcmd(), don't check
				// if executable is in $PATH
#define EW_DODOT	0x4000	// also files starting with a dot
#define EW_EMPTYOK	0x8000	// no matches is not an error
#define EW_NOTENV	0x10000	// do not expand environment variables

// Flags for find_file_*() functions.
#define FINDFILE_FILE	0	// only files
#define FINDFILE_DIR	1	// only directories
#define FINDFILE_BOTH	2	// files and directories

#define W_ENDCOL(wp)	((wp)->w_wincol + (wp)->w_width)
#ifdef FEAT_MENU
# define W_WINROW(wp)	((wp)->w_winrow + (wp)->w_winbar_height)
#else
# define W_WINROW(wp)	(wp->w_winrow)
#endif

// Values for the find_pattern_in_path() function args 'type' and 'action':
#define FIND_ANY	1
#define FIND_DEFINE	2
#define CHECK_PATH	3

#define ACTION_SHOW	1
#define ACTION_GOTO	2
#define ACTION_SPLIT	3
#define ACTION_SHOW_ALL	4
#define ACTION_EXPAND	5

#ifdef FEAT_SYN_HL
# define SST_MIN_ENTRIES 150	// minimal size for state stack array
# define SST_MAX_ENTRIES 1000	// maximal size for state stack array
# define SST_FIX_STATES	 7	// size of sst_stack[].
# define SST_DIST	 16	// normal distance between entries
# define SST_INVALID	((synstate_T *)-1)	// invalid syn_state pointer

# define HL_CONTAINED	0x01	// not used on toplevel
# define HL_TRANSP	0x02	// has no highlighting
# define HL_ONELINE	0x04	// match within one line only
# define HL_HAS_EOL	0x08	// end pattern that matches with $
# define HL_SYNC_HERE	0x10	// sync point after this item (syncing only)
# define HL_SYNC_THERE	0x20	// sync point at current line (syncing only)
# define HL_MATCH	0x40	// use match ID instead of item ID
# define HL_SKIPNL	0x80	// nextgroup can skip newlines
# define HL_SKIPWHITE	0x100	// nextgroup can skip white space
# define HL_SKIPEMPTY	0x200	// nextgroup can skip empty lines
# define HL_KEEPEND	0x400	// end match always kept
# define HL_EXCLUDENL	0x800	// exclude NL from match
# define HL_DISPLAY	0x1000	// only used for displaying, not syncing
# define HL_FOLD	0x2000	// define fold
# define HL_EXTEND	0x4000	// ignore a keepend
# define HL_MATCHCONT	0x8000	// match continued from previous line
# define HL_TRANS_CONT	0x10000 // transparent item without contains arg
# define HL_CONCEAL	0x20000 // can be concealed
# define HL_CONCEALENDS	0x40000 // can be concealed
#endif

// Values for 'options' argument in do_search() and searchit()
#define SEARCH_REV    0x01  // go in reverse of previous dir.
#define SEARCH_ECHO   0x02  // echo the search command and handle options
#define SEARCH_MSG    0x0c  // give messages (yes, it's not 0x04)
#define SEARCH_NFMSG  0x08  // give all messages except not found
#define SEARCH_OPT    0x10  // interpret optional flags
#define SEARCH_HIS    0x20  // put search pattern in history
#define SEARCH_END    0x40  // put cursor at end of match
#define SEARCH_NOOF   0x80  // don't add offset to position
#define SEARCH_START 0x100  // start search without col offset
#define SEARCH_MARK  0x200  // set previous context mark
#define SEARCH_KEEP  0x400  // keep previous search pattern
#define SEARCH_PEEK  0x800  // peek for typed char, cancel search
#define SEARCH_COL  0x1000  // start at specified column instead of zero

// Values for find_ident_under_cursor()
#define FIND_IDENT	1	// find identifier (word)
#define FIND_STRING	2	// find any string (WORD)
#define FIND_EVAL	4	// include "->", "[]" and "."
#define FIND_NOERROR	8	// no error when no word found

// Values for file_name_in_line()
#define FNAME_MESS	1	// give error message
#define FNAME_EXP	2	// expand to path
#define FNAME_HYP	4	// check for hypertext link
#define FNAME_INCL	8	// apply 'includeexpr'
#define FNAME_REL	16	// ".." and "./" are relative to the (current)
				// file instead of the current directory
#define FNAME_UNESC	32	// remove backslashes used for escaping

// Values for buflist_getfile()
#define GETF_SETMARK	0x01	// set pcmark before jumping
#define GETF_ALT	0x02	// jumping to alternate file (not buf num)
#define GETF_SWITCH	0x04	// respect 'switchbuf' settings when jumping

// Return values of getfile()
#define GETFILE_ERROR	    1	// normal error
#define GETFILE_NOT_WRITTEN 2	// "not written" error
#define GETFILE_SAME_FILE   0	// success, same file
#define GETFILE_OPEN_OTHER (-1)	// success, opened another file
#define GETFILE_UNUSED	    8
#define GETFILE_SUCCESS(x)  ((x) <= 0)

// Values for buflist_new() flags
#define BLN_CURBUF	1	// may re-use curbuf for new buffer
#define BLN_LISTED	2	// put new buffer in buffer list
#define BLN_DUMMY	4	// allocating dummy buffer
#define BLN_NEW		8	// create a new buffer
#define BLN_NOOPT	16	// don't copy options to existing buffer
#define BLN_DUMMY_OK	32	// also find an existing dummy buffer
#define BLN_REUSE	64	// may re-use number from buf_reuse
#define BLN_NOCURWIN	128	// buffer is not associated with curwin

// Values for in_cinkeys()
#define KEY_OPEN_FORW	0x101
#define KEY_OPEN_BACK	0x102
#define KEY_COMPLETE	0x103	// end of completion

// Used for the first argument of do_map()
#define MAPTYPE_MAP	0
#define MAPTYPE_UNMAP	1
#define MAPTYPE_NOREMAP	2

// Values for "noremap" argument of ins_typebuf().  Also used for
// map->m_noremap and menu->noremap[].
#define REMAP_YES	0	// allow remapping
#define REMAP_NONE	(-1)	// no remapping
#define REMAP_SCRIPT	(-2)	// remap script-local mappings only
#define REMAP_SKIP	(-3)	// no remapping for first char

// Values for mch_call_shell() second argument
#define SHELL_FILTER	1	// filtering text
#define SHELL_EXPAND	2	// expanding wildcards
#define SHELL_COOKED	4	// set term to cooked mode
#define SHELL_DOOUT	8	// redirecting output
#define SHELL_SILENT	16	// don't print error returned by command
#define SHELL_READ	32	// read lines and insert into buffer
#define SHELL_WRITE	64	// write lines from buffer

// Values returned by mch_nodetype()
#define NODE_NORMAL	0	// file or directory, check with mch_isdir()
#define NODE_WRITABLE	1	// something we can write to (character
				// device, fifo, socket, ..)
#define NODE_OTHER	2	// non-writable thing (e.g., block device)

// Values for readfile() flags
#define READ_NEW	0x01	// read a file into a new buffer
#define READ_FILTER	0x02	// read filter output
#define READ_STDIN	0x04	// read from stdin
#define READ_BUFFER	0x08	// read from curbuf (converting stdin)
#define READ_DUMMY	0x10	// reading into a dummy buffer
#define READ_KEEP_UNDO	0x20	// keep undo info
#define READ_FIFO	0x40	// read from fifo or socket
#define READ_NOWINENTER 0x80	// do not trigger BufWinEnter

// Values for change_indent()
#define INDENT_SET	1	// set indent
#define INDENT_INC	2	// increase indent
#define INDENT_DEC	3	// decrease indent

// Values for flags argument for findmatchlimit()
#define FM_BACKWARD	0x01	// search backwards
#define FM_FORWARD	0x02	// search forwards
#define FM_BLOCKSTOP	0x04	// stop at start/end of block
#define FM_SKIPCOMM	0x08	// skip comments

// Values for action argument for do_buffer() and close_buffer()
#define DOBUF_GOTO	0	// go to specified buffer
#define DOBUF_SPLIT	1	// split window and go to specified buffer
#define DOBUF_UNLOAD	2	// unload specified buffer(s)
#define DOBUF_DEL	3	// delete specified buffer(s) from buflist
#define DOBUF_WIPE	4	// delete specified buffer(s) really
#define DOBUF_WIPE_REUSE 5	// like DOBUF_WIPE and keep number for reuse

// Values for start argument for do_buffer()
#define DOBUF_CURRENT	0	// "count" buffer from current buffer
#define DOBUF_FIRST	1	// "count" buffer from first buffer
#define DOBUF_LAST	2	// "count" buffer from last buffer
#define DOBUF_MOD	3	// "count" mod. buffer from current buffer

// Values for flags argument of do_buffer()
#define DOBUF_FORCEIT	1	// :cmd!
#define DOBUF_NOPOPUP	2	// skip popup window buffers

// Values for sub_cmd and which_pat argument for search_regcomp()
// Also used for which_pat argument for searchit()
#define RE_SEARCH	0	// save/use pat in/from search_pattern
#define RE_SUBST	1	// save/use pat in/from subst_pattern
#define RE_BOTH		2	// save pat in both patterns
#define RE_LAST		2	// use last used pattern if "pat" is NULL

// Second argument for vim_regcomp().
#define RE_MAGIC	1	// 'magic' option
#define RE_STRING	2	// match in string instead of buffer text
#define RE_STRICT	4	// don't allow [abc] without ]
#define RE_AUTO		8	// automatic engine selection

#ifdef FEAT_SYN_HL
// values for reg_do_extmatch
# define REX_SET	1	// to allow \z\(...\),
# define REX_USE	2	// to allow \z\1 et al.
# define REX_ALL	(REX_SET | REX_USE)
#endif

// Return values for fullpathcmp()
// Note: can use (fullpathcmp() & FPC_SAME) to check for equal files
#define FPC_SAME	1	// both exist and are the same file.
#define FPC_DIFF	2	// both exist and are different files.
#define FPC_NOTX	4	// both don't exist.
#define FPC_DIFFX	6	// one of them doesn't exist.
#define FPC_SAMEX	7	// both don't exist and file names are same.

// flags for do_ecmd()
#define ECMD_HIDE	0x01	// don't free the current buffer
#define ECMD_SET_HELP	0x02	// set b_help flag of (new) buffer before
				// opening file
#define ECMD_OLDBUF	0x04	// use existing buffer if it exists
#define ECMD_FORCEIT	0x08	// ! used in Ex command
#define ECMD_ADDBUF	0x10	// don't edit, just add to buffer list
#define ECMD_ALTBUF	0x20	// like ECMD_ADDBUF and set the alternate file
#define ECMD_NOWINENTER	0x40	// do not trigger BufWinEnter

// for lnum argument in do_ecmd()
#define ECMD_LASTL	(linenr_T)0	// use last position in loaded file
#define ECMD_LAST	((linenr_T)-1)	// use last position in all files
#define ECMD_ONE	(linenr_T)1	// use first line

// flags for do_cmdline()
#define DOCMD_VERBOSE	0x01	// included command in error message
#define DOCMD_NOWAIT	0x02	// don't call wait_return() and friends
#define DOCMD_REPEAT	0x04	// repeat exec. until getline() returns NULL
#define DOCMD_KEYTYPED	0x08	// don't reset KeyTyped
#define DOCMD_EXCRESET	0x10	// reset exception environment (for debugging)
#define DOCMD_KEEPLINE  0x20	// keep typed line for repeating with "."
#define DOCMD_RANGEOK	0x40	// can use a range without ":" in Vim9 script

// flags for beginline()
#define BL_WHITE	1	// cursor on first non-white in the line
#define BL_SOL		2	// use 'sol' option
#define BL_FIX		4	// don't leave cursor on a NUL

// flags for mf_sync()
#define MFS_ALL		1	// also sync blocks with negative numbers
#define MFS_STOP	2	// stop syncing when a character is available
#define MFS_FLUSH	4	// flushed file to disk
#define MFS_ZERO	8	// only write block 0

// flags for buf_copy_options()
#define BCO_ENTER	1	// going to enter the buffer
#define BCO_ALWAYS	2	// always copy the options
#define BCO_NOHELP	4	// don't touch the help related options

// flags for do_put()
#define PUT_FIXINDENT	1	// make indent look nice
#define PUT_CURSEND	2	// leave cursor after end of new text
#define PUT_CURSLINE	4	// leave cursor on last line of new text
#define PUT_LINE	8	// put register as lines
#define PUT_LINE_SPLIT	16	// split line for linewise register
#define PUT_LINE_FORWARD 32	// put linewise register below Visual sel.
#define PUT_BLOCK_INNER 64      // in block mode, do not add trailing spaces

// flags for set_indent()
#define SIN_CHANGED	1	// call changed_bytes() when line changed
#define SIN_INSERT	2	// insert indent before existing text
#define SIN_UNDO	4	// save line for undo before changing it

// flags for insertchar()
#define INSCHAR_FORMAT	1	// force formatting
#define INSCHAR_DO_COM	2	// format comments
#define INSCHAR_CTRLV	4	// char typed just after CTRL-V
#define INSCHAR_NO_FEX	8	// don't use 'formatexpr'
#define INSCHAR_COM_LIST 16	// format comments with list/2nd line indent

// flags for open_line()
#define OPENLINE_DELSPACES  0x01    // delete spaces after cursor
#define OPENLINE_DO_COM	    0x02    // format comments
#define OPENLINE_KEEPTRAIL  0x04    // keep trailing spaces
#define OPENLINE_MARKFIX    0x08    // fix mark positions
#define OPENLINE_COM_LIST   0x10    // format comments with list/2nd line indent
#define OPENLINE_FORMAT	    0x20    // formatting long comment

// There are five history tables:
#define HIST_CMD	0	// colon commands
#define HIST_SEARCH	1	// search commands
#define HIST_EXPR	2	// expressions (from entering = register)
#define HIST_INPUT	3	// input() lines
#define HIST_DEBUG	4	// debug commands
#define HIST_COUNT	5	// number of history tables

// The type numbers are fixed for backwards compatibility.
#define BARTYPE_VERSION 1
#define BARTYPE_HISTORY 2
#define BARTYPE_REGISTER 3
#define BARTYPE_MARK 4

#define VIMINFO_VERSION 4
#define VIMINFO_VERSION_WITH_HISTORY 2
#define VIMINFO_VERSION_WITH_REGISTERS 3
#define VIMINFO_VERSION_WITH_MARKS 4

/*
 * Values for do_tag().
 */
#define DT_TAG		1	// jump to newer position or same tag again
#define DT_POP		2	// jump to older position
#define DT_NEXT		3	// jump to next match of same tag
#define DT_PREV		4	// jump to previous match of same tag
#define DT_FIRST	5	// jump to first match of same tag
#define DT_LAST		6	// jump to first match of same tag
#define DT_SELECT	7	// jump to selection from list
#define DT_HELP		8	// like DT_TAG, but no wildcards
#define DT_JUMP		9	// jump to new tag or selection from list
#define DT_CSCOPE	10	// cscope find command (like tjump)
#define DT_LTAG		11	// tag using location list
#define DT_FREE		99	// free cached matches

/*
 * flags for find_tags().
 */
#define TAG_HELP	1	// only search for help tags
#define TAG_NAMES	2	// only return name of tag
#define	TAG_REGEXP	4	// use tag pattern as regexp
#define	TAG_NOIC	8	// don't always ignore case
#ifdef FEAT_CSCOPE
# define TAG_CSCOPE	16	// cscope tag
#endif
#define TAG_VERBOSE	32	// message verbosity
#define TAG_INS_COMP	64	// Currently doing insert completion
#define TAG_KEEP_LANG	128	// keep current language
#define TAG_NO_TAGFUNC	256	// do not use 'tagfunc'

#define TAG_MANY	300	// When finding many tags (for completion),
				// find up to this many tags

/*
 * Types of dialogs passed to do_vim_dialog().
 */
#define VIM_GENERIC	0
#define VIM_ERROR	1
#define VIM_WARNING	2
#define VIM_INFO	3
#define VIM_QUESTION	4
#define VIM_LAST_TYPE	4	// sentinel value

/*
 * Return values for functions like gui_yesnocancel()
 */
#define VIM_YES		2
#define VIM_NO		3
#define VIM_CANCEL	4
#define VIM_ALL		5
#define VIM_DISCARDALL  6

/*
 * arguments for win_split()
 */
#define WSP_ROOM	1	// require enough room
#define WSP_VERT	2	// split vertically
#define WSP_TOP		4	// window at top-left of shell
#define WSP_BOT		8	// window at bottom-right of shell
#define WSP_HELP	16	// creating the help window
#define WSP_BELOW	32	// put new window below/right
#define WSP_ABOVE	64	// put new window above/left
#define WSP_NEWLOC	128	// don't copy location list

/*
 * arguments for gui_set_shellsize()
 */
#define RESIZE_VERT	1	// resize vertically
#define RESIZE_HOR	2	// resize horizontally
#define RESIZE_BOTH	15	// resize in both directions

/*
 * flags for check_changed()
 */
#define CCGD_AW		1	// do autowrite if buffer was changed
#define CCGD_MULTWIN	2	// check also when several wins for the buf
#define CCGD_FORCEIT	4	// ! used
#define CCGD_ALLBUF	8	// may write all buffers
#define CCGD_EXCMD	16	// may suggest using !

/*
 * "flags" values for option-setting functions.
 * When OPT_GLOBAL and OPT_LOCAL are both missing, set both local and global
 * values, get local value.
 */
#define OPT_FREE	0x01	// free old value if it was allocated
#define OPT_GLOBAL	0x02	// use global value
#define OPT_LOCAL	0x04	// use local value
#define OPT_MODELINE	0x08	// option in modeline
#define OPT_WINONLY	0x10	// only set window-local options
#define OPT_NOWIN	0x20	// don't set window-local options
#define OPT_ONECOLUMN	0x40	// list options one per line
#define OPT_NO_REDRAW	0x80	// ignore redraw flags on option
#define OPT_SKIPRTP	0x100	// "skiprtp" in 'sessionoptions'

// Magic chars used in confirm dialog strings
#define DLG_BUTTON_SEP	'\n'
#define DLG_HOTKEY_CHAR	'&'

// Values for "starting"
#define NO_SCREEN	2	// no screen updating yet
#define NO_BUFFERS	1	// not all buffers loaded yet
//			0	   not starting anymore

// Values for swap_exists_action: what to do when swap file already exists
#define SEA_NONE	0	// don't use dialog
#define SEA_DIALOG	1	// use dialog when possible
#define SEA_QUIT	2	// quit editing the file
#define SEA_RECOVER	3	// recover the file
#define SEA_READONLY	4	// no dialog, mark buffer as read-only

/*
 * Minimal size for block 0 of a swap file.
 * NOTE: This depends on size of struct block0! It's not done with a sizeof(),
 * because struct block0 is defined in memline.c (Sorry).
 * The maximal block size is arbitrary.
 */
#define MIN_SWAP_PAGE_SIZE 1048
#define MAX_SWAP_PAGE_SIZE 50000

// Special values for current_sctx.sc_sid.
#define SID_MODELINE	(-1)	// when using a modeline
#define SID_CMDARG	(-2)	// for "--cmd" argument
#define SID_CARG	(-3)	// for "-c" argument
#define SID_ENV		(-4)	// for sourcing environment variable
#define SID_ERROR	(-5)	// option was reset because of an error
#define SID_NONE	(-6)	// don't set scriptID
#define SID_WINLAYOUT	(-7)	// changing window size

/*
 * Events for autocommands.
 */
enum auto_event
{
    EVENT_BUFADD = 0,		// after adding a buffer to the buffer list
    EVENT_BUFDELETE,		// deleting a buffer from the buffer list
    EVENT_BUFENTER,		// after entering a buffer
    EVENT_BUFFILEPOST,		// after renaming a buffer
    EVENT_BUFFILEPRE,		// before renaming a buffer
    EVENT_BUFHIDDEN,		// just after buffer becomes hidden
    EVENT_BUFLEAVE,		// before leaving a buffer
    EVENT_BUFNEW,		// after creating any buffer
    EVENT_BUFNEWFILE,		// when creating a buffer for a new file
    EVENT_BUFREADCMD,		// read buffer using command
    EVENT_BUFREADPOST,		// after reading a buffer
    EVENT_BUFREADPRE,		// before reading a buffer
    EVENT_BUFUNLOAD,		// just before unloading a buffer
    EVENT_BUFWINENTER,		// after showing a buffer in a window
    EVENT_BUFWINLEAVE,		// just after buffer removed from window
    EVENT_BUFWIPEOUT,		// just before really deleting a buffer
    EVENT_BUFWRITECMD,		// write buffer using command
    EVENT_BUFWRITEPOST,		// after writing a buffer
    EVENT_BUFWRITEPRE,		// before writing a buffer
    EVENT_CMDLINECHANGED,	// command line was modified
    EVENT_CMDLINEENTER,		// after entering the command line
    EVENT_CMDLINELEAVE,		// before leaving the command line
    EVENT_CMDUNDEFINED,		// command undefined
    EVENT_CMDWINENTER,		// after entering the cmdline window
    EVENT_CMDWINLEAVE,		// before leaving the cmdline window
    EVENT_COLORSCHEME,		// after loading a colorscheme
    EVENT_COLORSCHEMEPRE,	// before loading a colorscheme
    EVENT_COMPLETECHANGED,	// after completion popup menu changed
    EVENT_COMPLETEDONE,		// after finishing insert complete
    EVENT_COMPLETEDONEPRE,	// idem, before clearing info
    EVENT_CURSORHOLD,		// cursor in same position for a while
    EVENT_CURSORHOLDI,		// idem, in Insert mode
    EVENT_CURSORMOVED,		// cursor was moved
    EVENT_CURSORMOVEDI,		// cursor was moved in Insert mode
    EVENT_DIFFUPDATED,		// after diffs were updated
    EVENT_DIRCHANGED,		// after user changed directory
    EVENT_DIRCHANGEDPRE,	// before directory changes
    EVENT_ENCODINGCHANGED,	// after changing the 'encoding' option
    EVENT_EXITPRE,		// before exiting
    EVENT_FILEAPPENDCMD,	// append to a file using command
    EVENT_FILEAPPENDPOST,	// after appending to a file
    EVENT_FILEAPPENDPRE,	// before appending to a file
    EVENT_FILECHANGEDRO,	// before first change to read-only file
    EVENT_FILECHANGEDSHELL,	// after shell command that changed file
    EVENT_FILECHANGEDSHELLPOST,	// after (not) reloading changed file
    EVENT_FILEREADCMD,		// read from a file using command
    EVENT_FILEREADPOST,		// after reading a file
    EVENT_FILEREADPRE,		// before reading a file
    EVENT_FILETYPE,		// new file type detected (user defined)
    EVENT_FILEWRITECMD,		// write to a file using command
    EVENT_FILEWRITEPOST,	// after writing a file
    EVENT_FILEWRITEPRE,		// before writing a file
    EVENT_FILTERREADPOST,	// after reading from a filter
    EVENT_FILTERREADPRE,	// before reading from a filter
    EVENT_FILTERWRITEPOST,	// after writing to a filter
    EVENT_FILTERWRITEPRE,	// before writing to a filter
    EVENT_FOCUSGAINED,		// got the focus
    EVENT_FOCUSLOST,		// lost the focus to another app
    EVENT_FUNCUNDEFINED,	// if calling a function which doesn't exist
    EVENT_GUIENTER,		// after starting the GUI
    EVENT_GUIFAILED,		// after starting the GUI failed
    EVENT_INSERTCHANGE,		// when changing Insert/Replace mode
    EVENT_INSERTCHARPRE,	// before inserting a char
    EVENT_INSERTENTER,		// when entering Insert mode
    EVENT_INSERTLEAVEPRE,	// just before leaving Insert mode
    EVENT_INSERTLEAVE,		// just after leaving Insert mode
    EVENT_MENUPOPUP,		// just before popup menu is displayed
    EVENT_MODECHANGED,		// after changing the mode
    EVENT_OPTIONSET,		// option was set
    EVENT_OSAPPCHANGED,   // after changing the OS appearance
    EVENT_QUICKFIXCMDPOST,	// after :make, :grep etc.
    EVENT_QUICKFIXCMDPRE,	// before :make, :grep etc.
    EVENT_QUITPRE,		// before :quit
    EVENT_REMOTEREPLY,		// upon string reception from a remote vim
    EVENT_SAFESTATE,		// going to wait for a character
    EVENT_SAFESTATEAGAIN,	// still waiting for a character
    EVENT_SESSIONLOADPOST,	// after loading a session file
    EVENT_SHELLCMDPOST,		// after ":!cmd"
    EVENT_SHELLFILTERPOST,	// after ":1,2!cmd", ":w !cmd", ":r !cmd".
    EVENT_SIGUSR1,		// after the SIGUSR1 signal
    EVENT_SOURCECMD,		// sourcing a Vim script using command
    EVENT_SOURCEPRE,		// before sourcing a Vim script
    EVENT_SOURCEPOST,		// after sourcing a Vim script
    EVENT_SPELLFILEMISSING,	// spell file missing
    EVENT_STDINREADPOST,	// after reading from stdin
    EVENT_STDINREADPRE,		// before reading from stdin
    EVENT_SWAPEXISTS,		// found existing swap file
    EVENT_SYNTAX,		// syntax selected
    EVENT_TABCLOSED,		// after closing a tab page
    EVENT_TABENTER,		// after entering a tab page
    EVENT_TABLEAVE,		// before leaving a tab page
    EVENT_TABNEW,		// when entering a new tab page
    EVENT_TERMCHANGED,		// after changing 'term'
    EVENT_TERMINALOPEN,		// after a terminal buffer was created
    EVENT_TERMINALWINOPEN,	// after a terminal buffer was created and
				// entering its window
    EVENT_TERMRESPONSE,		// after setting "v:termresponse"
    EVENT_TEXTCHANGED,		// text was modified not in Insert mode
    EVENT_TEXTCHANGEDI,		// text was modified in Insert mode
    EVENT_TEXTCHANGEDP,		// TextChangedI with popup menu visible
    EVENT_TEXTYANKPOST,		// after some text was yanked
    EVENT_USER,			// user defined autocommand
    EVENT_VIMENTER,		// after starting Vim
    EVENT_VIMLEAVE,		// before exiting Vim
    EVENT_VIMLEAVEPRE,		// before exiting Vim and writing .viminfo
    EVENT_VIMRESIZED,		// after Vim window was resized
    EVENT_WINENTER,		// after entering a window
    EVENT_WINLEAVE,		// before leaving a window
    EVENT_WINNEW,		// when entering a new window
    EVENT_WINCLOSED,		// after closing a window
    EVENT_VIMSUSPEND,		// before Vim is suspended
    EVENT_VIMRESUME,		// after Vim is resumed
    EVENT_WINSCROLLED,		// after Vim window was scrolled

    NUM_EVENTS			// MUST be the last one
};

typedef enum auto_event event_T;

/*
 * Values for index in highlight_attr[].
 * When making changes, also update HL_FLAGS below!  And update the default
 * value of 'highlight' in option.c.
 */
typedef enum
{
    HLF_8 = 0	    // Meta & special keys listed with ":map", text that is
		    // displayed different from what it is
    , HLF_EOB	    // after the last line in the buffer
    , HLF_AT	    // @ characters at end of screen, characters that
		    // don't really exist in the text
    , HLF_D	    // directories in CTRL-D listing
    , HLF_E	    // error messages
    , HLF_H	    // obsolete, ignored
    , HLF_I	    // incremental search
    , HLF_L	    // last search string
    , HLF_LC	    // last search string under cursor
    , HLF_M	    // "--More--" message
    , HLF_CM	    // Mode (e.g., "-- INSERT --")
    , HLF_N	    // line number for ":number" and ":#" commands
    , HLF_LNA	    // LineNrAbove
    , HLF_LNB	    // LineNrBelow
    , HLF_CLN	    // current line number
    , HLF_CLS	    // current line sign column
    , HLF_CLF	    // current line fold
    , HLF_R	    // return to continue message and yes/no questions
    , HLF_S	    // status lines
    , HLF_SNC	    // status lines of not-current windows
    , HLF_C	    // column to separate vertically split windows
    , HLF_T	    // Titles for output from ":set all", ":autocmd" etc.
    , HLF_V	    // Visual mode
    , HLF_VNC	    // Visual mode, autoselecting and not clipboard owner
    , HLF_W	    // warning messages
    , HLF_WM	    // Wildmenu highlight
    , HLF_FL	    // Folded line
    , HLF_FC	    // Fold column
    , HLF_ADD	    // Added diff line
    , HLF_CHD	    // Changed diff line
    , HLF_DED	    // Deleted diff line
    , HLF_TXD	    // Text Changed in diff line
    , HLF_CONCEAL   // Concealed text
    , HLF_SC	    // Sign column
    , HLF_SPB	    // SpellBad
    , HLF_SPC	    // SpellCap
    , HLF_SPR	    // SpellRare
    , HLF_SPL	    // SpellLocal
    , HLF_PNI	    // popup menu normal item
    , HLF_PSI	    // popup menu selected item
    , HLF_PSB	    // popup menu scrollbar
    , HLF_PST	    // popup menu scrollbar thumb
    , HLF_TP	    // tabpage line
    , HLF_TPS	    // tabpage line selected
    , HLF_TPF	    // tabpage line filler
    , HLF_CUC	    // 'cursorcolumn'
    , HLF_CUL	    // 'cursorline'
    , HLF_MC	    // 'colorcolumn'
    , HLF_QFL	    // quickfix window line currently selected
    , HLF_ST	    // status lines of terminal windows
    , HLF_STNC	    // status lines of not-current terminal windows
    , HLF_COUNT	    // MUST be the last one
} hlf_T;

// The HL_FLAGS must be in the same order as the HLF_ enums!
// When changing this also adjust the default for 'highlight'.
#define HL_FLAGS {'8', '~', '@', 'd', 'e', 'h', 'i', 'l', 'y', 'm', 'M', \
		  'n', 'a', 'b', 'N', 'G', 'O', 'r', 's', 'S', 'c', 't', 'v', 'V', \
		  'w', 'W', 'f', 'F', 'A', 'C', 'D', 'T', '-', '>', \
		  'B', 'P', 'R', 'L', \
		  '+', '=', 'x', 'X', '*', '#', '_', '!', '.', 'o', 'q', \
		  'z', 'Z'}

/*
 * Boolean constants
 */
#ifndef TRUE
# define FALSE	0	    // note: this is an int, not a long!
# define TRUE	1
#endif

#define MAYBE	2	    // sometimes used for a variant on TRUE

#define LOG_ALWAYS 9	    // must be different from TRUE and FALSE

#ifdef FEAT_JOB_CHANNEL
// If "--log logfile" was used or ch_logfile() was called then log some or all
// terminal output.
# define MAY_WANT_TO_LOG_THIS if (ch_log_output == FALSE) ch_log_output = TRUE;
#else
// no logging support
# define MAY_WANT_TO_LOG_THIS
#endif

#ifndef UINT32_T
typedef UINT32_TYPEDEF UINT32_T;
#endif

/*
 * Operator IDs; The order must correspond to opchars[] in ops.c!
 */
#define OP_NOP		0	// no pending operation
#define OP_DELETE	1	// "d"  delete operator
#define OP_YANK		2	// "y"  yank operator
#define OP_CHANGE	3	// "c"  change operator
#define OP_LSHIFT	4	// "<"  left shift operator
#define OP_RSHIFT	5	// ">"  right shift operator
#define OP_FILTER	6	// "!"  filter operator
#define OP_TILDE	7	// "g~" switch case operator
#define OP_INDENT	8	// "="  indent operator
#define OP_FORMAT	9	// "gq" format operator
#define OP_COLON	10	// ":"  colon operator
#define OP_UPPER	11	// "gU" make upper case operator
#define OP_LOWER	12	// "gu" make lower case operator
#define OP_JOIN		13	// "J"  join operator, only for Visual mode
#define OP_JOIN_NS	14	// "gJ"  join operator, only for Visual mode
#define OP_ROT13	15	// "g?" rot-13 encoding
#define OP_REPLACE	16	// "r"  replace chars, only for Visual mode
#define OP_INSERT	17	// "I"  Insert column, only for Visual mode
#define OP_APPEND	18	// "A"  Append column, only for Visual mode
#define OP_FOLD		19	// "zf" define a fold
#define OP_FOLDOPEN	20	// "zo" open folds
#define OP_FOLDOPENREC	21	// "zO" open folds recursively
#define OP_FOLDCLOSE	22	// "zc" close folds
#define OP_FOLDCLOSEREC	23	// "zC" close folds recursively
#define OP_FOLDDEL	24	// "zd" delete folds
#define OP_FOLDDELREC	25	// "zD" delete folds recursively
#define OP_FORMAT2	26	// "gw" format operator, keeps cursor pos
#define OP_FUNCTION	27	// "g@" call 'operatorfunc'
#define OP_NR_ADD	28	// "<C-A>" Add to the number or alphabetic
				// character (OP_ADD conflicts with Perl)
#define OP_NR_SUB	29	// "<C-X>" Subtract from the number or
				// alphabetic character

/*
 * Motion types, used for operators and for yank/delete registers.
 */
#define MCHAR	0		// character-wise movement/register
#define MLINE	1		// line-wise movement/register
#define MBLOCK	2		// block-wise register

#define MAUTO	0xff		// Decide between MLINE/MCHAR

/*
 * Minimum screen size
 */
#define MIN_COLUMNS	12	// minimal columns for screen
#define MIN_LINES	2	// minimal lines for screen
#define STATUS_HEIGHT	1	// height of a status line under a window
#ifdef FEAT_MENU		// height of a status line under a window
# define WINBAR_HEIGHT(wp)	(wp)->w_winbar_height
# define VISIBLE_HEIGHT(wp)	((wp)->w_height + (wp)->w_winbar_height)
#else
# define WINBAR_HEIGHT(wp)	0
# define VISIBLE_HEIGHT(wp)	(wp)->w_height
#endif
#define QF_WINHEIGHT	10	// default height for quickfix window

/*
 * Buffer sizes
 */
#ifndef CMDBUFFSIZE
# define CMDBUFFSIZE	256	// size of the command processing buffer
#endif

#define LSIZE	    512		// max. size of a line in the tags file

#define IOSIZE	   (1024+1)	// file i/o and sprintf buffer size

#define DIALOG_MSG_SIZE 1000	// buffer size for dialog_msg()

#define MSG_BUF_LEN 480	// length of buffer for small messages
#define MSG_BUF_CLEN  (MSG_BUF_LEN / 6)    // cell length (worst case: utf-8
					   // takes 6 bytes for one cell)

#define FOLD_TEXT_LEN  51	// buffer size for get_foldtext()

// Size of the buffer used for tgetent().  Unfortunately this is largely
// undocumented, some systems use 1024.  Using a buffer that is too small
// causes a buffer overrun and a crash.  Use the maximum known value to stay
// on the safe side.
#define TBUFSZ 2048		// buffer size for termcap entry

/*
 * Maximum length of key sequence to be mapped.
 * Must be able to hold an Amiga resize report.
 */
#define MAXMAPLEN   50

// maximum length of a function name, including SID and NUL
#define MAX_FUNC_NAME_LEN   200

// Size in bytes of the hash used in the undo file.
#define UNDO_HASH_SIZE 32

#ifdef HAVE_FCNTL_H
# include <fcntl.h>
#endif

#ifdef BINARY_FILE_IO
# define WRITEBIN   "wb"	// no CR-LF translation
# define READBIN    "rb"
# define APPENDBIN  "ab"
#else
# define WRITEBIN   "w"
# define READBIN    "r"
# define APPENDBIN  "a"
#endif

/*
 * Cygwin doesn't have a global way of making open() use binary I/O.
 * Use O_BINARY for all open() calls.
 */
#ifdef __CYGWIN__
# define O_EXTRA    O_BINARY
#else
# define O_EXTRA    0
#endif

#ifndef O_NOFOLLOW
# define O_NOFOLLOW 0
#endif

#ifndef W_OK
# define W_OK 2		// for systems that don't have W_OK in unistd.h
#endif
#ifndef R_OK
# define R_OK 4		// for systems that don't have R_OK in unistd.h
#endif

// Allocate memory for one type and cast the returned pointer to have the
// compiler check the types.
#define ALLOC_ONE(type)  (type *)alloc(sizeof(type))
#define ALLOC_ONE_ID(type, id)  (type *)alloc_id(sizeof(type), id)
#define ALLOC_MULT(type, count)  (type *)alloc(sizeof(type) * (count))
#define ALLOC_CLEAR_ONE(type)  (type *)alloc_clear(sizeof(type))
#define ALLOC_CLEAR_ONE_ID(type, id)  (type *)alloc_clear_id(sizeof(type), id)
#define ALLOC_CLEAR_MULT(type, count)  (type *)alloc_clear(sizeof(type) * (count))
#define LALLOC_CLEAR_ONE(type)  (type *)lalloc_clear(sizeof(type), FALSE)
#define LALLOC_CLEAR_MULT(type, count)  (type *)lalloc_clear(sizeof(type) * (count), FALSE)
#define LALLOC_MULT(type, count)  (type *)lalloc(sizeof(type) * (count), FALSE)

#ifdef HAVE_MEMSET
# define vim_memset(ptr, c, size)   memset((ptr), (c), (size))
#else
void *vim_memset(void *, int, size_t);
#endif
#define CLEAR_FIELD(field)  vim_memset(&(field), 0, sizeof(field))
#define CLEAR_POINTER(ptr)  vim_memset((ptr), 0, sizeof(*(ptr)))

/*
 * defines to avoid typecasts from (char_u *) to (char *) and back
 * (vim_strchr() and vim_strrchr() are now in strings.c)
 */
#define STRLEN(s)	    strlen((char *)(s))
#define STRCPY(d, s)	    strcpy((char *)(d), (char *)(s))
#define STRNCPY(d, s, n)    strncpy((char *)(d), (char *)(s), (size_t)(n))
#define STRCMP(d, s)	    strcmp((char *)(d), (char *)(s))
#define STRNCMP(d, s, n)    strncmp((char *)(d), (char *)(s), (size_t)(n))
#ifdef HAVE_STRCASECMP
# define STRICMP(d, s)	    strcasecmp((char *)(d), (char *)(s))
#else
# ifdef HAVE_STRICMP
#  define STRICMP(d, s)	    stricmp((char *)(d), (char *)(s))
# else
#  define STRICMP(d, s)	    vim_stricmp((char *)(d), (char *)(s))
# endif
#endif
#ifdef HAVE_STRCOLL
# define STRCOLL(d, s)     strcoll((char *)(d), (char *)(s))
#else
# define STRCOLL(d, s)     strcmp((char *)(d), (char *)(s))
#endif

// Like strcpy() but allows overlapped source and destination.
#define STRMOVE(d, s)	    mch_memmove((d), (s), STRLEN(s) + 1)

#ifdef HAVE_STRNCASECMP
# define STRNICMP(d, s, n)  strncasecmp((char *)(d), (char *)(s), (size_t)(n))
#else
# ifdef HAVE_STRNICMP
#  define STRNICMP(d, s, n) strnicmp((char *)(d), (char *)(s), (size_t)(n))
# else
#  define STRNICMP(d, s, n) vim_strnicmp((char *)(d), (char *)(s), (size_t)(n))
# endif
#endif

// We need to call mb_stricmp() even when we aren't dealing with a multi-byte
// encoding because mb_stricmp() takes care of all ascii and non-ascii
// encodings, including characters with umlauts in latin1, etc., while
// STRICMP() only handles the system locale version, which often does not
// handle non-ascii properly.

# define MB_STRICMP(d, s)	mb_strnicmp((char_u *)(d), (char_u *)(s), (int)MAXCOL)
# define MB_STRNICMP(d, s, n)	mb_strnicmp((char_u *)(d), (char_u *)(s), (int)(n))

#define STRCAT(d, s)	    strcat((char *)(d), (char *)(s))
#define STRNCAT(d, s, n)    strncat((char *)(d), (char *)(s), (size_t)(n))

#ifdef HAVE_STRPBRK
# define vim_strpbrk(s, cs) (char_u *)strpbrk((char *)(s), (char *)(cs))
#endif

#define OUT_STR(s)		    out_str((char_u *)(s))
#define OUT_STR_NF(s)		    out_str_nf((char_u *)(s))

#ifdef FEAT_GUI
# ifdef FEAT_TERMGUICOLORS
#  define GUI_FUNCTION(f)	    (gui.in_use ? gui_##f : termgui_##f)
#  define GUI_FUNCTION2(f, pixel)   (gui.in_use \
				    ?  ((pixel) != INVALCOLOR \
					? gui_##f((pixel)) \
					: INVALCOLOR) \
				    : termgui_##f((pixel)))
#  define USE_24BIT		    (gui.in_use || p_tgc)
# else
#  define GUI_FUNCTION(f)	    gui_##f
#  define GUI_FUNCTION2(f,pixel)    ((pixel) != INVALCOLOR \
				     ? gui_##f((pixel)) \
				     : INVALCOLOR)
#  define USE_24BIT		    gui.in_use
# endif
#else
# ifdef FEAT_TERMGUICOLORS
#  define GUI_FUNCTION(f)	    termgui_##f
#  define GUI_FUNCTION2(f, pixel)   termgui_##f((pixel))
#  define USE_24BIT		    p_tgc
# endif
#endif
#ifdef FEAT_TERMGUICOLORS
# define IS_CTERM		    (t_colors > 1 || p_tgc)
#else
# define IS_CTERM		    (t_colors > 1)
#endif
#ifdef GUI_FUNCTION
# define GUI_MCH_GET_RGB	    GUI_FUNCTION(mch_get_rgb)
# define GUI_MCH_GET_RGB2(pixel)    GUI_FUNCTION2(mch_get_rgb, (pixel))
# define GUI_MCH_GET_COLOR	    GUI_FUNCTION(mch_get_color)
# define GUI_GET_COLOR		    GUI_FUNCTION(get_color)
#endif

// Prefer using emsgf(), because perror() may send the output to the wrong
// destination and mess up the screen.
#ifdef HAVE_STRERROR
# define PERROR(msg)		    (void)semsg("%s: %s", (char *)(msg), strerror(errno))
#else
# define PERROR(msg)		    do_perror(msg)
#endif

typedef long	linenr_T;		// line number type
typedef int	colnr_T;		// column number type
typedef unsigned short disptick_T;	// display tick type

/*
 * Well, you won't believe it, but some S/390 machines ("host", now also known
 * as zServer) use 31 bit pointers. There are also some newer machines, that
 * use 64 bit pointers. I don't know how to distinguish between 31 and 64 bit
 * machines, so the best way is to assume 31 bits whenever we detect OS/390
 * Unix.
 * With this we restrict the maximum line length to 1073741823. I guess this is
 * not a real problem. BTW:  Longer lines are split.
 */
#ifdef __MVS__
# define MAXCOL (0x3fffffffL)		// maximum column number, 30 bits
# define MAXLNUM (0x3fffffffL)		// maximum (invalid) line number
#else
  // MAXCOL used to be INT_MAX, but with 64 bit ints that results in running
  // out of memory when trying to allocate a very long line.
# define MAXCOL  0x7fffffffL		// maximum column number
# define MAXLNUM LONG_MAX		// maximum (invalid) line number
#endif

#define SHOWCMD_COLS 10			// columns needed by shown command

typedef void	    *vim_acl_T;		// dummy to pass an ACL to a function

#ifndef mch_memmove
# define mch_memmove(to, from, len) memmove((char*)(to), (char*)(from), (size_t)(len))
#endif

/*
 * fnamecmp() is used to compare file names.
 * On some systems case in a file name does not matter, on others it does.
 * (this does not account for maximum name lengths and things like "../dir",
 * thus it is not 100% accurate!)
 */
#define fnamecmp(x, y) vim_fnamecmp((char_u *)(x), (char_u *)(y))
#define fnamencmp(x, y, n) vim_fnamencmp((char_u *)(x), (char_u *)(y), (size_t)(n))

#if defined(UNIX) || defined(FEAT_GUI) || defined(VMS) \
	|| defined(FEAT_CLIENTSERVER)
# define USE_INPUT_BUF
#endif

#ifndef EINTR
# define read_eintr(fd, buf, count) vim_read((fd), (buf), (count))
# define write_eintr(fd, buf, count) vim_write((fd), (buf), (count))
#endif

#ifdef MSWIN
// On MS-Windows the third argument isn't size_t.  This matters for Win64,
// where sizeof(size_t)==8, not 4
# define vim_read(fd, buf, count)   read((fd), (char *)(buf), (unsigned int)(count))
# define vim_write(fd, buf, count)  write((fd), (char *)(buf), (unsigned int)(count))
#else
# define vim_read(fd, buf, count)   read((fd), (char *)(buf), (size_t) (count))
# define vim_write(fd, buf, count)  write((fd), (char *)(buf), (size_t) (count))
#endif

/*
 * Enums need a typecast to be used as array index (for Ultrix).
 */
#define HL_ATTR(n)	highlight_attr[(int)(n)]
#define TERM_STR(n)	term_strings[(int)(n)]

/*
 * EXTERN is only defined in main.c.  That's where global variables are
 * actually defined and initialized.
 */
#ifndef EXTERN
# define EXTERN extern
# define INIT(x)
# define INIT2(a, b)
# define INIT3(a, b, c)
# define INIT4(a, b, c, d)
# define INIT5(a, b, c, d, e)
# define INIT6(a, b, c, d, e, f)
#else
# ifndef INIT
#  define INIT(x) x
#  define INIT2(a, b) = {a, b}
#  define INIT3(a, b, c) = {a, b, c}
#  define INIT4(a, b, c, d) = {a, b, c, d}
#  define INIT5(a, b, c, d, e) = {a, b, c, d, e}
#  define INIT6(a, b, c, d, e, f) = {a, b, c, d, e, f}
#  define DO_INIT
# endif
#endif

#define MAX_MCO	6	// maximum value for 'maxcombine'

// Maximum number of bytes in a multi-byte character.  It can be one 32-bit
// character of up to 6 bytes, or one 16-bit character of up to three bytes
// plus six following composing characters of three bytes each.
#define MB_MAXBYTES	21

#if (defined(FEAT_PROFILE) || defined(FEAT_RELTIME)) && !defined(PROTO)
# ifdef MSWIN
typedef LARGE_INTEGER proftime_T;
# else
typedef struct timeval proftime_T;
# endif
#else
typedef int proftime_T;	    // dummy for function prototypes
#endif

// Type of compilation passed to compile_def_function()
typedef enum {
    CT_NONE,	    // use df_instr
    CT_PROFILE,	    // use df_instr_prof
    CT_DEBUG	    // use df_instr_debug, overrules CT_PROFILE
} compiletype_T;

/*
 * When compiling with 32 bit Perl time_t is 32 bits in the Perl code but 64
 * bits elsewhere.  That causes memory corruption.  Define time_T and use it
 * for global variables to avoid that.
 */
#ifdef PROTO
typedef long  time_T;
#else
# ifdef MSWIN
typedef __time64_t  time_T;
# else
typedef time_t	    time_T;
# endif
#endif

#ifdef _WIN64
typedef __int64 sock_T;
#else
typedef int sock_T;
#endif

// Include option.h before structs.h, because the number of window-local and
// buffer-local options is used there.
#include "option.h"	// options and default values

#include "beval.h"	// BalloonEval

// Note that gui.h is included by structs.h

#include "structs.h"	// defines many structures

#include "alloc.h"

// Values for "do_profiling".
#define PROF_NONE	0	// profiling not started
#define PROF_YES	1	// profiling busy
#define PROF_PAUSED	2	// profiling paused


// Codes for mouse button events in lower three bits:
#define MOUSE_LEFT	0x00
#define MOUSE_MIDDLE	0x01
#define MOUSE_RIGHT	0x02
#define MOUSE_RELEASE	0x03

// bit masks for modifiers:
#define MOUSE_SHIFT	0x04
#define MOUSE_ALT	0x08
#define MOUSE_CTRL	0x10

// mouse buttons that are handled like a key press (GUI only)
// Note that the scroll wheel keys are inverted: MOUSE_5 scrolls lines up but
// the result of this is that the window moves down, similarly MOUSE_6 scrolls
// columns left but the window moves right.
#define MOUSE_4	0x100	// scroll wheel down
#define MOUSE_5	0x200	// scroll wheel up

#define MOUSE_X1	0x300 // Mouse-button X1 (6th)
#define MOUSE_X2	0x400 // Mouse-button X2

#define MOUSE_6	0x500	// scroll wheel left
#define MOUSE_7	0x600	// scroll wheel right

#define MOUSE_MOVE 0x700    // report mouse moved

// 0x20 is reserved by xterm
#define MOUSE_DRAG_XTERM   0x40

#define MOUSE_DRAG	(0x40 | MOUSE_RELEASE)

// Lowest button code for using the mouse wheel (xterm only)
#define MOUSEWHEEL_LOW		0x60

#define MOUSE_CLICK_MASK	0x03

#define NUM_MOUSE_CLICKS(code) \
    (((unsigned)((code) & 0xC0) >> 6) + 1)

#define SET_NUM_MOUSE_CLICKS(code, num) \
    ((code) = ((code) & 0x3f) | ((((num) - 1) & 3) << 6))

// Added to mouse column for GUI when 'mousefocus' wants to give focus to a
// window by simulating a click on its status line.  We could use up to 128 *
// 128 = 16384 columns, now it's reduced to 10000.
#define MOUSE_COLOFF 10000

/*
 * jump_to_mouse() returns one of first four these values, possibly with
 * some of the other three added.
 */
#define IN_UNKNOWN		0
#define IN_BUFFER		1
#define IN_STATUS_LINE		2	// on status or command line
#define IN_SEP_LINE		4	// on vertical separator line
#define IN_OTHER_WIN		8	// in other window but can't go there
#define CURSOR_MOVED		0x100
#define MOUSE_FOLD_CLOSE	0x200	// clicked on '-' in fold column
#define MOUSE_FOLD_OPEN		0x400	// clicked on '+' in fold column
#define MOUSE_WINBAR		0x800	// in window toolbar

// flags for jump_to_mouse()
#define MOUSE_FOCUS		0x01	// need to stay in this window
#define MOUSE_MAY_VIS		0x02	// may start Visual mode
#define MOUSE_DID_MOVE		0x04	// only act when mouse has moved
#define MOUSE_SETPOS		0x08	// only set current mouse position
#define MOUSE_MAY_STOP_VIS	0x10	// may stop Visual mode
#define MOUSE_RELEASED		0x20	// button was released

#if defined(UNIX) && defined(HAVE_GETTIMEOFDAY) && defined(HAVE_SYS_TIME_H)
# define CHECK_DOUBLE_CLICK 1	// Checking for double clicks ourselves.
#endif


// defines for eval_vars()
#define VALID_PATH		1
#define VALID_HEAD		2

// Defines for Vim variables.  These must match vimvars[] in evalvars.c!
#define VV_COUNT	0
#define VV_COUNT1	1
#define VV_PREVCOUNT	2
#define VV_ERRMSG	3
#define VV_WARNINGMSG	4
#define VV_STATUSMSG	5
#define VV_SHELL_ERROR	6
#define VV_THIS_SESSION	7
#define VV_VERSION	8
#define VV_LNUM		9
#define VV_TERMRESPONSE	10
#define VV_FNAME	11
#define VV_LANG		12
#define VV_LC_TIME	13
#define VV_CTYPE	14
#define VV_CC_FROM	15
#define VV_CC_TO	16
#define VV_FNAME_IN	17
#define VV_FNAME_OUT	18
#define VV_FNAME_NEW	19
#define VV_FNAME_DIFF	20
#define VV_CMDARG	21
#define VV_FOLDSTART	22
#define VV_FOLDEND	23
#define VV_FOLDDASHES	24
#define VV_FOLDLEVEL	25
#define VV_PROGNAME	26
#define VV_SEND_SERVER	27
#define VV_DYING	28
#define VV_EXCEPTION	29
#define VV_THROWPOINT	30
#define VV_REG		31
#define VV_CMDBANG	32
#define VV_INSERTMODE	33
#define VV_VAL		34
#define VV_KEY		35
#define VV_PROFILING	36
#define VV_FCS_REASON	37
#define VV_FCS_CHOICE	38
#define VV_BEVAL_BUFNR	39
#define VV_BEVAL_WINNR	40
#define VV_BEVAL_WINID	41
#define VV_BEVAL_LNUM	42
#define VV_BEVAL_COL	43
#define VV_BEVAL_TEXT	44
#define VV_SCROLLSTART	45
#define VV_SWAPNAME	46
#define VV_SWAPCHOICE	47
#define VV_SWAPCOMMAND	48
#define VV_CHAR		49
#define VV_MOUSE_WIN	50
#define VV_MOUSE_WINID	51
#define VV_MOUSE_LNUM   52
#define VV_MOUSE_COL	53
#define VV_OP		54
#define VV_SEARCHFORWARD 55
#define VV_HLSEARCH	56
#define VV_OLDFILES	57
#define VV_WINDOWID	58
#define VV_PROGPATH	59
#define VV_COMPLETED_ITEM 60
#define VV_OPTION_NEW   61
#define VV_OPTION_OLD   62
#define VV_OPTION_OLDLOCAL 63
#define VV_OPTION_OLDGLOBAL 64
#define VV_OPTION_COMMAND 65
#define VV_OPTION_TYPE  66
#define VV_ERRORS	67
#define VV_FALSE	68
#define VV_TRUE		69
#define VV_NONE		70
#define VV_NULL		71
#define VV_NUMBERMAX	72
#define VV_NUMBERMIN	73
#define VV_NUMBERSIZE	74
#define VV_VIM_DID_ENTER 75
#define VV_TESTING	76
#define VV_TYPE_NUMBER	77
#define VV_TYPE_STRING	78
#define VV_TYPE_FUNC	79
#define VV_TYPE_LIST	80
#define VV_TYPE_DICT	81
#define VV_TYPE_FLOAT	82
#define VV_TYPE_BOOL	83
#define VV_TYPE_NONE	84
#define VV_TYPE_JOB	85
#define VV_TYPE_CHANNEL	86
#define VV_TYPE_BLOB	87
#define VV_TERMRFGRESP	88
#define VV_TERMRBGRESP	89
#define VV_TERMU7RESP	90
#define VV_TERMSTYLERESP 91
#define VV_TERMBLINKRESP 92
#define VV_EVENT	93
#define VV_VERSIONLONG	94
#define VV_ECHOSPACE	95
#define VV_ARGV		96
#define VV_COLLATE      97
#define VV_EXITING	98
#define VV_COLORNAMES   99
#define VV_SIZEOFINT	100
#define VV_SIZEOFLONG	101
#define VV_SIZEOFPOINTER 102
#define VV_MAXCOL	103
// MacVim-specific values go here
#define VV_OS_APPEARANCE 104
#define VV_LEN		105	// number of v: vars

// used for v_number in VAR_BOOL and VAR_SPECIAL
#define VVAL_FALSE	0L	// VAR_BOOL
#define VVAL_TRUE	1L	// VAR_BOOL
#define VVAL_NONE	2L	// VAR_SPECIAL
#define VVAL_NULL	3L	// VAR_SPECIAL

// Type values for type().
#define VAR_TYPE_NUMBER	    0
#define VAR_TYPE_STRING	    1
#define VAR_TYPE_FUNC	    2
#define VAR_TYPE_LIST	    3
#define VAR_TYPE_DICT	    4
#define VAR_TYPE_FLOAT	    5
#define VAR_TYPE_BOOL	    6
#define VAR_TYPE_NONE	    7
#define VAR_TYPE_JOB	    8
#define VAR_TYPE_CHANNEL    9
#define VAR_TYPE_BLOB	    10
#define VAR_TYPE_INSTR	    11

#define DICT_MAXNEST 100	// maximum nesting of lists and dicts

#define TABSTOP_MAX 9999

#ifdef FEAT_CLIPBOARD

// VIM_ATOM_NAME is the older Vim-specific selection type for X11.  Still
// supported for when a mix of Vim versions is used. VIMENC_ATOM_NAME includes
// the encoding to support Vims using different 'encoding' values.
# define VIM_ATOM_NAME "_VIM_TEXT"
# define VIMENC_ATOM_NAME "_VIMENC_TEXT"

// Selection states for modeless selection
# define SELECT_CLEARED		0
# define SELECT_IN_PROGRESS	1
# define SELECT_DONE		2

# define SELECT_MODE_CHAR	0
# define SELECT_MODE_WORD	1
# define SELECT_MODE_LINE	2

# ifdef FEAT_GUI_MSWIN
#  ifdef FEAT_OLE
#   define WM_OLE (WM_APP+0)
#  endif
# endif

// Info about selected text
typedef struct
{
    int		available;	// Is clipboard available?
    int		owned;		// Flag: do we own the selection?
    pos_T	start;		// Start of selected area
    pos_T	end;		// End of selected area
    int		vmode;		// Visual mode character

    // Fields for selection that doesn't use Visual mode
    short_u	origin_row;
    short_u	origin_start_col;
    short_u	origin_end_col;
    short_u	word_start_col;
    short_u	word_end_col;
#ifdef FEAT_PROP_POPUP
    // limits for selection inside a popup window
    short_u	min_col;
    short_u	max_col;
    short_u	min_row;
    short_u	max_row;
#endif

    pos_T	prev;		// Previous position
    short_u	state;		// Current selection state
    short_u	mode;		// Select by char, word, or line.

# if defined(FEAT_GUI_X11) || defined(FEAT_XCLIPBOARD)
    Atom	sel_atom;	// PRIMARY/CLIPBOARD selection ID
# endif

# ifdef FEAT_GUI_GTK
    GdkAtom     gtk_sel_atom;	// PRIMARY/CLIPBOARD selection ID
# endif

# if defined(MSWIN) || defined(FEAT_CYGWIN_WIN32_CLIPBOARD)
    int_u	format;		// Vim's own special clipboard format
    int_u	format_raw;	// Vim's raw text clipboard format
# endif
# ifdef FEAT_GUI_HAIKU
    // No clipboard at the moment. TODO?
# endif
} Clipboard_T;
#else
typedef int Clipboard_T;	// This is required for the prototypes.
#endif

// Use 64-bit stat structure on MS-Windows.
#ifdef MSWIN
typedef struct _stat64 stat_T;
#else
typedef struct stat stat_T;
#endif

#if (defined(__GNUC__) || defined(__clang__)) && !defined(__MINGW32__)
# define ATTRIBUTE_FORMAT_PRINTF(fmt_idx, arg_idx) \
    __attribute__((format(printf, fmt_idx, arg_idx)))
#else
# define ATTRIBUTE_FORMAT_PRINTF(fmt_idx, arg_idx)
#endif

#if defined(__GNUC__) || defined(__clang__)
# define likely(x)	__builtin_expect((x), 1)
# define unlikely(x)	__builtin_expect((x), 0)
# define ATTRIBUTE_COLD	__attribute__((cold))
#else
# define unlikely(x)	(x)
# define likely(x)	(x)
# define ATTRIBUTE_COLD
#endif

typedef enum {
    ASSERT_EQUAL,
    ASSERT_NOTEQUAL,
    ASSERT_MATCH,
    ASSERT_NOTMATCH,
    ASSERT_OTHER
} assert_type_T;

// Mode for bracketed_paste().
typedef enum {
    PASTE_INSERT,	// insert mode
    PASTE_CMDLINE,	// command line
    PASTE_EX,		// ex mode line
    PASTE_ONE_CHAR	// return first character
} paste_mode_T;

// Argument for flush_buffers().
typedef enum {
    FLUSH_MINIMAL,
    FLUSH_TYPEAHEAD,	// flush current typebuf contents
    FLUSH_INPUT		// flush typebuf and inchar() input
} flush_buffers_T;

// Argument for prepare_tagpreview()
typedef enum {
    USEPOPUP_NONE,
    USEPOPUP_NORMAL,	// use info popup
    USEPOPUP_HIDDEN	// use info popup initially hidden
} use_popup_T;

// Argument for estack_sfile().
typedef enum {
    ESTACK_NONE,
    ESTACK_SFILE,
    ESTACK_STACK,
    ESTACK_SCRIPT,
} estack_arg_T;

// Flags for assignment functions.
#define ASSIGN_FINAL	0x01  // ":final"
#define ASSIGN_CONST	0x02  // ":const"
#define ASSIGN_NO_DECL	0x04  // "name = expr" without ":let"/":const"/":final"
#define ASSIGN_DECL	0x08  // may declare variable if it does not exist
#define ASSIGN_UNPACK	0x10  // using [a, b] = list
#define ASSIGN_NO_MEMBER_TYPE 0x20 // use "any" for list and dict member type
#define ASSIGN_FOR_LOOP 0x40 // assigning to loop variable
#define ASSIGN_INIT	0x80 // not assigning a value, just a declaration

#include "ex_cmds.h"	    // Ex command defines
#include "spell.h"	    // spell checking stuff

#include "proto.h"	    // function prototypes

// This has to go after the include of proto.h, as proto/gui.pro declares
// functions of these names. The declarations would break if the defines had
// been seen at that stage.  But it must be before globals.h, where error_ga
// is declared.
#if !defined(MSWIN) && !defined(FEAT_GUI_X11) && !defined(FEAT_GUI_HAIKU) \
	&& !defined(FEAT_GUI_GTK) && !defined(PROTO)
# define mch_errmsg(str)	fprintf(stderr, "%s", (str))
# define display_errors()	fflush(stderr)
# define mch_msg(str)		printf("%s", (str))
#else
# define USE_MCH_ERRMSG
#endif

# if defined(FEAT_EVAL) \
	&& (!defined(FEAT_GUI_MSWIN) || !defined(FEAT_MBYTE_IME))
// Whether IME is supported by im_get_status() defined in mbyte.c.
// For Win32 GUI it's in gui_w32.c when FEAT_MBYTE_IME is defined.
# define IME_WITHOUT_XIM
#endif

#if defined(FEAT_XIM) \
	|| defined(IME_WITHOUT_XIM) \
	|| (defined(FEAT_GUI_MSWIN) && defined(FEAT_MBYTE_IME))
// im_set_active() is available
# define HAVE_INPUT_METHOD
#endif

#ifndef FEAT_LINEBREAK
// Without the 'numberwidth' option line numbers are always 7 chars.
# define number_width(x) 7
#endif

// This must come after including proto.h.
// For VMS this is defined in macros.h.
#if !defined(MSWIN) && !defined(VMS)
# define mch_open(n, m, p)	open((n), (m), (p))
# define mch_fopen(n, p)	fopen((n), (p))
#endif

#include "globals.h"	    // global variables and messages
#include "errors.h"	    // error messages

/*
 * If console dialog not supported, but GUI dialog is, use the GUI one.
 */
#if defined(FEAT_GUI_DIALOG) && !defined(FEAT_CON_DIALOG)
# define do_dialog gui_mch_dialog
#endif

/*
 * Default filters for gui_mch_browse().
 * The filters are almost system independent.  Except for the difference
 * between "*" and "*.*" for MSDOS-like systems.
 * NOTE: Motif only uses the very first pattern.  Therefore
 * BROWSE_FILTER_DEFAULT should start with a "*" pattern.
 */
#ifdef FEAT_BROWSE
# ifdef BACKSLASH_IN_FILENAME
#  define BROWSE_FILTER_MACROS \
	(char_u *)N_("Vim macro files (*.vim)\t*.vim\nAll Files (*.*)\t*.*\n")
#  define BROWSE_FILTER_ALL_FILES (char_u *)N_("All Files (*.*)\t*.*\n")
#  define BROWSE_FILTER_DEFAULT \
	(char_u *)N_("All Files (*.*)\t*.*\nC source (*.c, *.h)\t*.c;*.h\nC++ source (*.cpp, *.hpp)\t*.cpp;*.hpp\nVB code (*.bas, *.frm)\t*.bas;*.frm\nVim files (*.vim, _vimrc, _gvimrc)\t*.vim;_vimrc;_gvimrc\n")
# else
#  define BROWSE_FILTER_MACROS \
	(char_u *)N_("Vim macro files (*.vim)\t*.vim\nAll Files (*)\t*\n")
#  define BROWSE_FILTER_ALL_FILES (char_u *)N_("All Files (*)\t*\n")
#  define BROWSE_FILTER_DEFAULT \
	(char_u *)N_("All Files (*)\t*\nC source (*.c, *.h)\t*.c;*.h\nC++ source (*.cpp, *.hpp)\t*.cpp;*.hpp\nVim files (*.vim, _vimrc, _gvimrc)\t*.vim;_vimrc;_gvimrc\n")
# endif
# define BROWSE_SAVE 1	    // flag for do_browse()
# define BROWSE_DIR 2	    // flag for do_browse()
#endif

#ifdef _MSC_VER
// Avoid useless warning "conversion from X to Y of greater size".
 #pragma warning(disable : 4312)
// Avoid warning for old style function declarators
 #pragma warning(disable : 4131)
// Avoid warning for conversion to type with smaller range
 #pragma warning(disable : 4244)
// Avoid warning for conversion to larger size
 #pragma warning(disable : 4306)
// Avoid warning for unreferenced formal parameter
 #pragma warning(disable : 4100)
// Avoid warning for differs in indirection to slightly different base type
 #pragma warning(disable : 4057)
// Avoid warning for constant conditional expression
 #pragma warning(disable : 4127)
// Avoid warning for assignment within conditional
 #pragma warning(disable : 4706)
#endif

// Note: a NULL argument for vim_realloc() is not portable, don't use it.
#if defined(MEM_PROFILE)
# define vim_realloc(ptr, size)  mem_realloc((ptr), (size))
#else
# define vim_realloc(ptr, size)  realloc((ptr), (size))
#endif

/*
 * Return byte length of character that starts with byte "b".
 * Returns 1 for a single-byte character.
 * MB_BYTE2LEN_CHECK() can be used to count a special key as one byte.
 * Don't call MB_BYTE2LEN(b) with b < 0 or b > 255!
 */
#define MB_BYTE2LEN(b)		mb_bytelen_tab[b]
#define MB_BYTE2LEN_CHECK(b)	(((b) < 0 || (b) > 255) ? 1 : mb_bytelen_tab[b])

// properties used in enc_canon_table[] (first three mutually exclusive)
#define ENC_8BIT	0x01
#define ENC_DBCS	0x02
#define ENC_UNICODE	0x04

#define ENC_ENDIAN_B	0x10	    // Unicode: Big endian
#define ENC_ENDIAN_L	0x20	    // Unicode: Little endian

#define ENC_2BYTE	0x40	    // Unicode: UCS-2
#define ENC_4BYTE	0x80	    // Unicode: UCS-4
#define ENC_2WORD	0x100	    // Unicode: UTF-16

#define ENC_LATIN1	0x200	    // Latin1
#define ENC_LATIN9	0x400	    // Latin9
#define ENC_MACROMAN	0x800	    // Mac Roman (not Macro Man! :-)

#ifdef USE_ICONV
# ifndef EILSEQ
#  define EILSEQ 123
# endif
# ifdef DYNAMIC_ICONV
// On Win32 iconv.dll is dynamically loaded.
#  define ICONV_ERRNO (*iconv_errno())
#  define ICONV_E2BIG  7
#  define ICONV_EINVAL 22
#  define ICONV_EILSEQ 42
# else
#  define ICONV_ERRNO errno
#  define ICONV_E2BIG  E2BIG
#  define ICONV_EINVAL EINVAL
#  define ICONV_EILSEQ EILSEQ
# endif
#endif

#define SIGN_BYTE 1	    // byte value used where sign is displayed;
			    // attribute value is sign type

#ifdef FEAT_NETBEANS_INTG
# define MULTISIGN_BYTE 2   // byte value used where sign is displayed if
			    // multiple signs exist on the line
#endif

#if defined(FEAT_GUI) && defined(FEAT_XCLIPBOARD)
# ifdef FEAT_GUI_GTK
   // Avoid using a global variable for the X display.  It's ugly
   // and is likely to cause trouble in multihead environments.
#  define X_DISPLAY	((gui.in_use) ? gui_mch_get_display() : xterm_dpy)
# else
#  define X_DISPLAY	(gui.in_use ? gui.dpy : xterm_dpy)
# endif
#else
# ifdef FEAT_GUI
#  ifdef FEAT_GUI_GTK
#   define X_DISPLAY	((gui.in_use) ? gui_mch_get_display() : (Display *)NULL)
#  else
#   define X_DISPLAY	gui.dpy
#  endif
# else
#  define X_DISPLAY	xterm_dpy
# endif
#endif

#if defined(FEAT_BROWSE) && defined(GTK_CHECK_VERSION)
# if GTK_CHECK_VERSION(2,4,0)
#  define USE_FILE_CHOOSER
# endif
#endif

#ifdef FEAT_GUI_GTK
# if !GTK_CHECK_VERSION(2,14,0)
#  define gtk_widget_get_window(wid)	((wid)->window)
#  define gtk_plug_get_socket_window(wid)	((wid)->socket_window)
#  define gtk_selection_data_get_data(sel)	((sel)->data)
#  define gtk_selection_data_get_data_type(sel)	((sel)->type)
#  define gtk_selection_data_get_format(sel)	((sel)->format)
#  define gtk_selection_data_get_length(sel)	((sel)->length)
#  define gtk_adjustment_set_lower(adj, low) \
    do { (adj)->lower = low; } while (0)
#  define gtk_adjustment_set_upper(adj, up) \
    do { (adj)->upper = up; } while (0)
#  define gtk_adjustment_set_page_size(adj, size) \
    do { (adj)->page_size = size; } while (0)
#  define gtk_adjustment_set_page_increment(adj, inc) \
    do { (adj)->page_increment = inc; } while (0)
#  define gtk_adjustment_set_step_increment(adj, inc) \
    do { (adj)->step_increment = inc; } while (0)
# endif
# if !GTK_CHECK_VERSION(2,16,0)
#  define gtk_selection_data_get_selection(sel)	((sel)->selection)
# endif
# if !GTK_CHECK_VERSION(2,18,0)
#  define gtk_widget_get_allocation(wid, alloc) \
    do { *(alloc) = (wid)->allocation; } while (0)
#  define gtk_widget_set_allocation(wid, alloc) \
    do { (wid)->allocation = *(alloc); } while (0)
#  define gtk_widget_get_has_window(wid)	!GTK_WIDGET_NO_WINDOW(wid)
#  define gtk_widget_get_sensitive(wid)	GTK_WIDGET_SENSITIVE(wid)
#  define gtk_widget_get_visible(wid)	GTK_WIDGET_VISIBLE(wid)
#  define gtk_widget_has_focus(wid)	GTK_WIDGET_HAS_FOCUS(wid)
#  define gtk_widget_set_window(wid, win) \
    do { (wid)->window = (win); } while (0)
#  define gtk_widget_set_can_default(wid, can) \
    do { if (can) { GTK_WIDGET_SET_FLAGS(wid, GTK_CAN_DEFAULT); } \
	else { GTK_WIDGET_UNSET_FLAGS(wid, GTK_CAN_DEFAULT); } } while (0)
#  define gtk_widget_set_can_focus(wid, can) \
    do { if (can) { GTK_WIDGET_SET_FLAGS(wid, GTK_CAN_FOCUS); } \
	else { GTK_WIDGET_UNSET_FLAGS(wid, GTK_CAN_FOCUS); } } while (0)
#  define gtk_widget_set_visible(wid, vis) \
    do { if (vis) { gtk_widget_show(wid); } \
	else { gtk_widget_hide(wid); } } while (0)
# endif
# if !GTK_CHECK_VERSION(2,20,0)
#  define gtk_widget_get_mapped(wid)	GTK_WIDGET_MAPPED(wid)
#  define gtk_widget_get_realized(wid)	GTK_WIDGET_REALIZED(wid)
#  define gtk_widget_set_mapped(wid, map) \
    do { if (map) { GTK_WIDGET_SET_FLAGS(wid, GTK_MAPPED); } \
	else { GTK_WIDGET_UNSET_FLAGS(wid, GTK_MAPPED); } } while (0)
#  define gtk_widget_set_realized(wid, rea) \
    do { if (rea) { GTK_WIDGET_SET_FLAGS(wid, GTK_REALIZED); } \
	else { GTK_WIDGET_UNSET_FLAGS(wid, GTK_REALIZED); } } while (0)
# endif
#endif

#ifndef FEAT_NETBEANS_INTG
# undef NBDEBUG
#endif
#ifdef NBDEBUG // Netbeans debugging.
# include "nbdebug.h"
#else
# define nbdebug(a)
#endif

#ifdef IN_PERL_FILE
  /*
   * Avoid clashes between Perl and Vim namespace.
   */
# undef STRLEN
# undef FF
# undef OP_DELETE
# undef OP_JOIN
  // remove MAX and MIN, included by glib.h, redefined by sys/param.h
# ifdef MAX
#  undef MAX
# endif
# ifdef MIN
#  undef MIN
# endif
  // We use _() for gettext(), Perl uses it for function prototypes...
# ifdef _
#  undef _
# endif
# ifdef DEBUG
#  undef DEBUG
# endif
# ifdef _DEBUG
#  undef _DEBUG
# endif
# ifdef instr
#  undef instr
# endif
  // bool may cause trouble on some old versions of Mac OS X but is required
  // on a few other systems and for Perl
# if (defined(MACOS_X) && !defined(MAC_OS_X_VERSION_10_6)) \
				       && defined(bool) && !defined(FEAT_PERL)
#  undef bool
# endif

#endif

// values for vim_handle_signal() that are not a signal
#define SIGNAL_BLOCK	(-1)
#define SIGNAL_UNBLOCK  (-2)
#if !defined(UNIX) && !defined(VMS)
# define vim_handle_signal(x) 0
#endif

// flags for skip_vimgrep_pat()
#define VGR_GLOBAL	1
#define VGR_NOJUMP	2
#define VGR_FUZZY	4

// behavior for bad character, "++bad=" argument
#define BAD_REPLACE	'?'	// replace it with '?' (default)
#define BAD_KEEP	(-1)	// leave it
#define BAD_DROP	(-2)	// erase it

// last argument for do_source()
#define DOSO_NONE	0
#define DOSO_VIMRC	1	// loading vimrc file
#define DOSO_GVIMRC	2	// loading gvimrc file

// flags for read_viminfo() and children
#define VIF_WANT_INFO	    1	// load non-mark info
#define VIF_WANT_MARKS	    2	// load file marks
#define VIF_ONLY_CURBUF	    4	// bail out after loading marks for curbuf
#define VIF_FORCEIT	    8	// overwrite info already read
#define VIF_GET_OLDFILES    16	// load v:oldfiles

// flags for buf_freeall()
#define BFA_DEL		 1	// buffer is going to be deleted
#define BFA_WIPE	 2	// buffer is going to be wiped out
#define BFA_KEEP_UNDO	 4	// do not free undo information
#define BFA_IGNORE_ABORT 8	// do not abort for aborting()

// direction for nv_mousescroll() and ins_mousescroll()
#define MSCR_DOWN	0	// DOWN must be FALSE
#define MSCR_UP		1
#define MSCR_LEFT	(-1)
#define MSCR_RIGHT	(-2)

#define KEYLEN_PART_KEY (-1)	// keylen value for incomplete key-code
#define KEYLEN_PART_MAP (-2)	// keylen value for incomplete mapping
#define KEYLEN_REMOVED  9999	// keylen value for removed sequence

// Return values from win32_fileinfo().
#define FILEINFO_OK	     0
#define FILEINFO_ENC_FAIL    1	// enc_to_utf16() failed
#define FILEINFO_READ_FAIL   2	// CreateFile() failed
#define FILEINFO_INFO_FAIL   3	// GetFileInformationByHandle() failed

// Return value from get_option_value_strict
#define SOPT_BOOL	0x01	// Boolean option
#define SOPT_NUM	0x02	// Number option
#define SOPT_STRING	0x04	// String option
#define SOPT_GLOBAL	0x08	// Option has global value
#define SOPT_WIN	0x10	// Option has window-local value
#define SOPT_BUF	0x20	// Option has buffer-local value
#define SOPT_UNSET	0x40	// Option does not have local value set

// Option types for various functions in option.c
#define SREQ_GLOBAL	0	// Request global option
#define SREQ_WIN	1	// Request window-local option
#define SREQ_BUF	2	// Request buffer-local option

// Flags for get_reg_contents
#define GREG_NO_EXPR	1	// Do not allow expression register
#define GREG_EXPR_SRC	2	// Return expression itself for "=" register
#define GREG_LIST	4	// Return list

// Character used as separated in autoload function/variable names.
#define AUTOLOAD_CHAR '#'

#ifdef FEAT_JOB_CHANNEL
# define MAX_OPEN_CHANNELS 10
#else
# define MAX_OPEN_CHANNELS 0
#endif

#if defined(MSWIN)
# define MAX_NAMED_PIPE_SIZE 65535
#endif

// Options for json_encode() and json_decode.
#define JSON_JS		1   // use JS instead of JSON
#define JSON_NO_NONE	2   // v:none item not allowed
#define JSON_NL		4   // append a NL

// Used for flags of do_in_path()
#define DIP_ALL	    0x01	// all matches, not just the first one
#define DIP_DIR	    0x02	// find directories instead of files.
#define DIP_ERR	    0x04	// give an error message when none found.
#define DIP_START   0x08	// also use "start" directory in 'packpath'
#define DIP_OPT	    0x10	// also use "opt" directory in 'packpath'
#define DIP_NORTP   0x20	// do not use 'runtimepath'
#define DIP_NOAFTER 0x40	// skip "after" directories
#define DIP_AFTER   0x80	// only use "after" directories

// Lowest number used for window ID. Cannot have this many windows.
#define LOWEST_WIN_ID 1000

// Used by the garbage collector.
#define COPYID_INC 2
#define COPYID_MASK (~0x1)

// Values for trans_function_name() argument:
#define TFN_INT		0x01	// internal function name OK
#define TFN_QUIET	0x02	// no error messages
#define TFN_NO_AUTOLOAD	0x04	// do not use script autoloading
#define TFN_NO_DEREF	0x08	// do not dereference a Funcref
#define TFN_READ_ONLY	0x10	// will not change the var
#define TFN_NO_DECL	0x20	// only used for GLV_NO_DECL
#define TFN_COMPILING	0x40	// only used for GLV_COMPILING
#define TFN_NEW_FUNC	0x80	// defining a new function
#define TFN_ASSIGN_WITH_OP	0x100	// only for GLV_ASSIGN_WITH_OP

// Values for get_lval() flags argument:
#define GLV_QUIET	TFN_QUIET	// no error messages
#define GLV_NO_AUTOLOAD	TFN_NO_AUTOLOAD	// do not use script autoloading
#define GLV_READ_ONLY	TFN_READ_ONLY	// will not change the var
#define GLV_NO_DECL	TFN_NO_DECL	// assignment without :var or :let
#define GLV_COMPILING	TFN_COMPILING	// variable may be defined later
#define GLV_ASSIGN_WITH_OP TFN_ASSIGN_WITH_OP // assignment with operator

#define DO_NOT_FREE_CNT 99999	// refcount for dict or list that should not
				// be freed.

// errors for when calling a function
#define FCERR_UNKNOWN	0
#define FCERR_TOOMANY	1
#define FCERR_TOOFEW	2
#define FCERR_SCRIPT	3
#define FCERR_DICT	4
#define FCERR_NONE	5
#define FCERR_OTHER	6
#define FCERR_DELETED	7
#define FCERR_NOTMETHOD	8   // function cannot be used as a method

// fixed buffer length for fname_trans_sid()
#define FLEN_FIXED 40

// flags for find_name_end()
#define FNE_INCL_BR	1	// include [] in name
#define FNE_CHECK_START	2	// check name starts with valid character

// BSD is supposed to cover FreeBSD and similar systems.
#if (defined(SUN_SYSTEM) || defined(BSD) || defined(__FreeBSD_kernel__)) \
	&& (defined(S_ISCHR) || defined(S_IFCHR))
# define OPEN_CHR_FILES
#endif

// stat macros
#ifndef S_ISDIR
# ifdef S_IFDIR
#  define S_ISDIR(m)	(((m) & S_IFMT) == S_IFDIR)
# else
#  define S_ISDIR(m)	0
# endif
#endif
#ifndef S_ISREG
# ifdef S_IFREG
#  define S_ISREG(m)	(((m) & S_IFMT) == S_IFREG)
# else
#  define S_ISREG(m)	0
# endif
#endif
#ifndef S_ISBLK
# ifdef S_IFBLK
#  define S_ISBLK(m)	(((m) & S_IFMT) == S_IFBLK)
# else
#  define S_ISBLK(m)	0
# endif
#endif
#ifndef S_ISSOCK
# ifdef S_IFSOCK
#  define S_ISSOCK(m)	(((m) & S_IFMT) == S_IFSOCK)
# else
#  define S_ISSOCK(m)	0
# endif
#endif
#ifndef S_ISFIFO
# ifdef S_IFIFO
#  define S_ISFIFO(m)	(((m) & S_IFMT) == S_IFIFO)
# else
#  define S_ISFIFO(m)	0
# endif
#endif
#ifndef S_ISCHR
# ifdef S_IFCHR
#  define S_ISCHR(m)	(((m) & S_IFMT) == S_IFCHR)
# else
#  define S_ISCHR(m)	0
# endif
#endif
#ifndef S_ISLNK
# ifdef S_IFLNK
#  define S_ISLNK(m)	(((m) & S_IFMT) == S_IFLNK)
# else
#  define S_ISLNK(m)	0
# endif
#endif

#if defined(HAVE_GETTIMEOFDAY) && defined(HAVE_SYS_TIME_H)
# define ELAPSED_TIMEVAL
# define ELAPSED_INIT(v) gettimeofday(&(v), NULL)
# define ELAPSED_FUNC(v) elapsed(&(v))
typedef struct timeval elapsed_T;
long elapsed(struct timeval *start_tv);
#elif defined(MSWIN)
# define ELAPSED_TICKCOUNT
# define ELAPSED_INIT(v) v = GetTickCount()
# define ELAPSED_FUNC(v) elapsed(v)
# ifdef PROTO
typedef int DWORD;
# endif
typedef DWORD elapsed_T;
# ifndef PROTO
long elapsed(DWORD start_tick);
# endif
#endif

// Replacement for nchar used by nv_replace().
#define REPLACE_CR_NCHAR    (-1)
#define REPLACE_NL_NCHAR    (-2)

// flags for term_start()
#define TERM_START_NOJOB	1
#define TERM_START_FORCEIT	2
#define TERM_START_SYSTEM	4

// Used for icon/title save and restore.
#define SAVE_RESTORE_TITLE	1
#define SAVE_RESTORE_ICON	2
#define SAVE_RESTORE_BOTH	(SAVE_RESTORE_TITLE | SAVE_RESTORE_ICON)

// Flags for adjust_prop_columns()
#define APC_SAVE_FOR_UNDO	1   // call u_savesub() before making changes
#define APC_SUBSTITUTE		2   // text is replaced, not inserted

#define CLIP_ZINDEX 32000

// Flags for replace_termcodes()
#define REPTERM_FROM_PART	1
#define REPTERM_DO_LT		2
#define REPTERM_SPECIAL		4
#define REPTERM_NO_SIMPLIFY	8

// Flags for find_special_key()
#define FSK_KEYCODE	0x01	// prefer key code, e.g. K_DEL instead of DEL
#define FSK_KEEP_X_KEY	0x02	// don't translate xHome to Home key
#define FSK_IN_STRING	0x04	// TRUE in string, double quote is escaped
#define FSK_SIMPLIFY	0x08	// simplify <C-H> and <A-x>

// Flags for the readdirex function, how to sort the result
#define READDIR_SORT_NONE	0  // do not sort
#define READDIR_SORT_BYTE	1  // sort by byte order (strcmp), default
#define READDIR_SORT_IC		2  // sort ignoring case (strcasecmp)
#define READDIR_SORT_COLLATE	3  // sort according to collation (strcoll)

// Flags for mch_delay.
#define MCH_DELAY_IGNOREINPUT	1
#define MCH_DELAY_SETTMODE	2

// Flags for eval_variable().
#define EVAL_VAR_VERBOSE	1   // may give error message
#define EVAL_VAR_NOAUTOLOAD	2   // do not use script autoloading
#define EVAL_VAR_IMPORT		4   // may return special variable for import
#define EVAL_VAR_NO_FUNC	8   // do not look for a function

// Maximum number of characters that can be fuzzy matched
#define MAX_FUZZY_MATCHES	256

// flags for equal_type()
#define ETYPE_ARG_UNKNOWN 1

// flags used by user commands and :autocmd
#define UC_BUFFER	1	// -buffer: local to current buffer
#define UC_VIM9		2	// {} argument: Vim9 syntax.

// flags used by vim_strsave_escaped()
#define VSE_NONE	0
#define VSE_SHELL	1	// escape for a shell command
#define VSE_BUFFER	2	// escape for a ":buffer" command

// Flags used by find_func_even_dead()
#define FFED_IS_GLOBAL	1	// "g:" was used
#define FFED_NO_GLOBAL	2	// only check for script-local functions

#define MAX_LSHIFT_BITS (varnumber_T)((sizeof(uvarnumber_T) * 8) - 1)
#endif // VIM__H<|MERGE_RESOLUTION|>--- conflicted
+++ resolved
@@ -666,25 +666,18 @@
 #define HL_ITALIC		0x04
 #define HL_UNDERLINE		0x08
 #define HL_UNDERCURL		0x10
-<<<<<<< HEAD
-#define HL_STANDOUT		0x20
-#define HL_NOCOMBINE		0x40
-#define HL_STRIKETHROUGH	0x80
-#if defined(FEAT_GUI_MACVIM)
-# define HL_THICKUNDERLINE	0x100
-# define HL_ALL			0x1ff
-#else
-# define HL_ALL			0xff
-#endif
-=======
 #define HL_UNDERDOUBLE		0x20
 #define HL_UNDERDOTTED		0x40
 #define HL_UNDERDASHED		0x80
 #define HL_STANDOUT		0x100
 #define HL_NOCOMBINE		0x200
 #define HL_STRIKETHROUGH	0x400
+#if defined(FEAT_GUI_MACVIM)
+#define HL_THICKUNDERLINE	0x1000
+#define HL_ALL			0x1fff
+#else
 #define HL_ALL			0x7ff
->>>>>>> 5dd3e59f
+#endif
 
 // special attribute addition: Put message in history
 #define MSG_HIST		0x1000
