--- conflicted
+++ resolved
@@ -122,12 +122,8 @@
     || defined(FEAT_GUI_W32) \
     || defined(FEAT_GUI_W16) \
     || defined(FEAT_GUI_PHOTON)
-<<<<<<< HEAD
-# if !defined(FEAT_GUI)
-=======
 # define FEAT_GUI_ENABLED  /* also defined with NO_X11_INCLUDES */
 # if !defined(FEAT_GUI) && !defined(NO_X11_INCLUDES)
->>>>>>> c8550f30
 #  define FEAT_GUI
 # endif
 #endif
