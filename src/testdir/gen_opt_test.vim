" Script to generate src/testdir/opt_test.vim from src/optiondefs.h and
" runtime/doc/options.txt

set cpo&vim

" Only do this when build with the +eval feature.
if 1

try

set nomore

const K_KENTER = -16715

" Get global-local options.
" "key" is full-name of the option.
" "value" is the local value to switch back to the global value.
b options.txt
call cursor(1, 1)
let global_locals = {}
while search("^'[^']*'.*\\n.*|global-local", 'W')
  let fullname = getline('.')->matchstr("^'\\zs[^']*")
  let global_locals[fullname] = ''
endwhile
call extend(global_locals, #{
      \ scrolloff: -1,
      \ sidescrolloff: -1,
      \ undolevels: -123456,
      \})

" Get local-noglobal options.
" "key" is full-name of the option.
" "value" is no used.
b options.txt
call cursor(1, 1)
let local_noglobals = {}
while search("^'[^']*'.*\\n.*|local-noglobal", 'W')
  let fullname = getline('.')->matchstr("^'\\zs[^']*")
  let local_noglobals[fullname] = v:true
endwhile

" Options to skip `setglobal` tests.
" "key" is full-name of the option.
" "value" is the reason.
let skip_setglobal_reasons = #{
      \ iminsert: 'The global value is always overwritten by the local value',
      \ imsearch: 'The global value is always overwritten by the local value',
      \}

" Script header.
" The test values contains multibyte characters.
let script = [
      \ '" DO NOT EDIT: Generated with gen_opt_test.vim',
      \ '" Used by test_options_all.vim.',
      \ '',
      \ 'scriptencoding utf-8',
      \ ]

b optiondefs.h
const end = search('#define p_term', 'nw')

" font name that works everywhere (hopefully)
let fontname = has('gui_macvim') ? '' : (has('win32') ? 'fixedsys' : 'fixed')

" Two lists with values: values that work and values that fail.
" When not listed, "othernum" or "otherstring" is used.
" When both lists are empty, skip tests for the option.
" For boolean options, if non-empty a fixed test will be run, otherwise skipped.
let test_values = {
      "\ boolean options
      \ 'termguicolors': [
      \		has('vtp') && !has('vcon') && !has('gui_running') ? [] : [1],
      \		[]],
      \
      "\ number options
      \ 'cmdheight': [[1, 2, 10], [-1, 0]],
      \ 'cmdwinheight': [[1, 2, 10], [-1, 0]],
      \ 'columns': [[12, 80, 10000], [-1, 0, 10]],
      \ 'conceallevel': [[0, 1, 2, 3], [-1, 4, 99]],
      \ 'foldcolumn': [[0, 1, 4, 12], [-1, 13, 999]],
      \ 'helpheight': [[0, 10, 100], [-1]],
      \ 'history': [[0, 1, 100, 10000], [-1, 10001]],
      \ 'iminsert': [[0, 1, 2], [-1, 3, 999]],
      \ 'imsearch': [[-1, 0, 1, 2], [-2, 3, 999]],
      \ 'imstyle': [[0, 1], [-1, 2, 999]],
      \ 'lines': [[2, 24, 1000], [-1, 0, 1]],
      \ 'linespace': [[-1, 0, 2, 4, 999], ['']],
      \ 'numberwidth': [[1, 4, 8, 10, 11, 20], [-1, 0, 21]],
      \ 'regexpengine': [[0, 1, 2], [-1, 3, 999]],
      \ 'report': [[0, 1, 2, 9999], [-1]],
      \ 'scroll': [[0, 1, 2, 20], [-1, 999]],
      \ 'scrolljump': [[-100, -1, 0, 1, 2, 20], [-101, 999]],
      \ 'scrolloff': [[0, 1, 8, 999], [-1]],
      \ 'shiftwidth': [[0, 1, 8, 999], [-1]],
      \ 'sidescroll': [[0, 1, 8, 999], [-1]],
      \ 'sidescrolloff': [[0, 1, 8, 999], [-1]],
      \ 'tabstop': [[1, 4, 8, 12, 9999], [-1, 0, 10000]],
      \ 'termwinscroll': [[1, 100, 99999], [-1, 0]],
      \ 'textwidth': [[0, 1, 8, 99], [-1]],
      \ 'timeoutlen': [[0, 8, 99999], [-1]],
      \ 'titlelen': [[0, 1, 8, 9999], [-1]],
      \ 'updatecount': [[0, 1, 8, 9999], [-1]],
      \ 'updatetime': [[0, 1, 8, 9999], [-1]],
      \ 'verbose': [[-1, 0, 1, 8, 9999], ['']],
      \ 'wildchar': [[-1, 0, 100, 'x', '^Y', '^@', '<Esc>', '<t_xx>', '<', '^'],
      \		['', 'xxx', '<xxx>', '<t_xxx>', '<Esc', '<t_xx', '<C-C>',
      \		'<NL>', '<CR>', K_KENTER]],
      \ 'wildcharm': [[-1, 0, 100, 'x', '^Y', '^@', '<Esc>', '<', '^'],
      \		['', 'xxx', '<xxx>', '<t_xxx>', '<Esc', '<t_xx', '<C-C>',
      \		'<NL>', '<CR>', K_KENTER]],
      \ 'winheight': [[1, 10, 999], [-1, 0]],
      \ 'winminheight': [[0, 1], [-1]],
      \ 'winminwidth': [[0, 1, 10], [-1]],
      \ 'winwidth': [[1, 10, 999], [-1, 0]],
      \
      "\ string options
      \ 'ambiwidth': [['', 'single', 'double'], ['xxx']],
      \ 'background': [['', 'light', 'dark'], ['xxx']],
      \ 'backspace': [[0, 1, 2, 3, '', 'indent', 'eol', 'start', 'nostop',
      \		'eol,start', 'indent,eol,nostop'],
      \		[-1, 4, 'xxx']],
      \ 'backupcopy': [['yes', 'no', 'auto'], ['', 'xxx', 'yes,no']],
      \ 'backupext': [['xxx'], [&patchmode, '*']],
      \ 'belloff': [['', 'all', 'backspace', 'cursor', 'complete', 'copy',
      \		'ctrlg', 'error', 'esc', 'ex', 'hangul', 'insertmode', 'lang',
      \		'mess', 'showmatch', 'operator', 'register', 'shell', 'spell',
      \		'term', 'wildmode', 'copy,error,shell'],
      \		['xxx']],
      \ 'breakindentopt': [['', 'min:3', 'shift:4', 'shift:-2', 'sbr', 'list:5',
      \		'list:-1', 'column:10', 'column:-5', 'min:1,sbr,shift:2'],
      \		['xxx', 'min', 'min:x', 'min:-1', 'shift:x', 'sbr:1', 'list:x',
      \		'column:x']],
      \ 'browsedir': [['', 'last', 'buffer', 'current', './Xdir\ with\ space'],
      \		['xxx']],
      \ 'bufhidden': [['', 'hide', 'unload', 'delete', 'wipe'],
      \		['xxx', 'hide,wipe']],
      \ 'buftype': [['', 'nofile', 'nowrite', 'acwrite', 'quickfix', 'help',
      \		'terminal', 'prompt', 'popup'],
      \		['xxx', 'help,nofile']],
      \ 'casemap': [['', 'internal', 'keepascii', 'internal,keepascii'],
      \		['xxx']],
      \ 'cedit': [['', '^Y', '^@', '<Esc>', '<t_xx>'],
      \		['xxx', 'f', '<xxx>', '<t_xxx>', '<Esc', '<t_xx']],
      \ 'clipboard': [['', 'unnamed', 'unnamedplus', 'autoselect',
      \		'autoselectplus', 'autoselectml', 'html', 'exclude:vimdisplay',
      \		'autoselect,unnamed', 'unnamed,exclude:.*'],
      \		['xxx', 'exclude:\\ze*', 'exclude:\\%(']],
      \ 'colorcolumn': [['', '8', '+2', '1,+1,+3'], ['xxx', '-a', '1,', '1;']],
      \ 'comments': [['', 'b:#', 'b:#,:%'], ['xxx', '-']],
      \ 'commentstring': [['', '/*\ %s\ */'], ['xxx']],
      \ 'complete': [['', '.', 'w', 'b', 'u', 'U', 'i', 'd', ']', 't',
      \		'k', 'kspell', 'k/tmp/dir\\\ with\\\ space/*',
      \		's', 's/tmp/dir\\\ with\\\ space/*',
      \		'w,b,k/tmp/dir\\\ with\\\ space/*,s'],
      \		['xxx']],
      \ 'concealcursor': [['', 'n', 'v', 'i', 'c', 'nvic'], ['xxx']],
      \ 'completeopt': [['', 'menu', 'menuone', 'longest', 'preview', 'popup',
      \		'popuphidden', 'noinsert', 'noselect', 'fuzzy', 'menu,longest'],
      \		['xxx', 'menu,,,longest,']],
      \ 'completeitemalign': [['abbr,kind,menu', 'menu,abbr,kind'],
      \		['', 'xxx', 'abbr', 'abbr,menu', 'abbr,menu,kind,abbr',
      \		'abbr1234,kind,menu']],
      \ 'completepopup': [['', 'height:13', 'width:20', 'highlight:That',
      \		'align:item', 'align:menu', 'border:on', 'border:off',
      \		'width:10,height:234,highlight:Mine'],
      \		['xxx', 'xxx:99', 'height:yes', 'width:no', 'align:xxx',
      \		'border:maybe', 'border:1', 'border:']],
      \ 'completeslash': [['', 'slash', 'backslash'], ['xxx']],
      \ 'cryptmethod': [['', 'zip'], ['xxx']],
      \ 'cscopequickfix': [['', 's-', 'g-', 'd-', 'c-', 't-', 'e-', 'f-', 'i-',
      \		'a-', 's-,c+,e0'],
      \		['xxx', 's,g,d']],
      \ 'cursorlineopt': [['both', 'line', 'number', 'screenline',
      \		'line,number'],
      \		['', 'xxx', 'line,screenline']],
      \ 'debug': [['', 'msg', 'throw', 'beep'], ['xxx']],
      \ 'diffopt': [['', 'filler', 'context:0', 'context:999', 'iblank',
      \		'icase', 'iwhite', 'iwhiteall', 'horizontal', 'vertical',
      \		'closeoff', 'hiddenoff', 'foldcolumn:0', 'foldcolumn:12',
      \		'followwrap', 'internal', 'indent-heuristic', 'algorithm:myers',
      \		'algorithm:minimal', 'algorithm:patience',
      \		'algorithm:histogram', 'icase,iwhite'],
      \		['xxx', 'foldcolumn:xxx', 'algorithm:xxx', 'algorithm:']],
      \ 'display': [['', 'lastline', 'truncate', 'uhex', 'lastline,uhex'],
      \		['xxx']],
      \ 'eadirection': [['', 'both', 'ver', 'hor'], ['xxx', 'ver,hor']],
      \ 'encoding': [['latin1'], ['xxx', '']],
      \ 'eventignore': [['', 'WinEnter', 'WinLeave,winenter', 'all,WinEnter'],
      \		['xxx']],
      \ 'fileencoding': [['', 'latin1', 'xxx'], []],
      \ 'fileformat': [['', 'dos', 'unix', 'mac'], ['xxx']],
      \ 'fileformats': [['', 'dos', 'dos,unix'], ['xxx']],
      \ 'fillchars': [['', 'stl:x', 'stlnc:x', 'vert:x', 'fold:x', 'foldopen:x',
      \		'foldclose:x', 'foldsep:x', 'diff:x', 'eob:x', 'lastline:x',
      \		'stl:\ ,vert:\|,fold:\\,diff:x'],
      \		['xxx', 'vert:']],
      \ 'foldclose': [['', 'all'], ['xxx']],
      \ 'foldmethod': [['manual', 'indent', 'expr', 'marker', 'syntax', 'diff'],
      \		['', 'xxx', 'expr,diff']],
      \ 'foldopen': [['', 'all', 'block', 'hor', 'insert', 'jump', 'mark',
      \		'percent', 'quickfix', 'search', 'tag', 'undo', 'hor,jump'],
      \		['xxx']],
      \ 'foldmarker': [['((,))'], ['', 'xxx', '{{{,']],
      \ 'formatoptions': [['', 't', 'c', 'r', 'o', '/', 'q', 'w', 'a', 'n', '2',
      \		'v', 'b', 'l', 'm', 'M', 'B', '1', ']', 'j', 'p', 'vt', 'v,t'],
      \		['xxx']],
      \ 'guicursor': [['', 'n:block-Cursor'], ['xxx']],
      \ 'guifont': [['', fontname], []],
      \ 'guifontwide': [['', fontname], []],
      \ 'guifontset': [['', fontname], []],
      \ 'guioptions': [['', '!', 'a', 'P', 'A', 'c', 'd', 'e', 'f', 'i', 'm',
      \		'M', 'g', 't', 'T', 'r', 'R', 'l', 'L', 'b', 'h', 'v', 'p', 'F',
      \		'k', '!abvR'],
      \		['xxx', 'a,b']],
      \ 'helplang': [['', 'de', 'de,it'], ['xxx']],
      \ 'highlight': [['', 'e:Error'], ['xxx']],
      \ 'imactivatekey': [['', 'S-space'], ['xxx']],
      \ 'isfname': [['', '@', '@,48-52'], ['xxx', '@48']],
      \ 'isident': [['', '@', '@,48-52'], ['xxx', '@48']],
      \ 'iskeyword': [['', '@', '@,48-52'], ['xxx', '@48']],
      \ 'isprint': [['', '@', '@,48-52'], ['xxx', '@48']],
      \ 'jumpoptions': [['', 'stack'], ['xxx']],
      \ 'keymap': [['', 'accents'], ['/']],
      \ 'keymodel': [['', 'startsel', 'stopsel', 'startsel,stopsel'], ['xxx']],
      \ 'keyprotocol': [['', 'xxx:none', 'yyy:mok2', 'zzz:kitty'],
      \		['xxx', ':none', 'xxx:', 'x:non', 'y:mok3', 'z:kittty']],
      \ 'langmap': [['', 'xX', 'aA,bB'], ['xxx']],
      \ 'lispoptions': [['', 'expr:0', 'expr:1'], ['xxx', 'expr:x', 'expr:']],
      \ 'listchars': [['', 'eol:x', 'tab:xy', 'tab:xyz', 'space:x',
      \		'multispace:xxxy', 'lead:x', 'leadmultispace:xxxy', 'trail:x',
      \		'extends:x', 'precedes:x', 'conceal:x', 'nbsp:x', 'eol:\\x24',
      \		'eol:\\u21b5', 'eol:\\U000021b5', 'eol:x,space:y'],
      \		['xxx', 'eol:']],
      \ 'matchpairs': [['', '(:)', '(:),<:>'], ['xxx']],
      \ 'mkspellmem': [['10000,100,12'], ['', 'xxx', '10000,100']],
      \ 'mouse': [['', 'n', 'v', 'i', 'c', 'h', 'a', 'r', 'nvi'],
      \		['xxx', 'n,v,i']],
      \ 'mousemodel': [['', 'extend', 'popup', 'popup_setpos'], ['xxx']],
      \ 'mouseshape': [['', 'n:arrow'], ['xxx']],
      \ 'nrformats': [['', 'alpha', 'octal', 'hex', 'bin', 'unsigned', 'blank',
      \		'alpha,hex,bin'],
      \		['xxx']],
      \ 'patchmode': [['', 'xxx', '.x'], [&backupext, '*']],
      \ 'previewpopup': [['', 'height:13', 'width:20', 'highlight:That',
      \		'align:item', 'align:menu', 'border:on', 'border:off',
      \		'width:10,height:234,highlight:Mine'],
      \		['xxx', 'xxx:99', 'height:yes', 'width:no', 'align:xxx',
      \		'border:maybe', 'border:1', 'border:']],
      \ 'printmbfont': [['', 'r:some', 'b:some', 'i:some', 'o:some', 'c:yes',
      \		'c:no', 'a:yes', 'a:no', 'b:Bold,c:yes'],
      \		['xxx', 'xxx,c:yes', 'xxx:', 'xxx:,c:yes']],
      \ 'printoptions': [['', 'header:0', 'left:10pc,top:5pc'],
      \		['xxx', 'header:-1']],
      \ 'scrollopt': [['', 'ver', 'hor', 'jump', 'ver,hor'], ['xxx']],
      \ 'renderoptions': [[''], ['xxx']],
      \ 'rightleftcmd': [['search'], ['xxx']],
      \ 'rulerformat': [['', 'xxx'], ['%-', '%(', '%15(%%']],
      \ 'selection': [['old', 'inclusive', 'exclusive'], ['', 'xxx']],
      \ 'selectmode': [['', 'mouse', 'key', 'cmd', 'key,cmd'], ['xxx']],
      \ 'sessionoptions': [['', 'blank', 'curdir', 'sesdir',
      \		'help,options,slash'],
      \		['xxx', 'curdir,sesdir']],
      \ 'showcmdloc': [['', 'last', 'statusline', 'tabline'], ['xxx']],
      \ 'signcolumn': [['', 'auto', 'no', 'yes', 'number'], ['xxx', 'no,yes']],
      \ 'spellfile': [['', 'file.en.add', 'xxx.en.add,yyy.gb.add,zzz.ja.add',
      \		'/tmp/dir\ with\ space/en.utf-8.add',
      \		'/tmp/dir\\,with\\,comma/en.utf-8.add'],
      \		['xxx', '/tmp/file', '/tmp/dir*with:invalid?char/file.en.add',
      \		',file.en.add', 'xxx,yyy.en.add', 'xxx.en.add,yyy,zzz.ja.add']],
      \ 'spelllang': [['', 'xxx', 'sr@latin'], ['not&lang', "that\\\rthere"]],
      \ 'spelloptions': [['', 'camel'], ['xxx']],
      \ 'spellsuggest': [['', 'best', 'double', 'fast', '100', 'timeout:100',
      \		'timeout:-1', 'file:/tmp/file', 'expr:Func()', 'double,33'],
      \		['xxx', '-1', 'timeout:', 'best,double', 'double,fast']],
      \ 'splitkeep': [['', 'cursor', 'screen', 'topline'], ['xxx']],
      \ 'statusline': [['', 'xxx'], ['%$', '%{', '%{%', '%{%}', '%(', '%)']],
      \ 'swapsync': [['', 'sync', 'fsync'], ['xxx']],
<<<<<<< HEAD
      \ 'switchbuf': [['', 'useopen', 'split,newtab'], ['xxx']],
      \ 'tabclose': [['', 'left', 'left,uselast'], ['xxx']],
      \ 'tagcase': [['smart', 'match'], ['', 'xxx', 'smart,match']],
      \ 'term': [[], []],
      \ 'termguicolors': [[], []],
      \ 'termencoding': [(has('gui_gtk') || has('gui_macvim')) ? [] : ['', 'utf-8'], ['xxx']],
      \ 'termwinkey': [['', 'f', '^Y', '^@', '<Esc>', '<t_xx>', "\u3042", '<', '^'],
      \		['<xxx>', '<Esc', '<t_xx']],
      \ 'termwinsize': [['', '24x80', '0x80', '32x0', '0x0'], ['xxx', '80', '8ax9', '24x80b']],
=======
      \ 'switchbuf': [['', 'useopen', 'usetab', 'split', 'vsplit', 'newtab',
      \		'uselast', 'split,newtab'],
      \		['xxx']],
      \ 'tabclose': [['', 'left', 'uselast', 'left,uselast'], ['xxx']],
      \ 'tabline': [['', 'xxx'], ['%$', '%{', '%{%', '%{%}', '%(', '%)']],
      \ 'tagcase': [['followic', 'followscs', 'ignore', 'match', 'smart'],
      \		['', 'xxx', 'smart,match']],
      \ 'termencoding': [has('gui_gtk') ? [] : ['', 'utf-8'], ['xxx']],
      \ 'termwinkey': [['', 'f', '^Y', '^@', '<Esc>', '<t_xx>', "\u3042", '<',
      \		'^'],
      \		['<xxx>', '<t_xxx>', '<Esc', '<t_xx']],
      \ 'termwinsize': [['', '24x80', '0x80', '32x0', '0x0'],
      \		['xxx', '80', '8ax9', '24x80b']],
>>>>>>> 11807286
      \ 'termwintype': [['', 'winpty', 'conpty'], ['xxx']],
      \ 'titlestring': [['', 'xxx', '%('], []],
      \ 'toolbar': [['', 'icons', 'text', 'horiz', 'tooltips', 'icons,text'],
      \		['xxx']],
      \ 'toolbariconsize': [['', 'tiny', 'small', 'medium', 'large', 'huge',
      \		'giant'],
      \		['xxx']],
      \ 'ttymouse': [['', 'xterm'], ['xxx']],
      \ 'varsofttabstop': [['8', '4,8,16,32'], ['xxx', '-1', '4,-1,20', '1,']],
      \ 'vartabstop': [['8', '4,8,16,32'], ['xxx', '-1', '4,-1,20', '1,']],
      \ 'verbosefile': [['', './Xfile'], []],
      \ 'viewoptions': [['', 'cursor', 'folds', 'options', 'localoptions',
      \		'slash', 'unix', 'curdir', 'unix,slash'], ['xxx']],
      \ 'viminfo': [['', '''50', '"30', "'100,<50,s10,h"], ['xxx', 'h']],
      \ 'virtualedit': [['', 'block', 'insert', 'all', 'onemore', 'none',
      \		'NONE', 'all,block'],
      \		['xxx']],
      \ 'whichwrap': [['', 'b', 's', 'h', 'l', '<', '>', '~', '[', ']', 'b,s',
      \		'bs'],
      \		['xxx']],
      \ 'wildmode': [['', 'full', 'longest', 'list', 'lastused', 'list:full',
      \		'full,longest', 'full,full,full,full'],
      \		['xxx', 'a4', 'full,full,full,full,full']],
      \ 'wildoptions': [['', 'tagfile', 'pum', 'fuzzy'], ['xxx']],
      \ 'winaltkeys': [['no', 'yes', 'menu'], ['', 'xxx']],
      \
      "\ skipped options
      \ 'luadll': [[], []],
      \ 'perldll': [[], []],
      \ 'pythondll': [[], []],
      \ 'pythonthreedll': [[], []],
      \ 'pyxversion': [[], []],
      \ 'rubydll': [[], []],
      \ 'tcldll': [[], []],
      \ 'term': [[], []],
      \ 'ttytype': [[], []],
      \
<<<<<<< HEAD
      \ 'blurradius': [[], [-1]],
      \ 'fuoptions': [[], ['xxx']],
      \ 'transparency': [[], ['-1']],
      \
=======
      "\ default behaviours
>>>>>>> 11807286
      \ 'othernum': [[-1, 0, 100], ['']],
      \ 'otherstring': [['', 'xxx'], []],
      \}

" Two lists with values: values that pre- and post-processing in test.
" Clear out t_WS: we don't want to resize the actual terminal.
let test_prepost = {
      \ 'browsedir': [["call mkdir('Xdir with space', 'D')"], []],
      \ 'columns': [[
      \		'set t_WS=',
      \		'let save_columns = &columns'
      \		], [
      \		'let &columns = save_columns',
      \		'set t_WS&'
      \		]],
      \ 'lines': [[
      \		'set t_WS=',
      \		'let save_lines = &lines'
      \		], [
      \		'let &lines = save_lines',
      \		'set t_WS&'
      \		]],
      \ 'verbosefile': [[], ['call delete("Xfile")']],
      \}

const invalid_options = test_values->keys()
      \->filter({-> v:val !~# '^other' && !exists($"&{v:val}")})
if !empty(invalid_options)
  throw $"Invalid option name in test_values: '{invalid_options->join("', '")}'"
endif

1
call search('struct vimoption options')
while 1
  if search('{"', 'W') > end
    break
  endif
  let line = getline('.')
  let fullname = substitute(line, '.*{"\([^"]*\)".*', '\1', '')
  let shortname = substitute(line, '.*"\([^"]*\)".*', '\1', '')

  let [valid_values, invalid_values] = test_values[
	\ has_key(test_values, fullname) ? fullname
	\ : line =~ 'P_NUM' ? 'othernum'
	\ : 'otherstring']

  if empty(valid_values) && empty(invalid_values)
    continue
  endif
<<<<<<< HEAD
  if len(a[0]) > 0 || len(a[1]) > 0
    if line =~ 'P_BOOL'
      if name != 'fullscreen'
        call add(script, 'set ' . name)
        call add(script, 'set ' . shortname)
        call add(script, 'set no' . name)
        call add(script, 'set no' . shortname)
      endif
    else
      for val in a[0]
	call add(script, 'set ' . name . '=' . val)
	call add(script, 'set ' . shortname . '=' . val)
      endfor
=======
>>>>>>> 11807286

  call add(script, $"func Test_opt_set_{fullname}()")
  call add(script, $"if exists('+{fullname}') && execute('set!') =~# '\\n..{fullname}\\([=\\n]\\|$\\)'")
  call add(script, $"let l:saved = [&g:{fullname}, &l:{fullname}]")
  call add(script, 'endif')

  let [pre_processing, post_processing] = get(test_prepost, fullname, [[], []])
  let script += pre_processing

  if line =~ 'P_BOOL'
    for opt in [fullname, shortname]
      for cmd in ['set', 'setlocal', 'setglobal']
	call add(script, $'{cmd} {opt}')
	call add(script, $'{cmd} no{opt}')
	call add(script, $'{cmd} inv{opt}')
	call add(script, $'{cmd} {opt}!')
      endfor
    endfor
  else  " P_NUM || P_STRING
    " Normal tests
    for opt in [fullname, shortname]
      for cmd in ['set', 'setlocal', 'setglobal']
	for val in valid_values
	  if local_noglobals->has_key(fullname) && cmd ==# 'setglobal'
	    " Skip `:setglobal {option}={val}` for local-noglobal option.
	    " It has no effect.
	    let pre = '" Skip local-noglobal: '
	  else
	    let pre = ''
	  endif
	  call add(script, $'{pre}{cmd} {opt}={val}')
	endfor
      endfor
      " Testing to clear the local value and switch back to the global value.
      if global_locals->has_key(fullname)
	let switchback_val = global_locals[fullname]
	call add(script, $'setlocal {opt}={switchback_val}')
	call add(script, $'call assert_equal(&g:{fullname}, &{fullname})')
      endif
    endfor

<<<<<<< HEAD
    " cannot change 'termencoding' in GTK
    if name != 'termencoding' || !(has('gui_gtk') || has('gui_macvim'))
      call add(script, 'set ' . name . '&')
      call add(script, 'set ' . shortname . '&')
    endif
    if name == 'verbosefile'
      call add(script, 'call delete("xxx")')
    endif
=======
    " Failure tests
    " Setting an option can only fail when it's implemented.
    call add(script, $"if exists('+{fullname}')")
    for opt in [fullname, shortname]
      for cmd in ['set', 'setlocal', 'setglobal']
	for val in invalid_values
	  if val is# global_locals->get(fullname, {}) && cmd ==# 'setlocal'
	    " Skip setlocal switchback-value to global-local option. It will
	    " not result in failure.
	    let pre = '" Skip global-local: '
	  elseif local_noglobals->has_key(fullname) && cmd ==# 'setglobal'
	    " Skip setglobal to local-noglobal option. It will not result in
	    " failure.
	    let pre = '" Skip local-noglobal: '
	  elseif skip_setglobal_reasons->has_key(fullname) && cmd ==# 'setglobal'
	    " Skip setglobal to reasoned option. It will not result in failure.
	    let reason = skip_setglobal_reasons[fullname]
	    let pre = $'" Skip {reason}: '
	  else
	    let pre = ''
	  endif
	  let cmdline = $'{cmd} {opt}={val}'
	  call add(script, $"{pre}silent! call assert_fails({string(cmdline)})")
	endfor
      endfor
    endfor
    call add(script, "endif")
  endif
>>>>>>> 11807286

  " Cannot change 'termencoding' in GTK
  if fullname != 'termencoding' || !has('gui_gtk')
    call add(script, $'set {fullname}&')
    call add(script, $'set {shortname}&')
    call add(script, $"if exists('l:saved')")
    call add(script, $"let [&g:{fullname}, &l:{fullname}] = l:saved")
    call add(script, 'endif')
  endif

  let script += post_processing
  call add(script, 'endfunc')
endwhile

call writefile(script, 'opt_test.vim')

" Write error messages if error occurs.
catch
  " Append errors to test.log
  let error = $'Error: {v:exception} in {v:throwpoint}'
  echoc error
  split test.log
  call append('$', error)
  write
endtry

endif

qa!

" vim:sw=2:ts=8:noet:nosta:<|MERGE_RESOLUTION|>--- conflicted
+++ resolved
@@ -275,17 +275,6 @@
       \ 'splitkeep': [['', 'cursor', 'screen', 'topline'], ['xxx']],
       \ 'statusline': [['', 'xxx'], ['%$', '%{', '%{%', '%{%}', '%(', '%)']],
       \ 'swapsync': [['', 'sync', 'fsync'], ['xxx']],
-<<<<<<< HEAD
-      \ 'switchbuf': [['', 'useopen', 'split,newtab'], ['xxx']],
-      \ 'tabclose': [['', 'left', 'left,uselast'], ['xxx']],
-      \ 'tagcase': [['smart', 'match'], ['', 'xxx', 'smart,match']],
-      \ 'term': [[], []],
-      \ 'termguicolors': [[], []],
-      \ 'termencoding': [(has('gui_gtk') || has('gui_macvim')) ? [] : ['', 'utf-8'], ['xxx']],
-      \ 'termwinkey': [['', 'f', '^Y', '^@', '<Esc>', '<t_xx>', "\u3042", '<', '^'],
-      \		['<xxx>', '<Esc', '<t_xx']],
-      \ 'termwinsize': [['', '24x80', '0x80', '32x0', '0x0'], ['xxx', '80', '8ax9', '24x80b']],
-=======
       \ 'switchbuf': [['', 'useopen', 'usetab', 'split', 'vsplit', 'newtab',
       \		'uselast', 'split,newtab'],
       \		['xxx']],
@@ -293,13 +282,12 @@
       \ 'tabline': [['', 'xxx'], ['%$', '%{', '%{%', '%{%}', '%(', '%)']],
       \ 'tagcase': [['followic', 'followscs', 'ignore', 'match', 'smart'],
       \		['', 'xxx', 'smart,match']],
-      \ 'termencoding': [has('gui_gtk') ? [] : ['', 'utf-8'], ['xxx']],
+      \ 'termencoding': [(has('gui_gtk') || has('gui_macvim')) ? [] : ['', 'utf-8'], ['xxx']],
       \ 'termwinkey': [['', 'f', '^Y', '^@', '<Esc>', '<t_xx>', "\u3042", '<',
       \		'^'],
       \		['<xxx>', '<t_xxx>', '<Esc', '<t_xx']],
       \ 'termwinsize': [['', '24x80', '0x80', '32x0', '0x0'],
       \		['xxx', '80', '8ax9', '24x80b']],
->>>>>>> 11807286
       \ 'termwintype': [['', 'winpty', 'conpty'], ['xxx']],
       \ 'titlestring': [['', 'xxx', '%('], []],
       \ 'toolbar': [['', 'icons', 'text', 'horiz', 'tooltips', 'icons,text'],
@@ -337,14 +325,11 @@
       \ 'term': [[], []],
       \ 'ttytype': [[], []],
       \
-<<<<<<< HEAD
       \ 'blurradius': [[], [-1]],
       \ 'fuoptions': [[], ['xxx']],
       \ 'transparency': [[], ['-1']],
       \
-=======
       "\ default behaviours
->>>>>>> 11807286
       \ 'othernum': [[-1, 0, 100], ['']],
       \ 'otherstring': [['', 'xxx'], []],
       \}
@@ -394,22 +379,6 @@
   if empty(valid_values) && empty(invalid_values)
     continue
   endif
-<<<<<<< HEAD
-  if len(a[0]) > 0 || len(a[1]) > 0
-    if line =~ 'P_BOOL'
-      if name != 'fullscreen'
-        call add(script, 'set ' . name)
-        call add(script, 'set ' . shortname)
-        call add(script, 'set no' . name)
-        call add(script, 'set no' . shortname)
-      endif
-    else
-      for val in a[0]
-	call add(script, 'set ' . name . '=' . val)
-	call add(script, 'set ' . shortname . '=' . val)
-      endfor
-=======
->>>>>>> 11807286
 
   call add(script, $"func Test_opt_set_{fullname}()")
   call add(script, $"if exists('+{fullname}') && execute('set!') =~# '\\n..{fullname}\\([=\\n]\\|$\\)'")
@@ -420,6 +389,8 @@
   let script += pre_processing
 
   if line =~ 'P_BOOL'
+    if fullname != 'fullscreen' " MacVim-specific. Don't test full screen as it is a little intrusive.
+
     for opt in [fullname, shortname]
       for cmd in ['set', 'setlocal', 'setglobal']
 	call add(script, $'{cmd} {opt}')
@@ -428,6 +399,8 @@
 	call add(script, $'{cmd} {opt}!')
       endfor
     endfor
+
+    endif
   else  " P_NUM || P_STRING
     " Normal tests
     for opt in [fullname, shortname]
@@ -451,16 +424,6 @@
       endif
     endfor
 
-<<<<<<< HEAD
-    " cannot change 'termencoding' in GTK
-    if name != 'termencoding' || !(has('gui_gtk') || has('gui_macvim'))
-      call add(script, 'set ' . name . '&')
-      call add(script, 'set ' . shortname . '&')
-    endif
-    if name == 'verbosefile'
-      call add(script, 'call delete("xxx")')
-    endif
-=======
     " Failure tests
     " Setting an option can only fail when it's implemented.
     call add(script, $"if exists('+{fullname}')")
@@ -489,10 +452,9 @@
     endfor
     call add(script, "endif")
   endif
->>>>>>> 11807286
 
   " Cannot change 'termencoding' in GTK
-  if fullname != 'termencoding' || !has('gui_gtk')
+  if fullname != 'termencoding' || !(has('gui_gtk') || has('gui_macvim'))
     call add(script, $'set {fullname}&')
     call add(script, $'set {shortname}&')
     call add(script, $"if exists('l:saved')")
