" Test for options

source shared.vim
source check.vim
source view_util.vim

func Test_whichwrap()
  set whichwrap=b,s
  call assert_equal('b,s', &whichwrap)

  set whichwrap+=h,l
  call assert_equal('b,s,h,l', &whichwrap)

  set whichwrap+=h,l
  call assert_equal('b,s,h,l', &whichwrap)

  set whichwrap+=h,l
  call assert_equal('b,s,h,l', &whichwrap)

  set whichwrap=h,h
  call assert_equal('h', &whichwrap)

  set whichwrap=h,h,h
  call assert_equal('h', &whichwrap)

  " For compatibility with Vim 3.0 and before, number values are also
  " supported for 'whichwrap'
  set whichwrap=1
  call assert_equal('b', &whichwrap)
  set whichwrap=2
  call assert_equal('s', &whichwrap)
  set whichwrap=4
  call assert_equal('h,l', &whichwrap)
  set whichwrap=8
  call assert_equal('<,>', &whichwrap)
  set whichwrap=16
  call assert_equal('[,]', &whichwrap)
  set whichwrap=31
  call assert_equal('b,s,h,l,<,>,[,]', &whichwrap)

  set whichwrap&
endfunc

func Test_isfname()
  " This used to cause Vim to access uninitialized memory.
  set isfname=
  call assert_equal("~X", expand("~X"))
  set isfname&
  " Test for setting 'isfname' to an unsupported character
  let save_isfname = &isfname
  call assert_fails('exe $"set isfname+={"\u1234"}"', 'E474:')
  call assert_equal(save_isfname, &isfname)
endfunc

" Test for getting the value of 'pastetoggle'
func Test_pastetoggle()
  " character with K_SPECIAL byte
  let &pastetoggle = '…'
  call assert_equal('…', &pastetoggle)
  call assert_equal("\n  pastetoggle=…", execute('set pastetoggle?'))

  " modified character with K_SPECIAL byte
  let &pastetoggle = '<M-…>'
  call assert_equal('<M-…>', &pastetoggle)
  call assert_equal("\n  pastetoggle=<M-…>", execute('set pastetoggle?'))

  " illegal bytes
  let str = ":\x7f:\x80:\x90:\xd0:"
  let &pastetoggle = str
  call assert_equal(str, &pastetoggle)
  call assert_equal("\n  pastetoggle=" .. strtrans(str), execute('set pastetoggle?'))

  unlet str
  set pastetoggle&
endfunc

func Test_wildchar()
  " Empty 'wildchar' used to access invalid memory.
  call assert_fails('set wildchar=', 'E521:')
  call assert_fails('set wildchar=abc', 'E521:')
  set wildchar=<Esc>
  let a=execute('set wildchar?')
  call assert_equal("\n  wildchar=<Esc>", a)
  set wildchar=27
  let a=execute('set wildchar?')
  call assert_equal("\n  wildchar=<Esc>", a)
  set wildchar&
endfunc

func Test_wildoptions()
  set wildoptions=
  set wildoptions+=tagfile
  set wildoptions+=tagfile
  call assert_equal('tagfile', &wildoptions)
endfunc

func Test_options_command()
  let caught = 'ok'
  try
    options
  catch
    let caught = v:throwpoint . "\n" . v:exception
  endtry
  call assert_equal('ok', caught)

  " Check if the option-window is opened horizontally.
  wincmd j
  call assert_notequal('option-window', bufname(''))
  wincmd k
  call assert_equal('option-window', bufname(''))
  " close option-window
  close

  " Open the option-window vertically.
  vert options
  " Check if the option-window is opened vertically.
  wincmd l
  call assert_notequal('option-window', bufname(''))
  wincmd h
  call assert_equal('option-window', bufname(''))
  " close option-window
  close

  " Open the option-window at the top.
  set splitbelow
  topleft options
  call assert_equal(1, winnr())
  close

  " Open the option-window at the bottom.
  set nosplitbelow
  botright options
  call assert_equal(winnr('$'), winnr())
  close
  set splitbelow&

  " Open the option-window in a new tab.
  tab options
  " Check if the option-window is opened in a tab.
  normal gT
  call assert_notequal('option-window', bufname(''))
  normal gt
  call assert_equal('option-window', bufname(''))
  " close option-window
  close

  " Open the options window browse
  if has('browse')
    browse set
    call assert_equal('option-window', bufname(''))
    close
  endif
endfunc

func Test_path_keep_commas()
  " Test that changing 'path' keeps two commas.
  set path=foo,,bar
  set path-=bar
  set path+=bar
  call assert_equal('foo,,bar', &path)

  set path&
endfunc

func Test_path_too_long()
  exe 'set path=' .. repeat('x', 10000)
  call assert_fails('find x', 'E854:')
  set path&
endfunc

func Test_signcolumn()
  CheckFeature signs
  call assert_equal("auto", &signcolumn)
  set signcolumn=yes
  set signcolumn=no
  call assert_fails('set signcolumn=nope')
endfunc

func Test_filetype_valid()
  set ft=valid_name
  call assert_equal("valid_name", &filetype)
  set ft=valid-name
  call assert_equal("valid-name", &filetype)

  call assert_fails(":set ft=wrong;name", "E474:")
  call assert_fails(":set ft=wrong\\\\name", "E474:")
  call assert_fails(":set ft=wrong\\|name", "E474:")
  call assert_fails(":set ft=wrong/name", "E474:")
  call assert_fails(":set ft=wrong\\\nname", "E474:")
  call assert_equal("valid-name", &filetype)

  exe "set ft=trunc\x00name"
  call assert_equal("trunc", &filetype)
endfunc

func Test_syntax_valid()
  CheckFeature syntax
  set syn=valid_name
  call assert_equal("valid_name", &syntax)
  set syn=valid-name
  call assert_equal("valid-name", &syntax)

  call assert_fails(":set syn=wrong;name", "E474:")
  call assert_fails(":set syn=wrong\\\\name", "E474:")
  call assert_fails(":set syn=wrong\\|name", "E474:")
  call assert_fails(":set syn=wrong/name", "E474:")
  call assert_fails(":set syn=wrong\\\nname", "E474:")
  call assert_equal("valid-name", &syntax)

  exe "set syn=trunc\x00name"
  call assert_equal("trunc", &syntax)
endfunc

func Test_keymap_valid()
  CheckFeature keymap
  call assert_fails(":set kmp=valid_name", "E544:")
  call assert_fails(":set kmp=valid_name", "valid_name")
  call assert_fails(":set kmp=valid-name", "E544:")
  call assert_fails(":set kmp=valid-name", "valid-name")

  call assert_fails(":set kmp=wrong;name", "E474:")
  call assert_fails(":set kmp=wrong\\\\name", "E474:")
  call assert_fails(":set kmp=wrong\\|name", "E474:")
  call assert_fails(":set kmp=wrong/name", "E474:")
  call assert_fails(":set kmp=wrong\\\nname", "E474:")

  call assert_fails(":set kmp=trunc\x00name", "E544:")
  call assert_fails(":set kmp=trunc\x00name", "trunc")
endfunc

func Check_dir_option(name)
  " Check that it's possible to set the option.
  exe 'set ' . a:name . '=/usr/share/dict/words'
  call assert_equal('/usr/share/dict/words', eval('&' . a:name))
  exe 'set ' . a:name . '=/usr/share/dict/words,/and/there'
  call assert_equal('/usr/share/dict/words,/and/there', eval('&' . a:name))
  exe 'set ' . a:name . '=/usr/share/dict\ words'
  call assert_equal('/usr/share/dict words', eval('&' . a:name))

  " Check rejecting weird characters.
  call assert_fails("set " . a:name . "=/not&there", "E474:")
  call assert_fails("set " . a:name . "=/not>there", "E474:")
  call assert_fails("set " . a:name . "=/not.*there", "E474:")
endfunc

func Test_cinkeys()
  " This used to cause invalid memory access
  set cindent cinkeys=0
  norm a
  set cindent& cinkeys&
endfunc

func Test_dictionary()
  call Check_dir_option('dictionary')
endfunc

func Test_thesaurus()
  call Check_dir_option('thesaurus')
endfun

func Test_complete()
  " Trailing single backslash used to cause invalid memory access.
  set complete=s\
  new
  call feedkeys("i\<C-N>\<Esc>", 'xt')
  bwipe!
  call assert_fails('set complete=ix', 'E535:')
  set complete&
endfun

func Test_set_completion()
  call feedkeys(":set di\<C-A>\<C-B>\"\<CR>", 'tx')
  call assert_equal('"set dictionary diff diffexpr diffopt digraph directory display', @:)

  call feedkeys(":setlocal di\<C-A>\<C-B>\"\<CR>", 'tx')
  call assert_equal('"setlocal dictionary diff diffexpr diffopt digraph directory display', @:)

  call feedkeys(":setglobal di\<C-A>\<C-B>\"\<CR>", 'tx')
  call assert_equal('"setglobal dictionary diff diffexpr diffopt digraph directory display', @:)

  " Expand boolean options. When doing :set no<Tab>
  " vim displays the options names without "no" but completion uses "no...".
  call feedkeys(":set nodi\<C-A>\<C-B>\"\<CR>", 'tx')
  call assert_equal('"set nodiff digraph', @:)

  call feedkeys(":set invdi\<C-A>\<C-B>\"\<CR>", 'tx')
  call assert_equal('"set invdiff digraph', @:)

  " Expand abbreviation of options.
  call feedkeys(":set ts\<C-A>\<C-B>\"\<CR>", 'tx')
  call assert_equal('"set tabstop thesaurus thesaurusfunc ttyscroll', @:)

  " Expand current value
  call feedkeys(":set fileencodings=\<C-A>\<C-B>\"\<CR>", 'tx')
  call assert_equal('"set fileencodings=ucs-bom,utf-8,default,latin1', @:)

  call feedkeys(":set fileencodings:\<C-A>\<C-B>\"\<CR>", 'tx')
  call assert_equal('"set fileencodings:ucs-bom,utf-8,default,latin1', @:)

  " Expand key codes.
  call feedkeys(":set <H\<C-A>\<C-B>\"\<CR>", 'tx')
  call assert_equal('"set <Help> <Home>', @:)

  " Expand terminal options.
  call feedkeys(":set t_A\<C-A>\<C-B>\"\<CR>", 'tx')
  call assert_equal('"set t_AB t_AF t_AU t_AL', @:)
  call assert_fails('call feedkeys(":set <t_afoo>=\<C-A>\<CR>", "xt")', 'E474:')

  " Expand directories.
  call feedkeys(":set cdpath=./\<C-A>\<C-B>\"\<CR>", 'tx')
  call assert_match(' ./samples/ ', @:)
  call assert_notmatch(' ./summarize.vim ', @:)

  " Expand files and directories.
  call feedkeys(":set tags=./\<C-A>\<C-B>\"\<CR>", 'tx')
  call assert_match(' ./samples/.* ./summarize.vim', @:)

  call feedkeys(":set tags=./\\\\ dif\<C-A>\<C-B>\"\<CR>", 'tx')
  call assert_equal('"set tags=./\\ diff diffexpr diffopt', @:)
  set tags&

  " Expanding the option names
  call feedkeys(":set \<Tab>\<C-B>\"\<CR>", 'xt')
  call assert_equal('"set all', @:)

  " Expanding a second set of option names
  call feedkeys(":set wrapscan \<Tab>\<C-B>\"\<CR>", 'xt')
  call assert_equal('"set wrapscan all', @:)

  " Expanding a special keycode
  call feedkeys(":set <Home>\<Tab>\<C-B>\"\<CR>", 'xt')
  call assert_equal('"set <Home>', @:)

  " Expanding an invalid special keycode
  call feedkeys(":set <abcd>\<Tab>\<C-B>\"\<CR>", 'xt')
  call assert_equal("\"set <abcd>\<Tab>", @:)

  " Expanding a terminal keycode
  call feedkeys(":set t_AB\<Tab>\<C-B>\"\<CR>", 'xt')
  call assert_equal("\"set t_AB", @:)

  " Expanding an invalid option name
  call feedkeys(":set abcde=\<Tab>\<C-B>\"\<CR>", 'xt')
  call assert_equal("\"set abcde=\<Tab>", @:)

  " Expanding after a = for a boolean option
  call feedkeys(":set wrapscan=\<Tab>\<C-B>\"\<CR>", 'xt')
  call assert_equal("\"set wrapscan=\<Tab>", @:)

  " Expanding a numeric option
  call feedkeys(":set tabstop+=\<Tab>\<C-B>\"\<CR>", 'xt')
  call assert_equal("\"set tabstop+=" .. &tabstop, @:)

  " Expanding a non-boolean option
  call feedkeys(":set invtabstop=\<Tab>\<C-B>\"\<CR>", 'xt')
  call assert_equal("\"set invtabstop=", @:)

  " Expand options for 'spellsuggest'
  call feedkeys(":set spellsuggest=best,file:xyz\<Tab>\<C-B>\"\<CR>", 'xt')
  call assert_equal("\"set spellsuggest=best,file:xyz", @:)

  " Expand value for 'key'
  set key=abcd
  call feedkeys(":set key=\<Tab>\<C-B>\"\<CR>", 'xt')
  call assert_equal('"set key=*****', @:)
  set key=

  " Expand values for 'filetype'
  call feedkeys(":set filetype=sshdconfi\<Tab>\<C-B>\"\<CR>", 'xt')
  call assert_equal('"set filetype=sshdconfig', @:)
  call feedkeys(":set filetype=a\<C-A>\<C-B>\"\<CR>", 'xt')
  call assert_equal('"set filetype=' .. getcompletion('a*', 'filetype')->join(), @:)
endfunc

func Test_set_errors()
  call assert_fails('set scroll=-1', 'E49:')
  call assert_fails('set backupcopy=', 'E474:')
  call assert_fails('set regexpengine=3', 'E474:')
  call assert_fails('set history=10001', 'E474:')
  call assert_fails('set numberwidth=21', 'E474:')
  call assert_fails('set colorcolumn=-a', 'E474:')
  call assert_fails('set colorcolumn=a', 'E474:')
  call assert_fails('set colorcolumn=1,', 'E474:')
  call assert_fails('set colorcolumn=1;', 'E474:')
  call assert_fails('set cmdheight=-1', 'E487:')
  call assert_fails('set cmdwinheight=-1', 'E487:')
  if has('conceal')
    call assert_fails('set conceallevel=-1', 'E487:')
    call assert_fails('set conceallevel=4', 'E474:')
  endif
  call assert_fails('set helpheight=-1', 'E487:')
  call assert_fails('set history=-1', 'E487:')
  call assert_fails('set report=-1', 'E487:')
  call assert_fails('set shiftwidth=-1', 'E487:')
  call assert_fails('set sidescroll=-1', 'E487:')
  call assert_fails('set tabstop=-1', 'E487:')
  call assert_fails('set tabstop=10000', 'E474:')
  call assert_fails('let &tabstop = 10000', 'E474:')
  call assert_fails('set tabstop=5500000000', 'E474:')
  call assert_fails('set textwidth=-1', 'E487:')
  call assert_fails('set timeoutlen=-1', 'E487:')
  call assert_fails('set updatecount=-1', 'E487:')
  call assert_fails('set updatetime=-1', 'E487:')
  call assert_fails('set winheight=-1', 'E487:')
  call assert_fails('set tabstop!', 'E488:')
  call assert_fails('set xxx', 'E518:')
  call assert_fails('set beautify?', 'E519:')
  call assert_fails('set undolevels=x', 'E521:')
  call assert_fails('set tabstop=', 'E521:')
  call assert_fails('set comments=-', 'E524:')
  call assert_fails('set comments=a', 'E525:')
  call assert_fails('set foldmarker=x', 'E536:')
  call assert_fails('set commentstring=x', 'E537:')
  call assert_fails('let &commentstring = "x"', 'E537:')
  call assert_fails('set complete=x', 'E539:')
  call assert_fails('set rulerformat=%-', 'E539:')
  call assert_fails('set rulerformat=%(', 'E542:')
  call assert_fails('set rulerformat=%15(%%', 'E542:')
  call assert_fails('set statusline=%$', 'E539:')
  call assert_fails('set statusline=%{', 'E540:')
  call assert_fails('set statusline=%{%', 'E540:')
  call assert_fails('set statusline=%{%}', 'E539:')
  call assert_fails('set statusline=%(', 'E542:')
  call assert_fails('set statusline=%)', 'E542:')
  call assert_fails('set tabline=%$', 'E539:')
  call assert_fails('set tabline=%{', 'E540:')
  call assert_fails('set tabline=%{%', 'E540:')
  call assert_fails('set tabline=%{%}', 'E539:')
  call assert_fails('set tabline=%(', 'E542:')
  call assert_fails('set tabline=%)', 'E542:')

  if has('cursorshape')
    " This invalid value for 'guicursor' used to cause Vim to crash.
    call assert_fails('set guicursor=i-ci,r-cr:h', 'E545:')
    call assert_fails('set guicursor=i-ci', 'E545:')
    call assert_fails('set guicursor=x', 'E545:')
    call assert_fails('set guicursor=x:', 'E546:')
    call assert_fails('set guicursor=r-cr:horx', 'E548:')
    call assert_fails('set guicursor=r-cr:hor0', 'E549:')
  endif
  if has('mouseshape')
    call assert_fails('se mouseshape=i-r:x', 'E547:')
  endif

  " Test for 'backupext' and 'patchmode' set to the same value
  set backupext=.bak
  set patchmode=.patch
  call assert_fails('set patchmode=.bak', 'E589:')
  call assert_equal('.patch', &patchmode)
  call assert_fails('set backupext=.patch', 'E589:')
  call assert_equal('.bak', &backupext)
  set backupext& patchmode&

  call assert_fails('set winminheight=10 winheight=9', 'E591:')
  set winminheight& winheight&
  set winheight=10 winminheight=10
  call assert_fails('set winheight=9', 'E591:')
  set winminheight& winheight&
  call assert_fails('set winminwidth=10 winwidth=9', 'E592:')
  set winminwidth& winwidth&
  call assert_fails('set winwidth=9 winminwidth=10', 'E592:')
  set winwidth& winminwidth&
  call assert_fails("set showbreak=\x01", 'E595:')
  call assert_fails('set t_foo=', 'E846:')
  call assert_fails('set tabstop??', 'E488:')
  call assert_fails('set wrapscan!!', 'E488:')
  call assert_fails('set tabstop&&', 'E488:')
  call assert_fails('set wrapscan<<', 'E488:')
  call assert_fails('set wrapscan=1', 'E474:')
  call assert_fails('set autoindent@', 'E488:')
  call assert_fails('set wildchar=<abc>', 'E474:')
  call assert_fails('set cmdheight=1a', 'E521:')
  call assert_fails('set invcmdheight', 'E474:')
  if has('python') || has('python3')
    call assert_fails('set pyxversion=6', 'E474:')
  endif
  call assert_fails("let &tabstop='ab'", 'E521:')
  call assert_fails('set spellcapcheck=%\\(', 'E54:')
  call assert_fails('set sessionoptions=curdir,sesdir', 'E474:')
  call assert_fails('set foldmarker={{{,', 'E474:')
  call assert_fails('set sessionoptions=sesdir,curdir', 'E474:')
  setlocal listchars=trail:·
  call assert_fails('set ambiwidth=double', 'E834:')
  setlocal listchars=trail:-
  setglobal listchars=trail:·
  call assert_fails('set ambiwidth=double', 'E834:')
  set listchars&
  setlocal fillchars=stl:·
  call assert_fails('set ambiwidth=double', 'E835:')
  setlocal fillchars=stl:-
  setglobal fillchars=stl:·
  call assert_fails('set ambiwidth=double', 'E835:')
  set fillchars&
  call assert_fails('set fileencoding=latin1,utf-8', 'E474:')
  set nomodifiable
  call assert_fails('set fileencoding=latin1', 'E21:')
  set modifiable&
  call assert_fails('set t_#-&', 'E522:')
  call assert_fails('let &formatoptions = "?"', 'E539:')
  call assert_fails('call setbufvar("", "&formatoptions", "?")', 'E539:')
endfunc

func Test_set_encoding()
  let save_encoding = &encoding

  set enc=iso8859-1
  call assert_equal('latin1', &enc)
  set enc=iso8859_1
  call assert_equal('latin1', &enc)
  set enc=iso-8859-1
  call assert_equal('latin1', &enc)
  set enc=iso_8859_1
  call assert_equal('latin1', &enc)
  set enc=iso88591
  call assert_equal('latin1', &enc)
  set enc=iso8859
  call assert_equal('latin1', &enc)
  set enc=iso-8859
  call assert_equal('latin1', &enc)
  set enc=iso_8859
  call assert_equal('latin1', &enc)
  call assert_fails('set enc=iso8858', 'E474:')
  call assert_equal('latin1', &enc)

  let &encoding = save_encoding
endfunc

func CheckWasSet(name)
  let verb_cm = execute('verbose set ' .. a:name .. '?')
  call assert_match('Last set from.*test_options.vim', verb_cm)
endfunc
func CheckWasNotSet(name)
  let verb_cm = execute('verbose set ' .. a:name .. '?')
  call assert_notmatch('Last set from', verb_cm)
endfunc

" Must be executed before other tests that set 'term'.
func Test_000_term_option_verbose()
  CheckNotGui

  call CheckWasNotSet('t_cm')

  let term_save = &term
  set term=ansi
  call CheckWasSet('t_cm')
  let &term = term_save
endfunc

func Test_copy_context()
  setlocal list
  call CheckWasSet('list')
  split
  call CheckWasSet('list')
  quit
  setlocal nolist

  set ai
  call CheckWasSet('ai')
  set filetype=perl
  call CheckWasSet('filetype')
  set fo=tcroq
  call CheckWasSet('fo')

  split Xsomebuf
  call CheckWasSet('ai')
  call CheckWasNotSet('filetype')
  call CheckWasSet('fo')
endfunc

func Test_set_ttytype()
  CheckUnix
  CheckNotGui

  " Setting 'ttytype' used to cause a double-free when exiting vim and
  " when vim is compiled with -DEXITFREE.
  set ttytype=ansi
  call assert_equal('ansi', &ttytype)
  call assert_equal(&ttytype, &term)
  set ttytype=xterm
  call assert_equal('xterm', &ttytype)
  call assert_equal(&ttytype, &term)
  try
    set ttytype=
    call assert_report('set ttytype= did not fail')
  catch /E529/
  endtry

  " Some systems accept any terminal name and return dumb settings,
  " check for failure of finding the entry and for missing 'cm' entry.
  try
    set ttytype=xxx
    call assert_report('set ttytype=xxx did not fail')
  catch /E522\|E437/
  endtry

  set ttytype&
  call assert_equal(&ttytype, &term)

  if has('gui') && !has('gui_running')
    call assert_fails('set term=gui', 'E531:')
  endif
endfunc

func Test_set_all()
  set tw=75
  set iskeyword=a-z,A-Z
  set nosplitbelow
  let out = execute('set all')
  call assert_match('textwidth=75', out)
  call assert_match('iskeyword=a-z,A-Z', out)
  call assert_match('nosplitbelow', out)
  set tw& iskeyword& splitbelow&
endfunc

func Test_set_one_column()
  let out_mult = execute('set all')->split("\n")
  let out_one = execute('set! all')->split("\n")
  call assert_true(len(out_mult) < len(out_one))
endfunc

func Test_set_values()
  " opt_test.vim is generated from ../optiondefs.h using gen_opt_test.vim
  if filereadable('opt_test.vim')
    source opt_test.vim
  else
    throw 'Skipped: opt_test.vim does not exist'
  endif
endfunc

func Test_renderoptions()
  " Only do this for Windows Vista and later, fails on Windows XP and earlier.
  " Doesn't hurt to do this on a non-Windows system.
  if windowsversion() !~ '^[345]\.'
    set renderoptions=type:directx
    set rop=type:directx
  endif
endfunc

func ResetIndentexpr()
  set indentexpr=
endfunc

func Test_set_indentexpr()
  " this was causing usage of freed memory
  set indentexpr=ResetIndentexpr()
  new
  call feedkeys("i\<c-f>", 'x')
  call assert_equal('', &indentexpr)
  bwipe!
endfunc

func Test_backupskip()
  " Option 'backupskip' may contain several comma-separated path
  " specifications if one or more of the environment variables TMPDIR, TMP,
  " or TEMP is defined.  To simplify testing, convert the string value into a
  " list.
  let bsklist = split(&bsk, ',')

  if has("mac")
    let found = (index(bsklist, '/private/tmp/*') >= 0)
    call assert_true(found, '/private/tmp not in option bsk: ' . &bsk)
  elseif has("unix")
    let found = (index(bsklist, '/tmp/*') >= 0)
    call assert_true(found, '/tmp not in option bsk: ' . &bsk)
  endif

  " If our test platform is Windows, the path(s) in option bsk will use
  " backslash for the path separator and the components could be in short
  " (8.3) format.  As such, we need to replace the backslashes with forward
  " slashes and convert the path components to long format.  The expand()
  " function will do this but it cannot handle comma-separated paths.  This is
  " why bsk was converted from a string into a list of strings above.
  "
  " One final complication is that the wildcard "/*" is at the end of each
  " path and so expand() might return a list of matching files.  To prevent
  " this, we need to remove the wildcard before calling expand() and then
  " append it afterwards.
  if has('win32')
    let item_nbr = 0
    while item_nbr < len(bsklist)
      let path_spec = bsklist[item_nbr]
      let path_spec = strcharpart(path_spec, 0, strlen(path_spec)-2)
      let path_spec = substitute(expand(path_spec), '\\', '/', 'g')
      let bsklist[item_nbr] = path_spec . '/*'
      let item_nbr += 1
    endwhile
  endif

  " Option bsk will also include these environment variables if defined.
  " If they're defined, verify they appear in the option value.
  for var in  ['$TMPDIR', '$TMP', '$TEMP']
    if exists(var)
      let varvalue = substitute(expand(var), '\\', '/', 'g')
      let varvalue = substitute(varvalue, '/$', '', '')
      let varvalue .= '/*'
      let found = (index(bsklist, varvalue) >= 0)
      call assert_true(found, var . ' (' . varvalue . ') not in option bsk: ' . &bsk)
    endif
  endfor

  " Duplicates from environment variables should be filtered out (option has
  " P_NODUP).  Run this in a separate instance and write v:errors in a file,
  " so that we see what happens on startup.
  let after =<< trim [CODE]
      let bsklist = split(&backupskip, ',')
      call assert_equal(uniq(copy(bsklist)), bsklist)
      call writefile(['errors:'] + v:errors, 'Xtestout')
      qall
  [CODE]
  call writefile(after, 'Xafter', 'D')
  let cmd = GetVimProg() . ' --not-a-term -S Xafter --cmd "set enc=utf8"'

  let saveenv = {}
  for var in ['TMPDIR', 'TMP', 'TEMP']
    let saveenv[var] = getenv(var)
    call setenv(var, '/duplicate/path')
  endfor

  exe 'silent !' . cmd
  call assert_equal(['errors:'], readfile('Xtestout'))

  " restore environment variables
  for var in ['TMPDIR', 'TMP', 'TEMP']
    call setenv(var, saveenv[var])
  endfor

  call delete('Xtestout')

  " Duplicates should be filtered out (option has P_NODUP)
  let backupskip = &backupskip
  set backupskip=
  set backupskip+=/test/dir
  set backupskip+=/other/dir
  set backupskip+=/test/dir
  call assert_equal('/test/dir,/other/dir', &backupskip)
  let &backupskip = backupskip
endfunc

func Test_buf_copy_winopt()
  set hidden

  " Test copy option from current buffer in window
  split
  enew
  setlocal numberwidth=5
  wincmd w
  call assert_equal(4,&numberwidth)
  bnext
  call assert_equal(5,&numberwidth)
  bw!
  call assert_equal(4,&numberwidth)

  " Test copy value from window that used to be display the buffer
  split
  enew
  setlocal numberwidth=6
  bnext
  wincmd w
  call assert_equal(4,&numberwidth)
  bnext
  call assert_equal(6,&numberwidth)
  bw!

  " Test that if buffer is current, don't use the stale cached value
  " from the last time the buffer was displayed.
  split
  enew
  setlocal numberwidth=7
  bnext
  bnext
  setlocal numberwidth=8
  wincmd w
  call assert_equal(4,&numberwidth)
  bnext
  call assert_equal(8,&numberwidth)
  bw!

  " Test value is not copied if window already has seen the buffer
  enew
  split
  setlocal numberwidth=9
  bnext
  setlocal numberwidth=10
  wincmd w
  call assert_equal(4,&numberwidth)
  bnext
  call assert_equal(4,&numberwidth)
  bw!

  set hidden&
endfunc

def Test_split_copy_options()
  var values = [
    ['cursorbind', true, false],
    ['fillchars', '"vert:-"', '"' .. &fillchars .. '"'],
    ['list', true, 0],
    ['listchars', '"space:-"', '"' .. &listchars .. '"'],
    ['number', true, 0],
    ['relativenumber', true, false],
    ['scrollbind', true, false],
    ['smoothscroll', true, false],
    ['virtualedit', '"block"', '"' .. &virtualedit .. '"'],
    ['wincolor', '"Search"', '"' .. &wincolor .. '"'],
    ['wrap', false, true],
  ]
  if has('linebreak')
    values += [
      ['breakindent', true, false],
      ['breakindentopt', '"min:5"', '"' .. &breakindentopt .. '"'],
      ['linebreak', true, false],
      ['numberwidth', 7, 4],
      ['showbreak', '"++"', '"' .. &showbreak .. '"'],
    ]
  endif
  if has('rightleft')
    values += [
      ['rightleft', true, false],
      ['rightleftcmd', '"search"', '"' .. &rightleftcmd .. '"'],
    ]
  endif
  if has('statusline')
    values += [
      ['statusline', '"---%f---"', '"' .. &statusline .. '"'],
    ]
  endif
  if has('spell')
    values += [
      ['spell', true, false],
    ]
  endif
  if has('syntax')
    values += [
      ['cursorcolumn', true, false],
      ['cursorline', true, false],
      ['cursorlineopt', '"screenline"', '"' .. &cursorlineopt .. '"'],
      ['colorcolumn', '"+1"', '"' .. &colorcolumn .. '"'],
    ]
  endif
  if has('diff')
    values += [
      ['diff', true, false],
    ]
  endif
  if has('conceal')
    values += [
      ['concealcursor', '"nv"', '"' .. &concealcursor .. '"'],
      ['conceallevel', '3', &conceallevel],
    ]
  endif
  if has('terminal')
    values += [
      ['termwinkey', '"<C-X>"', '"' .. &termwinkey .. '"'],
      ['termwinsize', '"10x20"', '"' .. &termwinsize .. '"'],
    ]
  endif
  if has('folding')
    values += [
      ['foldcolumn', 5,  &foldcolumn],
      ['foldenable', false, true],
      ['foldexpr', '"2 + 3"', '"' .. &foldexpr .. '"'],
      ['foldignore', '"+="', '"' .. &foldignore .. '"'],
      ['foldlevel', 4,  &foldlevel],
      ['foldmarker', '">>,<<"', '"' .. &foldmarker .. '"'],
      ['foldmethod', '"marker"', '"' .. &foldmethod .. '"'],
      ['foldminlines', 3,  &foldminlines],
      ['foldnestmax', 17,  &foldnestmax],
      ['foldtext', '"closed"', '"' .. &foldtext .. '"'],
    ]
  endif
  if has('signs')
    values += [
      ['signcolumn', '"number"', '"' .. &signcolumn .. '"'],
    ]
  endif

  # set options to non-default value
  for item in values
    exe $'&l:{item[0]} = {item[1]}'
  endfor

  # check values are set in new window
  split
  for item in values
    exe $'assert_equal({item[1]}, &{item[0]}, "{item[0]}")'
  endfor

  # restore
  close
  for item in values
    exe $'&l:{item[0]} = {item[2]}'
  endfor
enddef

func Test_shortmess_F()
  new
  call assert_match('\[No Name\]', execute('file'))
  set shortmess+=F
  call assert_match('\[No Name\]', execute('file'))
  call assert_match('^\s*$', execute('file foo'))
  call assert_match('foo', execute('file'))
  set shortmess-=F
  call assert_match('bar', execute('file bar'))
  call assert_match('bar', execute('file'))
  set shortmess&
  bwipe
endfunc

func Test_shortmess_F2()
  e file1
  e file2
  call assert_match('file1', execute('bn', ''))
  call assert_match('file2', execute('bn', ''))
  set shortmess+=F
  call assert_true(empty(execute('bn', '')))
  call assert_false(test_getvalue('need_fileinfo'))
  call assert_true(empty(execute('bn', '')))
  call assert_false('need_fileinfo'->test_getvalue())
  set hidden
  call assert_true(empty(execute('bn', '')))
  call assert_false(test_getvalue('need_fileinfo'))
  call assert_true(empty(execute('bn', '')))
  call assert_false(test_getvalue('need_fileinfo'))
  set nohidden
  call assert_true(empty(execute('bn', '')))
  call assert_false(test_getvalue('need_fileinfo'))
  call assert_true(empty(execute('bn', '')))
  call assert_false(test_getvalue('need_fileinfo'))
  set shortmess&
  call assert_match('file1', execute('bn', ''))
  call assert_match('file2', execute('bn', ''))
  bwipe
  bwipe
  call assert_fails('call test_getvalue("abc")', 'E475:')
endfunc

func Test_local_scrolloff()
  set so=5
  set siso=7
  split
  call assert_equal(5, &so)
  setlocal so=3
  call assert_equal(3, &so)
  wincmd w
  call assert_equal(5, &so)
  wincmd w
  setlocal so<
  call assert_equal(5, &so)
  setlocal so=0
  call assert_equal(0, &so)
  setlocal so=-1
  call assert_equal(5, &so)

  call assert_equal(7, &siso)
  setlocal siso=3
  call assert_equal(3, &siso)
  wincmd w
  call assert_equal(7, &siso)
  wincmd w
  setlocal siso<
  call assert_equal(7, &siso)
  setlocal siso=0
  call assert_equal(0, &siso)
  setlocal siso=-1
  call assert_equal(7, &siso)

  close
  set so&
  set siso&
endfunc

func Test_writedelay()
  " Workaround for MacVim GUI: This test fails sometimes after Test_VIM_POSIX.
  " Because, 'writedelay' makes no effect while its GUI window focus is lost,
  " and Test_VIM_POSIX opens the own new GUI window so the main window loses
  " focus once.
  CheckNotGui
  CheckFunction reltimefloat

  new
  call setline(1, 'empty')
  redraw
  set writedelay=10
  let start = reltime()
  call setline(1, repeat('x', 70))
  redraw
  let elapsed = reltimefloat(reltime(start))
  set writedelay=0
  " With 'writedelay' set should take at least 30 * 10 msec
  call assert_inrange(30 * 0.01, 999.0, elapsed)

  bwipe!
endfunc

func Test_visualbell()
  set belloff=
  set visualbell
  call assert_beeps('normal 0h')
  set novisualbell
  set belloff=all
endfunc

" Test for the 'write' option
func Test_write()
  new
  call setline(1, ['L1'])
  set nowrite
  call assert_fails('write Xwrfile', 'E142:')
  set write
  close!
endfunc

" Test for 'buftype' option
func Test_buftype()
  new
  call setline(1, ['L1'])
  set buftype=nowrite
  call assert_fails('write', 'E382:')

  for val in ['', 'nofile', 'nowrite', 'acwrite', 'quickfix', 'help', 'terminal', 'prompt', 'popup']
    exe 'set buftype=' .. val
    call writefile(['something'], 'XBuftype', 'D')
    call assert_fails('write XBuftype', 'E13:', 'with buftype=' .. val)
  endfor

  bwipe!
endfunc

" Test for the 'rightleftcmd' option
func Test_rightleftcmd()
  CheckFeature rightleft
  set rightleft

  let g:l = []
  func AddPos()
    call add(g:l, screencol())
    return ''
  endfunc
  cmap <expr> <F2> AddPos()

  set rightleftcmd=
  call feedkeys("/\<F2>abc\<Right>\<F2>\<Left>\<Left>\<F2>" ..
        \ "\<Right>\<F2>\<Esc>", 'xt')
  call assert_equal([2, 5, 3, 4], g:l)

  let g:l = []
  set rightleftcmd=search
  call feedkeys("/\<F2>abc\<Left>\<F2>\<Right>\<Right>\<F2>" ..
        \ "\<Left>\<F2>\<Esc>", 'xt')
  call assert_equal([&co - 1, &co - 4, &co - 2, &co - 3], g:l)

  cunmap <F2>
  unlet g:l
  set rightleftcmd&
  set rightleft&
endfunc

" Test for the 'debug' option
func Test_debug_option()
  " redraw to avoid matching previous messages
  redraw
  set debug=beep
  exe "normal \<C-c>"
  call assert_equal('Beep!', Screenline(&lines))
  call assert_equal('line    4:', Screenline(&lines - 1))
  " also check a line above, with a certain window width the colon is there
  call assert_match('Test_debug_option:$',
        \ Screenline(&lines - 3) .. Screenline(&lines - 2))
  set debug&
endfunc

" Test for the default CDPATH option
func Test_opt_default_cdpath()
  let after =<< trim [CODE]
    call assert_equal(',/path/to/dir1,/path/to/dir2', &cdpath)
    call writefile(v:errors, 'Xtestout')
    qall
  [CODE]
  if has('unix')
    let $CDPATH='/path/to/dir1:/path/to/dir2'
  else
    let $CDPATH='/path/to/dir1;/path/to/dir2'
  endif
  if RunVim([], after, '')
    call assert_equal([], readfile('Xtestout'))
    call delete('Xtestout')
  endif
endfunc

" Test for setting keycodes using set
func Test_opt_set_keycode()
  call assert_fails('set <t_k1=l', 'E474:')
  call assert_fails('set <Home=l', 'E474:')
  set <t_k9>=abcd
  call assert_equal('abcd', &t_k9)
  set <t_k9>&
  set <F9>=xyz
  call assert_equal('xyz', &t_k9)
  set <t_k9>&

  " should we test all of them?
  set t_Ce=testCe
  set t_Cs=testCs
  set t_Us=testUs
  set t_ds=testds
  set t_Ds=testDs
  call assert_equal('testCe', &t_Ce)
  call assert_equal('testCs', &t_Cs)
  call assert_equal('testUs', &t_Us)
  call assert_equal('testds', &t_ds)
  call assert_equal('testDs', &t_Ds)
endfunc

" Test for changing options in a sandbox
func Test_opt_sandbox()
  for opt in ['backupdir', 'cdpath', 'exrc']
    call assert_fails('sandbox set ' .. opt .. '?', 'E48:')
    call assert_fails('sandbox let &' .. opt .. ' = 1', 'E48:')
  endfor
  call assert_fails('sandbox let &modelineexpr = 1', 'E48:')
endfunc

" Test for setting an option with local value to global value
func Test_opt_local_to_global()
  setglobal equalprg=gprg
  setlocal equalprg=lprg
  call assert_equal('gprg', &g:equalprg)
  call assert_equal('lprg', &l:equalprg)
  call assert_equal('lprg', &equalprg)
  set equalprg<
  call assert_equal('', &l:equalprg)
  call assert_equal('gprg', &equalprg)
  setglobal equalprg=gnewprg
  setlocal equalprg=lnewprg
  setlocal equalprg<
  call assert_equal('gnewprg', &l:equalprg)
  call assert_equal('gnewprg', &equalprg)
  set equalprg&

  " Test for setting the global/local value of a boolean option
  setglobal autoread
  setlocal noautoread
  call assert_false(&autoread)
  set autoread<
  call assert_true(&autoread)
  setglobal noautoread
  setlocal autoread
  setlocal autoread<
  call assert_false(&autoread)
  set autoread&
endfunc

func Test_set_in_sandbox()
  " Some boolean options cannot be set in sandbox, some can.
  call assert_fails('sandbox set modelineexpr', 'E48:')
  sandbox set number
  call assert_true(&number)
  set number&

  " Some boolean options cannot be set in sandbox, some can.
  if has('python') || has('python3')
    call assert_fails('sandbox set pyxversion=3', 'E48:')
  endif
  sandbox set tabstop=4
  call assert_equal(4, &tabstop)
  set tabstop&

  " Some string options cannot be set in sandbox, some can.
  call assert_fails('sandbox set backupdir=/tmp', 'E48:')
  sandbox set filetype=perl
  call assert_equal('perl', &filetype)
  set filetype&
endfunc

" Test for incrementing, decrementing and multiplying a number option value
func Test_opt_num_op()
  set shiftwidth=4
  set sw+=2
  call assert_equal(6, &sw)
  set sw-=2
  call assert_equal(4, &sw)
  set sw^=2
  call assert_equal(8, &sw)
  set shiftwidth&
endfunc

" Test for setting option values using v:false and v:true
func Test_opt_boolean()
  set number&
  set number
  call assert_equal(1, &nu)
  set nonu
  call assert_equal(0, &nu)
  let &nu = v:true
  call assert_equal(1, &nu)
  let &nu = v:false
  call assert_equal(0, &nu)
  set number&
endfunc

" Test for the 'window' option
func Test_window_opt()
  " Needs only one open widow
  %bw!
  call setline(1, range(1, 8))
  set window=5
  exe "normal \<C-F>"
  call assert_equal(4, line('w0'))
  exe "normal \<C-F>"
  call assert_equal(7, line('w0'))
  exe "normal \<C-F>"
  call assert_equal(8, line('w0'))
  exe "normal \<C-B>"
  call assert_equal(5, line('w0'))
  exe "normal \<C-B>"
  call assert_equal(2, line('w0'))
  exe "normal \<C-B>"
  call assert_equal(1, line('w0'))
  set window=1
  exe "normal gg\<C-F>"
  call assert_equal(2, line('w0'))
  exe "normal \<C-F>"
  call assert_equal(3, line('w0'))
  exe "normal \<C-B>"
  call assert_equal(2, line('w0'))
  exe "normal \<C-B>"
  call assert_equal(1, line('w0'))
  enew!
  set window&
endfunc

" Test for the 'winminheight' option
func Test_opt_winminheight()
  only!
  let &winheight = &lines + 4
  call assert_fails('let &winminheight = &lines + 2', 'E36:')
  call assert_true(&winminheight <= &lines)
  set winminheight&
  set winheight&
endfunc

func Test_opt_winminheight_term()
  CheckRunVimInTerminal

  " The tabline should be taken into account.
  let lines =<< trim END
    set wmh=0 stal=2
    below sp | wincmd _
    below sp | wincmd _
    below sp | wincmd _
    below sp
  END
  call writefile(lines, 'Xwinminheight', 'D')
  let buf = RunVimInTerminal('-S Xwinminheight', #{rows: 11})
  call term_sendkeys(buf, ":set wmh=1\n")
  call WaitForAssert({-> assert_match('E36: Not enough room', term_getline(buf, 11))})

  call StopVimInTerminal(buf)
endfunc

func Test_opt_winminheight_term_tabs()
  CheckRunVimInTerminal

  " The tabline should be taken into account.
  let lines =<< trim END
    set wmh=0 stal=2
    split
    split
    split
    split
    tabnew
  END
  call writefile(lines, 'Xwinminheight', 'D')
  let buf = RunVimInTerminal('-S Xwinminheight', #{rows: 11})
  call term_sendkeys(buf, ":set wmh=1\n")
  call WaitForAssert({-> assert_match('E36: Not enough room', term_getline(buf, 11))})

  call StopVimInTerminal(buf)
endfunc

" Test for the 'winminwidth' option
func Test_opt_winminwidth()
  only!
  let &winwidth = &columns + 4
  call assert_fails('let &winminwidth = &columns + 2', 'E36:')
  call assert_true(&winminwidth <= &columns)
  set winminwidth&
  set winwidth&
endfunc

" Test for setting option value containing spaces with isfname+=32
func Test_isfname_with_options()
  set isfname+=32
  setlocal keywordprg=:term\ help.exe
  call assert_equal(':term help.exe', &keywordprg)
  set isfname&
  setlocal keywordprg&
endfunc

" Test that resetting laststatus does change scroll option
func Test_opt_reset_scroll()
  CheckRunVimInTerminal
  let vimrc =<< trim [CODE]
    set scroll=2
    set laststatus=2
  [CODE]
  call writefile(vimrc, 'Xscroll', 'D')
  let buf = RunVimInTerminal('-S Xscroll', {'rows': 16, 'cols': 45})
  call term_sendkeys(buf, ":verbose set scroll?\n")
  call WaitForAssert({-> assert_match('Last set.*window size', term_getline(buf, 15))})
  call assert_match('^\s*scroll=7$', term_getline(buf, 14))

  " clean up
  call StopVimInTerminal(buf)
endfunc

" Check that VIM_POSIX env variable influences default value of 'cpo' and 'shm'
func Test_VIM_POSIX()
  let saved_VIM_POSIX = getenv("VIM_POSIX")

  call setenv('VIM_POSIX', "1")
  let after =<< trim [CODE]
    call writefile([&cpo, &shm], 'X_VIM_POSIX')
    qall
  [CODE]
  if RunVim([], after, '')
    call assert_equal(['aAbBcCdDeEfFgHiIjJkKlLmMnoOpPqrRsStuvwWxXyZ$!%*-+<>#{|&/\.;',
          \            'AS'], readfile('X_VIM_POSIX'))
  endif

  call setenv('VIM_POSIX', v:null)
  let after =<< trim [CODE]
    call writefile([&cpo, &shm], 'X_VIM_POSIX')
    qall
  [CODE]
  if RunVim([], after, '')
    call assert_equal(['aAbBcCdDeEfFgHiIjJkKlLmMnoOpPqrRsStuvwWxXyZ$!%*-+<>;',
          \            'S'], readfile('X_VIM_POSIX'))
  endif

  call delete('X_VIM_POSIX')
  call setenv('VIM_POSIX', saved_VIM_POSIX)
endfunc

" Test for setting an option to a Vi or Vim default
func Test_opt_default()
  set formatoptions&vi
  call assert_equal('vt', &formatoptions)
  set formatoptions&vim
  call assert_equal('tcq', &formatoptions)

  call assert_equal('ucs-bom,utf-8,default,latin1', &fencs)
  set fencs=latin1
  set fencs&
  call assert_equal('ucs-bom,utf-8,default,latin1', &fencs)
  set fencs=latin1
  set all&
  call assert_equal('ucs-bom,utf-8,default,latin1', &fencs)
endfunc

" Test for the 'cmdheight' option
func Test_cmdheight()
  %bw!
  let ht = &lines
  set cmdheight=9999
  call assert_equal(1, winheight(0))
  call assert_equal(ht - 1, &cmdheight)
  set cmdheight&
endfunc

" To specify a control character as an option value, '^' can be used
func Test_opt_control_char()
  set wildchar=^v
  call assert_equal("\<C-V>", nr2char(&wildchar))
  set wildcharm=^r
  call assert_equal("\<C-R>", nr2char(&wildcharm))
  " Bug: This doesn't work for the 'cedit' and 'termwinkey' options
  set wildchar& wildcharm&
endfunc

" Test for the 'errorbells' option
func Test_opt_errorbells()
  set errorbells
  call assert_beeps('s/a1b2/x1y2/')
  set noerrorbells
endfunc

func Test_opt_scrolljump()
  help
  resize 10

  " Test with positive 'scrolljump'.
  set scrolljump=2
  norm! Lj
  call assert_equal({'lnum':11, 'leftcol':0, 'col':0, 'topfill':0,
        \            'topline':3, 'coladd':0, 'skipcol':0, 'curswant':0},
        \           winsaveview())

  " Test with negative 'scrolljump' (percentage of window height).
  set scrolljump=-40
  norm! ggLj
  call assert_equal({'lnum':11, 'leftcol':0, 'col':0, 'topfill':0,
         \            'topline':5, 'coladd':0, 'skipcol':0, 'curswant':0},
         \           winsaveview())

  set scrolljump&
  bw
endfunc

" Test for the 'cdhome' option
func Test_opt_cdhome()
  if has('unix') || has('vms')
    throw 'Skipped: only works on non-Unix'
  endif

  set cdhome&
  call assert_equal(0, &cdhome)
  set cdhome

  " This paragraph is copied from Test_cd_no_arg().
  let path = getcwd()
  cd
  call assert_equal($HOME, getcwd())
  call assert_notequal(path, getcwd())
  exe 'cd ' .. fnameescape(path)
  call assert_equal(path, getcwd())

  set cdhome&
endfunc

func Test_set_completion_2()
  CheckOption termguicolors

  " Test default option completion
  set wildoptions=
  call feedkeys(":set termg\<C-A>\<C-B>\"\<CR>", 'tx')
  call assert_equal('"set termguicolors', @:)

  call feedkeys(":set notermg\<C-A>\<C-B>\"\<CR>", 'tx')
  call assert_equal('"set notermguicolors', @:)

  " Test fuzzy option completion
  set wildoptions=fuzzy
  call feedkeys(":set termg\<C-A>\<C-B>\"\<CR>", 'tx')
  call assert_equal('"set termguicolors termencoding', @:)

  call feedkeys(":set notermg\<C-A>\<C-B>\"\<CR>", 'tx')
  call assert_equal('"set notermguicolors', @:)

  set wildoptions=
endfunc

func Test_switchbuf_reset()
  set switchbuf=useopen
  sblast
  call assert_equal(1, winnr('$'))
  set all&
  call assert_equal('', &switchbuf)
  sblast
  call assert_equal(2, winnr('$'))
  only!
endfunc

" :set empty string for global 'keywordprg' falls back to ":help"
func Test_keywordprg_empty()
  let k = &keywordprg
  set keywordprg=man
  call assert_equal('man', &keywordprg)
  set keywordprg=
  call assert_equal(':help', &keywordprg)
  set keywordprg=man
  call assert_equal('man', &keywordprg)
  call assert_equal("\n  keywordprg=:help", execute('set kp= kp?'))
  let &keywordprg = k
endfunc

" check that the very first buffer created does not have 'endoffile' set
func Test_endoffile_default()
  let after =<< trim [CODE]
    call writefile([execute('set eof?')], 'Xtestout')
    qall!
  [CODE]
  if RunVim([], after, '')
    call assert_equal(["\nnoendoffile"], readfile('Xtestout'))
  endif
  call delete('Xtestout')
endfunc

" Test for setting the 'lines' and 'columns' options to a minimum value
func Test_set_min_lines_columns()
  let save_lines = &lines
  let save_columns = &columns

  let after =<< trim END
    set nomore
    let msg = []
    let v:errmsg = ''
    silent! let &columns=0
    call add(msg, v:errmsg)
    silent! set columns=0
    call add(msg, v:errmsg)
    silent! call setbufvar('', '&columns', 0)
    call add(msg, v:errmsg)
    "call writefile(msg, 'XResultsetminlines')
    silent! let &lines=0
    call add(msg, v:errmsg)
    silent! set lines=0
    call add(msg, v:errmsg)
    silent! call setbufvar('', '&lines', 0)
    call add(msg, v:errmsg)
    call writefile(msg, 'XResultsetminlines')
    qall!
  END
  if RunVim([], after, '')
    call assert_equal(['E594: Need at least 12 columns',
          \ 'E594: Need at least 12 columns: columns=0',
          \ 'E594: Need at least 12 columns',
          \ 'E593: Need at least 2 lines',
          \ 'E593: Need at least 2 lines: lines=0',
          \ 'E593: Need at least 2 lines',], readfile('XResultsetminlines'))
  endif

  call delete('XResultsetminlines')
  let &lines = save_lines
  let &columns = save_columns
endfunc

" Test for reverting a string option value if the new value is invalid.
func Test_string_option_revert_on_failure()
  new
  let optlist = [
        \ ['ambiwidth', 'double', 'a123'],
        \ ['background', 'dark', 'a123'],
        \ ['backspace', 'eol', 'a123'],
        \ ['backupcopy', 'no', 'a123'],
        \ ['belloff', 'showmatch', 'a123'],
        \ ['breakindentopt', 'min:10', 'list'],
        \ ['bufhidden', 'wipe', 'a123'],
        \ ['buftype', 'nowrite', 'a123'],
        \ ['casemap', 'keepascii', 'a123'],
        \ ['cedit', "\<C-Y>", 'z'],
        \ ['colorcolumn', '10', 'z'],
        \ ['commentstring', '#%s', 'a123'],
        \ ['complete', '.,t', 'a'],
        \ ['completefunc', 'MyCmplFunc', '1a-'],
        \ ['completeopt', 'popup', 'a123'],
        \ ['completepopup', 'width:20', 'border'],
        \ ['concealcursor', 'v', 'xyz'],
        \ ['cpoptions', 'HJ', '~'],
        \ ['cryptmethod', 'zip', 'a123'],
        \ ['cursorlineopt', 'screenline', 'a123'],
        \ ['debug', 'throw', 'a123'],
        \ ['diffopt', 'iwhite', 'a123'],
        \ ['display', 'uhex', 'a123'],
        \ ['eadirection', 'hor', 'a123'],
        \ ['encoding', 'utf-8', 'a123'],
        \ ['eventignore', 'TextYankPost', 'a123'],
        \ ['fileencoding', 'utf-8', 'a123,'],
        \ ['fileformat', 'mac', 'a123'],
        \ ['fileformats', 'mac', 'a123'],
        \ ['filetype', 'abc', 'a^b'],
        \ ['fillchars', 'diff:~', 'a123'],
        \ ['foldclose', 'all', 'a123'],
        \ ['foldmarker', '[[[,]]]', '[[['],
        \ ['foldmethod', 'marker', 'a123'],
        \ ['foldopen', 'percent', 'a123'],
        \ ['formatoptions', 'an', '*'],
        \ ['guicursor', 'n-v-c:block-Cursor/lCursor', 'n-v-c'],
        \ ['helplang', 'en', 'a'],
        \ ['highlight', '!:CursorColumn', '8:'],
        \ ['keymodel', 'stopsel', 'a123'],
        \ ['keyprotocol', 'kitty:kitty', 'kitty:'],
        \ ['lispoptions', 'expr:1', 'a123'],
        \ ['listchars', 'tab:->', 'tab:'],
        \ ['matchpairs', '<:>', '<:'],
        \ ['mkspellmem', '100000,1000,100', '100000'],
        \ ['mouse', 'nvi', 'z'],
        \ ['mousemodel', 'extend', 'a123'],
        \ ['nrformats', 'alpha', 'a123'],
        \ ['omnifunc', 'MyOmniFunc', '1a-'],
        \ ['operatorfunc', 'MyOpFunc', '1a-'],
        \ ['previewpopup', 'width:20', 'a123'],
        \ ['printoptions', 'paper:A4', 'a123:'],
        \ ['quickfixtextfunc', 'MyQfFunc', '1a-'],
        \ ['rulerformat', '%l', '%['],
        \ ['scrollopt', 'hor,jump', 'a123'],
        \ ['selection', 'exclusive', 'a123'],
        \ ['selectmode', 'cmd', 'a123'],
        \ ['sessionoptions', 'options', 'a123'],
        \ ['shortmess', 'w', '2'],
        \ ['showbreak', '>>', "\x01"],
        \ ['showcmdloc', 'statusline', 'a123'],
        \ ['signcolumn', 'no', 'a123'],
        \ ['spellcapcheck', '[.?!]\+', '%\{'],
        \ ['spellfile', 'MySpell.en.add', "\x01"],
        \ ['spelllang', 'en', "#"],
        \ ['spelloptions', 'camel', 'a123'],
        \ ['spellsuggest', 'double', 'a123'],
        \ ['splitkeep', 'topline', 'a123'],
        \ ['statusline', '%f', '%['],
        \ ['swapsync', 'sync', 'a123'],
        \ ['switchbuf', 'usetab', 'a123'],
        \ ['syntax', 'abc', 'a^b'],
        \ ['tabline', '%f', '%['],
        \ ['tagcase', 'ignore', 'a123'],
        \ ['tagfunc', 'MyTagFunc', '1a-'],
        \ ['thesaurusfunc', 'MyThesaurusFunc', '1a-'],
        \ ['viewoptions', 'options', 'a123'],
        \ ['virtualedit', 'onemore', 'a123'],
        \ ['whichwrap', '<,>', '{,}'],
        \ ['wildmode', 'list', 'a123'],
        \ ['wildoptions', 'pum', 'a123']
        \ ]
  if has('gui')
    call add(optlist, ['browsedir', 'buffer', 'a123'])
  endif
  if has('clipboard_working')
    call add(optlist, ['clipboard', 'unnamed', 'a123'])
  endif
  if has('win32')
    call add(optlist, ['completeslash', 'slash', 'a123'])
  endif
  if has('cscope')
    call add(optlist, ['cscopequickfix', 't-', 'z-'])
  endif
  if !has('win32')
    call add(optlist, ['imactivatefunc', 'MyActFunc', '1a-'])
    call add(optlist, ['imstatusfunc', 'MyStatusFunc', '1a-'])
  endif
  if has('keymap')
    call add(optlist, ['keymap', 'greek', '[]'])
  endif
  if has('mouseshape')
    call add(optlist, ['mouseshape', 'm:no', 'a123:'])
  endif
  if has('win32') && has('gui')
    call add(optlist, ['renderoptions', 'type:directx', 'type:directx,a123'])
  endif
  if has('rightleft')
    call add(optlist, ['rightleftcmd', 'search', 'a123'])
  endif
  if has('terminal')
    call add(optlist, ['termwinkey', '<C-L>', '<C'])
    call add(optlist, ['termwinsize', '24x80', '100'])
  endif
  if has('win32') && has('terminal')
    call add(optlist, ['termwintype', 'winpty', 'a123'])
  endif
  if exists('+toolbar')
    call add(optlist, ['toolbar', 'text', 'a123'])
  endif
  if exists('+toolbariconsize')
    call add(optlist, ['toolbariconsize', 'medium', 'a123'])
  endif
  if exists('+ttymouse') && !has('gui')
    call add(optlist, ['ttymouse', 'xterm', 'a123'])
  endif
  if exists('+vartabs')
    call add(optlist, ['varsofttabstop', '12', 'a123'])
    call add(optlist, ['vartabstop', '4,20', '4,'])
  endif
<<<<<<< HEAD
  if has('gui') && has('+winaltkeys')
=======
  if exists('+winaltkeys')
>>>>>>> e764d1b4
    call add(optlist, ['winaltkeys', 'no', 'a123'])
  endif
  for opt in optlist
    exe $"let save_opt = &{opt[0]}"
    try
      exe $"let &{opt[0]} = '{opt[1]}'"
    catch
      call assert_report($"Caught {v:exception} with {opt->string()}")
    endtry
    call assert_fails($"let &{opt[0]} = '{opt[2]}'", '', opt[0])
    call assert_equal(opt[1], eval($"&{opt[0]}"), opt[0])
    exe $"let &{opt[0]} = save_opt"
  endfor
  bw!
endfunc

" vim: shiftwidth=2 sts=2 expandtab<|MERGE_RESOLUTION|>--- conflicted
+++ resolved
@@ -1659,11 +1659,7 @@
     call add(optlist, ['varsofttabstop', '12', 'a123'])
     call add(optlist, ['vartabstop', '4,20', '4,'])
   endif
-<<<<<<< HEAD
-  if has('gui') && has('+winaltkeys')
-=======
   if exists('+winaltkeys')
->>>>>>> e764d1b4
     call add(optlist, ['winaltkeys', 'no', 'a123'])
   endif
   for opt in optlist
