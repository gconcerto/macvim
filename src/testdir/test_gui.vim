--- conflicted
+++ resolved
@@ -744,13 +744,9 @@
 
   " Check deleting menu doesn't cause trouble.
   aunmenu Help
-<<<<<<< HEAD
-  tlunmenu Help
-=======
   if exists(':tlmenu')
     tlunmenu Help
   endif
->>>>>>> d58a3bf7
   call assert_fails('menu Help', 'E329:')
 endfunc
 
