/* vi:set ts=8 sts=4 sw=4 noet:
 *
 * VIM - Vi IMproved	by Bram Moolenaar
 *
 * Do ":help uganda"  in Vim to read copying and usage conditions.
 * Do ":help credits" in Vim to see a list of people who contributed.
 */

/*
 * Implements communication through a socket or any file handle.
 */

#include "vim.h"

#if defined(FEAT_JOB_CHANNEL) || defined(PROTO)

/* TRUE when netbeans is running with a GUI. */
#ifdef FEAT_GUI
# define CH_HAS_GUI (gui.in_use || gui.starting)
#endif

/* Note: when making changes here also adjust configure.ac. */
#ifdef WIN32
/* WinSock API is separated from C API, thus we can't use read(), write(),
 * errno... */
# define SOCK_ERRNO errno = WSAGetLastError()
# undef ECONNREFUSED
# define ECONNREFUSED WSAECONNREFUSED
# undef EWOULDBLOCK
# define EWOULDBLOCK WSAEWOULDBLOCK
# undef EINPROGRESS
# define EINPROGRESS WSAEINPROGRESS
# ifdef EINTR
#  undef EINTR
# endif
# define EINTR WSAEINTR
# define sock_write(sd, buf, len) send((SOCKET)sd, buf, len, 0)
# define sock_read(sd, buf, len) recv((SOCKET)sd, buf, len, 0)
# define sock_close(sd) closesocket((SOCKET)sd)
#else
# include <netdb.h>
# include <netinet/in.h>

# include <sys/socket.h>
# ifdef HAVE_LIBGEN_H
#  include <libgen.h>
# endif
# define SOCK_ERRNO
# define sock_write(sd, buf, len) write(sd, buf, len)
# define sock_read(sd, buf, len) read(sd, buf, len)
# define sock_close(sd) close(sd)
# define fd_read(fd, buf, len) read(fd, buf, len)
# define fd_write(sd, buf, len) write(sd, buf, len)
# define fd_close(sd) close(sd)
#endif

static void channel_read(channel_T *channel, ch_part_T part, char *func);

/* Whether a redraw is needed for appending a line to a buffer. */
static int channel_need_redraw = FALSE;

/* Whether we are inside channel_parse_messages() or another situation where it
 * is safe to invoke callbacks. */
static int safe_to_invoke_callback = 0;

static char *part_names[] = {"sock", "out", "err", "in"};

#ifdef WIN32
    static int
fd_read(sock_T fd, char *buf, size_t len)
{
    HANDLE h = (HANDLE)fd;
    DWORD nread;

    if (!ReadFile(h, buf, (DWORD)len, &nread, NULL))
	return -1;
    return (int)nread;
}

    static int
fd_write(sock_T fd, char *buf, size_t len)
{
    HANDLE h = (HANDLE)fd;
    DWORD nwrite;

    if (!WriteFile(h, buf, (DWORD)len, &nwrite, NULL))
	return -1;
    return (int)nwrite;
}

    static void
fd_close(sock_T fd)
{
    HANDLE h = (HANDLE)fd;

    CloseHandle(h);
}
#endif

/* Log file opened with ch_logfile(). */
static FILE *log_fd = NULL;
#ifdef FEAT_RELTIME
static proftime_T log_start;
#endif

    void
ch_logfile(char_u *fname, char_u *opt)
{
    FILE   *file = NULL;

    if (log_fd != NULL)
	fclose(log_fd);

    if (*fname != NUL)
    {
	file = fopen((char *)fname, *opt == 'w' ? "w" : "a");
	if (file == NULL)
	{
	    EMSG2(_(e_notopen), fname);
	    return;
	}
    }
    log_fd = file;

    if (log_fd != NULL)
    {
	fprintf(log_fd, "==== start log session ====\n");
#ifdef FEAT_RELTIME
	profile_start(&log_start);
#endif
    }
}

    int
ch_log_active(void)
{
    return log_fd != NULL;
}

    static void
ch_log_lead(const char *what, channel_T *ch)
{
    if (log_fd != NULL)
    {
#ifdef FEAT_RELTIME
	proftime_T log_now;

	profile_start(&log_now);
	profile_sub(&log_now, &log_start);
	fprintf(log_fd, "%s ", profile_msg(&log_now));
#endif
	if (ch != NULL)
	    fprintf(log_fd, "%son %d: ", what, ch->ch_id);
	else
	    fprintf(log_fd, "%s: ", what);
    }
}

static int did_log_msg = TRUE;

#ifndef PROTO  /* prototype is in vim.h */
    void
ch_log(channel_T *ch, const char *fmt, ...)
{
    if (log_fd != NULL)
    {
	va_list ap;

	ch_log_lead("", ch);
	va_start(ap, fmt);
	vfprintf(log_fd, fmt, ap);
	va_end(ap);
	fputc('\n', log_fd);
	fflush(log_fd);
	did_log_msg = TRUE;
    }
}
#endif

    static void
ch_error(channel_T *ch, const char *fmt, ...)
#ifdef USE_PRINTF_FORMAT_ATTRIBUTE
    __attribute__((format(printf, 2, 3)))
#endif
    ;

    static void
ch_error(channel_T *ch, const char *fmt, ...)
{
    if (log_fd != NULL)
    {
	va_list ap;

	ch_log_lead("ERR ", ch);
	va_start(ap, fmt);
	vfprintf(log_fd, fmt, ap);
	va_end(ap);
	fputc('\n', log_fd);
	fflush(log_fd);
	did_log_msg = TRUE;
    }
}

#ifdef _WIN32
# undef PERROR
# define PERROR(msg) (void)emsg3((char_u *)"%s: %s", \
	(char_u *)msg, (char_u *)strerror_win32(errno))

    static char *
strerror_win32(int eno)
{
    static LPVOID msgbuf = NULL;
    char_u *ptr;

    if (msgbuf)
    {
	LocalFree(msgbuf);
	msgbuf = NULL;
    }
    FormatMessage(
	FORMAT_MESSAGE_ALLOCATE_BUFFER |
	FORMAT_MESSAGE_FROM_SYSTEM |
	FORMAT_MESSAGE_IGNORE_INSERTS,
	NULL,
	eno,
	MAKELANGID(LANG_ENGLISH, SUBLANG_DEFAULT),
	(LPTSTR) &msgbuf,
	0,
	NULL);
    if (msgbuf != NULL)
	/* chomp \r or \n */
	for (ptr = (char_u *)msgbuf; *ptr; ptr++)
	    switch (*ptr)
	    {
		case '\r':
		    STRMOVE(ptr, ptr + 1);
		    ptr--;
		    break;
		case '\n':
		    if (*(ptr + 1) == '\0')
			*ptr = '\0';
		    else
			*ptr = ' ';
		    break;
	    }
    return msgbuf;
}
#endif

/*
 * The list of all allocated channels.
 */
static channel_T *first_channel = NULL;
static int next_ch_id = 0;

/*
 * Allocate a new channel.  The refcount is set to 1.
 * The channel isn't actually used until it is opened.
 * Returns NULL if out of memory.
 */
    channel_T *
add_channel(void)
{
    ch_part_T	part;
    channel_T	*channel = (channel_T *)alloc_clear((int)sizeof(channel_T));

    if (channel == NULL)
	return NULL;

    channel->ch_id = next_ch_id++;
    ch_log(channel, "Created channel");

    for (part = PART_SOCK; part < PART_COUNT; ++part)
    {
	channel->ch_part[part].ch_fd = INVALID_FD;
#ifdef FEAT_GUI_X11
	channel->ch_part[part].ch_inputHandler = (XtInputId)NULL;
#endif
#ifdef FEAT_GUI_GTK
	channel->ch_part[part].ch_inputHandler = 0;
#endif
#ifdef FEAT_GUI_MACVIM
	channel->ch_part[part].ch_inputHandler = 0;
#endif
	channel->ch_part[part].ch_timeout = 2000;
    }

    if (first_channel != NULL)
    {
	first_channel->ch_prev = channel;
	channel->ch_next = first_channel;
    }
    first_channel = channel;

    channel->ch_refcount = 1;
    return channel;
}

    int
has_any_channel(void)
{
    return first_channel != NULL;
}

/*
 * Called when the refcount of a channel is zero.
 * Return TRUE if "channel" has a callback and the associated job wasn't
 * killed.
 */
    static int
channel_still_useful(channel_T *channel)
{
    int has_sock_msg;
    int	has_out_msg;
    int	has_err_msg;

    /* If the job was killed the channel is not expected to work anymore. */
    if (channel->ch_job_killed && channel->ch_job == NULL)
	return FALSE;

    /* If there is a close callback it may still need to be invoked. */
    if (channel->ch_close_cb != NULL)
	return TRUE;

    /* If reading from or a buffer it's still useful. */
    if (channel->ch_part[PART_IN].ch_bufref.br_buf != NULL)
	return TRUE;

    /* If there is no callback then nobody can get readahead.  If the fd is
     * closed and there is no readahead then the callback won't be called. */
    has_sock_msg = channel->ch_part[PART_SOCK].ch_fd != INVALID_FD
		|| channel->ch_part[PART_SOCK].ch_head.rq_next != NULL
		|| channel->ch_part[PART_SOCK].ch_json_head.jq_next != NULL;
    has_out_msg = channel->ch_part[PART_OUT].ch_fd != INVALID_FD
		  || channel->ch_part[PART_OUT].ch_head.rq_next != NULL
		  || channel->ch_part[PART_OUT].ch_json_head.jq_next != NULL;
    has_err_msg = channel->ch_part[PART_ERR].ch_fd != INVALID_FD
		  || channel->ch_part[PART_ERR].ch_head.rq_next != NULL
		  || channel->ch_part[PART_ERR].ch_json_head.jq_next != NULL;
    return (channel->ch_callback != NULL && (has_sock_msg
		|| has_out_msg || has_err_msg))
	    || ((channel->ch_part[PART_OUT].ch_callback != NULL
		       || channel->ch_part[PART_OUT].ch_bufref.br_buf != NULL)
		    && has_out_msg)
	    || ((channel->ch_part[PART_ERR].ch_callback != NULL
		       || channel->ch_part[PART_ERR].ch_bufref.br_buf != NULL)
		    && has_err_msg);
}

/*
 * Return TRUE if "channel" is closeable (i.e. all readable fds are closed).
 */
    static int
channel_can_close(channel_T *channel)
{
    return channel->ch_to_be_closed == 0;
}

/*
 * Close a channel and free all its resources.
 */
    static void
channel_free_contents(channel_T *channel)
{
    channel_close(channel, TRUE);
    channel_clear(channel);
    ch_log(channel, "Freeing channel");
}

    static void
channel_free_channel(channel_T *channel)
{
    if (channel->ch_next != NULL)
	channel->ch_next->ch_prev = channel->ch_prev;
    if (channel->ch_prev == NULL)
	first_channel = channel->ch_next;
    else
	channel->ch_prev->ch_next = channel->ch_next;
    vim_free(channel);
}

    static void
channel_free(channel_T *channel)
{
    if (!in_free_unref_items)
    {
	if (safe_to_invoke_callback == 0)
	    channel->ch_to_be_freed = TRUE;
	else
	{
	    channel_free_contents(channel);
	    channel_free_channel(channel);
	}
    }
}

/*
 * Close a channel and free all its resources if there is no further action
 * possible, there is no callback to be invoked or the associated job was
 * killed.
 * Return TRUE if the channel was freed.
 */
    static int
channel_may_free(channel_T *channel)
{
    if (!channel_still_useful(channel))
    {
	channel_free(channel);
	return TRUE;
    }
    return FALSE;
}

/*
 * Decrement the reference count on "channel" and maybe free it when it goes
 * down to zero.  Don't free it if there is a pending action.
 * Returns TRUE when the channel is no longer referenced.
 */
    int
channel_unref(channel_T *channel)
{
    if (channel != NULL && --channel->ch_refcount <= 0)
	return channel_may_free(channel);
    return FALSE;
}

    int
free_unused_channels_contents(int copyID, int mask)
{
    int		did_free = FALSE;
    channel_T	*ch;

    /* This is invoked from the garbage collector, which only runs at a safe
     * point. */
    ++safe_to_invoke_callback;

    for (ch = first_channel; ch != NULL; ch = ch->ch_next)
	if (!channel_still_useful(ch)
				 && (ch->ch_copyID & mask) != (copyID & mask))
	{
	    /* Free the channel and ordinary items it contains, but don't
	     * recurse into Lists, Dictionaries etc. */
	    channel_free_contents(ch);
	    did_free = TRUE;
	}

    --safe_to_invoke_callback;
    return did_free;
}

    void
free_unused_channels(int copyID, int mask)
{
    channel_T	*ch;
    channel_T	*ch_next;

    for (ch = first_channel; ch != NULL; ch = ch_next)
    {
	ch_next = ch->ch_next;
	if (!channel_still_useful(ch)
				 && (ch->ch_copyID & mask) != (copyID & mask))
	{
	    /* Free the channel struct itself. */
	    channel_free_channel(ch);
	}
    }
}

#if defined(FEAT_GUI) || defined(PROTO)

#if defined(FEAT_GUI_X11) || defined(FEAT_GUI_GTK)
    static void
channel_read_fd(int fd)
{
    channel_T	*channel;
    ch_part_T	part;

    channel = channel_fd2channel(fd, &part);
    if (channel == NULL)
	ch_error(NULL, "Channel for fd %d not found", fd);
    else
	channel_read(channel, part, "channel_read_fd");
}
#endif

/*
 * Read a command from netbeans.
 */
#ifdef FEAT_GUI_X11
    static void
messageFromServerX11(XtPointer clientData,
		  int *unused1 UNUSED,
		  XtInputId *unused2 UNUSED)
{
    channel_read_fd((int)(long)clientData);
}
#endif

#ifdef FEAT_GUI_GTK
# if GTK_CHECK_VERSION(3,0,0)
    static gboolean
messageFromServerGtk3(GIOChannel *unused1 UNUSED,
		  GIOCondition unused2 UNUSED,
		  gpointer clientData)
{
    channel_read_fd(GPOINTER_TO_INT(clientData));
    return TRUE; /* Return FALSE instead in case the event source is to
		  * be removed after this function returns. */
}
# else
    static void
messageFromServerGtk2(gpointer clientData,
		  gint unused1 UNUSED,
		  GdkInputCondition unused2 UNUSED)
{
    channel_read_fd((int)(long)clientData);
}
# endif
#endif

    static void
channel_gui_register_one(channel_T *channel, ch_part_T part)
{
    if (!CH_HAS_GUI)
	return;

    /* gets stuck in handling events for a not connected channel */
    if (channel->ch_keep_open)
	return;

# ifdef FEAT_GUI_X11
    /* Tell notifier we are interested in being called when there is input on
     * the editor connection socket. */
    if (channel->ch_part[part].ch_inputHandler == (XtInputId)NULL)
    {
	ch_log(channel, "Registering part %s with fd %d",
		part_names[part], channel->ch_part[part].ch_fd);

	channel->ch_part[part].ch_inputHandler = XtAppAddInput(
		(XtAppContext)app_context,
		channel->ch_part[part].ch_fd,
		(XtPointer)(XtInputReadMask + XtInputExceptMask),
		messageFromServerX11,
		(XtPointer)(long)channel->ch_part[part].ch_fd);
    }
# else
#  ifdef FEAT_GUI_GTK
    /* Tell gdk we are interested in being called when there is input on the
     * editor connection socket. */
    if (channel->ch_part[part].ch_inputHandler == 0)
    {
	ch_log(channel, "Registering part %s with fd %d",
		part_names[part], channel->ch_part[part].ch_fd);
#   if GTK_CHECK_VERSION(3,0,0)
	GIOChannel *chnnl = g_io_channel_unix_new(
		(gint)channel->ch_part[part].ch_fd);

	channel->ch_part[part].ch_inputHandler = g_io_add_watch(
		chnnl,
		G_IO_IN|G_IO_HUP|G_IO_ERR|G_IO_PRI,
		messageFromServerGtk3,
		GINT_TO_POINTER(channel->ch_part[part].ch_fd));

	g_io_channel_unref(chnnl);
#   else
	channel->ch_part[part].ch_inputHandler = gdk_input_add(
		(gint)channel->ch_part[part].ch_fd,
		(GdkInputCondition)
			     ((int)GDK_INPUT_READ + (int)GDK_INPUT_EXCEPTION),
		messageFromServerGtk2,
		(gpointer)(long)channel->ch_part[part].ch_fd);
#   endif
    }
#  else
#   ifdef FEAT_GUI_MACVIM
    /* Tell Core Foundation we are interested in being called when there
     * is input on the editor connection socket.  */
    if (channel->ch_part[part].ch_inputHandler == 0)
	channel->ch_part[part].ch_inputHandler = gui_macvim_add_channel(
		channel, part);
#   endif
#  endif
# endif
}

    static void
channel_gui_register(channel_T *channel)
{
    if (channel->CH_SOCK_FD != INVALID_FD)
	channel_gui_register_one(channel, PART_SOCK);
    if (channel->CH_OUT_FD != INVALID_FD
	    && channel->CH_OUT_FD != channel->CH_SOCK_FD)
	channel_gui_register_one(channel, PART_OUT);
    if (channel->CH_ERR_FD != INVALID_FD
	    && channel->CH_ERR_FD != channel->CH_SOCK_FD
	    && channel->CH_ERR_FD != channel->CH_OUT_FD)
	channel_gui_register_one(channel, PART_ERR);
}

/*
 * Register any of our file descriptors with the GUI event handling system.
 * Called when the GUI has started.
 */
    void
channel_gui_register_all(void)
{
    channel_T *channel;

    for (channel = first_channel; channel != NULL; channel = channel->ch_next)
	channel_gui_register(channel);
}

    static void
channel_gui_unregister_one(channel_T *channel, ch_part_T part)
{
# ifdef FEAT_GUI_X11
    if (channel->ch_part[part].ch_inputHandler != (XtInputId)NULL)
    {
	ch_log(channel, "Unregistering part %s", part_names[part]);
	XtRemoveInput(channel->ch_part[part].ch_inputHandler);
	channel->ch_part[part].ch_inputHandler = (XtInputId)NULL;
    }
# else
#  ifdef FEAT_GUI_GTK
    if (channel->ch_part[part].ch_inputHandler != 0)
    {
	ch_log(channel, "Unregistering part %s", part_names[part]);
#   if GTK_CHECK_VERSION(3,0,0)
	g_source_remove(channel->ch_part[part].ch_inputHandler);
#   else
	gdk_input_remove(channel->ch_part[part].ch_inputHandler);
#   endif
	channel->ch_part[part].ch_inputHandler = 0;
    }
#  else
#   ifdef FEAT_GUI_MACVIM
    if (channel->ch_part[part].ch_inputHandler != 0)
    {
	gui_macvim_remove_channel(channel->ch_part[part].ch_inputHandler);
	channel->ch_part[part].ch_inputHandler = 0;
    }
#   endif
#  endif
# endif
}

    static void
channel_gui_unregister(channel_T *channel)
{
    ch_part_T	part;

    for (part = PART_SOCK; part < PART_IN; ++part)
	channel_gui_unregister_one(channel, part);
}

#endif

static char *e_cannot_connect = N_("E902: Cannot connect to port");

/*
 * Open a socket channel to "hostname":"port".
 * "waittime" is the time in msec to wait for the connection.
 * When negative wait forever.
 * Returns the channel for success.
 * Returns NULL for failure.
 */
    channel_T *
channel_open(
	char *hostname,
	int port_in,
	int waittime,
	void (*nb_close_cb)(void))
{
    int			sd = -1;
    struct sockaddr_in	server;
    struct hostent	*host;
#ifdef WIN32
    u_short		port = port_in;
    u_long		val = 1;
#else
    int			port = port_in;
#endif
    channel_T		*channel;
    int			ret;

#ifdef WIN32
    channel_init_winsock();
#endif

    channel = add_channel();
    if (channel == NULL)
    {
	ch_error(NULL, "Cannot allocate channel.");
	return NULL;
    }

    /* Get the server internet address and put into addr structure */
    /* fill in the socket address structure and connect to server */
    vim_memset((char *)&server, 0, sizeof(server));
    server.sin_family = AF_INET;
    server.sin_port = htons(port);
    if ((host = gethostbyname(hostname)) == NULL)
    {
	ch_error(channel, "in gethostbyname() in channel_open()");
	PERROR(_("E901: gethostbyname() in channel_open()"));
	channel_free(channel);
	return NULL;
    }
    {
	char		*p;

	/* When using host->h_addr_list[0] directly ubsan warns for it to not
	 * be aligned.  First copy the pointer to avoid that. */
	memcpy(&p, &host->h_addr_list[0], sizeof(p));
	memcpy((char *)&server.sin_addr, p, host->h_length);
    }

    /* On Mac and Solaris a zero timeout almost never works.  At least wait
     * one millisecond. Let's do it for all systems, because we don't know why
     * this is needed. */
    if (waittime == 0)
	waittime = 1;

    /*
     * For Unix we need to call connect() again after connect() failed.
     * On Win32 one time is sufficient.
     */
    while (TRUE)
    {
	long	elapsed_msec = 0;
	int	waitnow;

	if (sd >= 0)
	    sock_close(sd);
	sd = socket(AF_INET, SOCK_STREAM, 0);
	if (sd == -1)
	{
	    ch_error(channel, "in socket() in channel_open().");
	    PERROR(_("E898: socket() in channel_open()"));
	    channel_free(channel);
	    return NULL;
	}

	if (waittime >= 0)
	{
	    /* Make connect() non-blocking. */
	    if (
#ifdef _WIN32
		ioctlsocket(sd, FIONBIO, &val) < 0
#else
		fcntl(sd, F_SETFL, O_NONBLOCK) < 0
#endif
	       )
	    {
		SOCK_ERRNO;
		ch_error(channel,
			 "channel_open: Connect failed with errno %d", errno);
		sock_close(sd);
		channel_free(channel);
		return NULL;
	    }
	}

	/* Try connecting to the server. */
	ch_log(channel, "Connecting to %s port %d", hostname, port);
	ret = connect(sd, (struct sockaddr *)&server, sizeof(server));

	if (ret == 0)
	    /* The connection could be established. */
	    break;

	SOCK_ERRNO;
	if (waittime < 0 || (errno != EWOULDBLOCK
		&& errno != ECONNREFUSED
#ifdef EINPROGRESS
		&& errno != EINPROGRESS
#endif
		))
	{
	    ch_error(channel,
			 "channel_open: Connect failed with errno %d", errno);
	    PERROR(_(e_cannot_connect));
	    sock_close(sd);
	    channel_free(channel);
	    return NULL;
	}

	/* Limit the waittime to 50 msec.  If it doesn't work within this
	 * time we close the socket and try creating it again. */
	waitnow = waittime > 50 ? 50 : waittime;

	/* If connect() didn't finish then try using select() to wait for the
	 * connection to be made. For Win32 always use select() to wait. */
#ifndef WIN32
	if (errno != ECONNREFUSED)
#endif
	{
	    struct timeval	tv;
	    fd_set		rfds;
	    fd_set		wfds;
#ifndef WIN32
	    int			so_error = 0;
	    socklen_t		so_error_len = sizeof(so_error);
	    struct timeval	start_tv;
	    struct timeval	end_tv;
#endif
	    FD_ZERO(&rfds);
	    FD_SET(sd, &rfds);
	    FD_ZERO(&wfds);
	    FD_SET(sd, &wfds);

	    tv.tv_sec = waitnow / 1000;
	    tv.tv_usec = (waitnow % 1000) * 1000;
#ifndef WIN32
	    gettimeofday(&start_tv, NULL);
#endif
	    ch_log(channel,
		    "Waiting for connection (waiting %d msec)...", waitnow);
	    ret = select((int)sd + 1, &rfds, &wfds, NULL, &tv);

	    if (ret < 0)
	    {
		SOCK_ERRNO;
		ch_error(channel,
			"channel_open: Connect failed with errno %d", errno);
		PERROR(_(e_cannot_connect));
		sock_close(sd);
		channel_free(channel);
		return NULL;
	    }

#ifdef WIN32
	    /* On Win32: select() is expected to work and wait for up to
	     * "waitnow" msec for the socket to be open. */
	    if (FD_ISSET(sd, &wfds))
		break;
	    elapsed_msec = waitnow;
	    if (waittime > 1 && elapsed_msec < waittime)
	    {
		waittime -= elapsed_msec;
		continue;
	    }
#else
	    /* On Linux-like systems: See socket(7) for the behavior
	     * After putting the socket in non-blocking mode, connect() will
	     * return EINPROGRESS, select() will not wait (as if writing is
	     * possible), need to use getsockopt() to check if the socket is
	     * actually able to connect.
	     * We detect a failure to connect when either read and write fds
	     * are set.  Use getsockopt() to find out what kind of failure. */
	    if (FD_ISSET(sd, &rfds) || FD_ISSET(sd, &wfds))
	    {
		ret = getsockopt(sd,
			      SOL_SOCKET, SO_ERROR, &so_error, &so_error_len);
		if (ret < 0 || (so_error != 0
			&& so_error != EWOULDBLOCK
			&& so_error != ECONNREFUSED
# ifdef EINPROGRESS
			&& so_error != EINPROGRESS
# endif
			))
		{
		    ch_error(channel,
			    "channel_open: Connect failed with errno %d",
			    so_error);
		    PERROR(_(e_cannot_connect));
		    sock_close(sd);
		    channel_free(channel);
		    return NULL;
		}
	    }

	    if (FD_ISSET(sd, &wfds) && so_error == 0)
		/* Did not detect an error, connection is established. */
		break;

	    gettimeofday(&end_tv, NULL);
	    elapsed_msec = (end_tv.tv_sec - start_tv.tv_sec) * 1000
			     + (end_tv.tv_usec - start_tv.tv_usec) / 1000;
#endif
	}

#ifndef WIN32
	if (waittime > 1 && elapsed_msec < waittime)
	{
	    /* The port isn't ready but we also didn't get an error.
	     * This happens when the server didn't open the socket
	     * yet.  Select() may return early, wait until the remaining
	     * "waitnow"  and try again. */
	    waitnow -= elapsed_msec;
	    waittime -= elapsed_msec;
	    if (waitnow > 0)
	    {
		mch_delay((long)waitnow, TRUE);
		ui_breakcheck();
		waittime -= waitnow;
	    }
	    if (!got_int)
	    {
		if (waittime <= 0)
		    /* give it one more try */
		    waittime = 1;
		continue;
	    }
	    /* we were interrupted, behave as if timed out */
	}
#endif

	/* We timed out. */
	ch_error(channel, "Connection timed out");
	sock_close(sd);
	channel_free(channel);
	return NULL;
    }

    ch_log(channel, "Connection made");

    if (waittime >= 0)
    {
#ifdef _WIN32
	val = 0;
	ioctlsocket(sd, FIONBIO, &val);
#else
	(void)fcntl(sd, F_SETFL, 0);
#endif
    }

    channel->CH_SOCK_FD = (sock_T)sd;
    channel->ch_nb_close_cb = nb_close_cb;
    channel->ch_hostname = (char *)vim_strsave((char_u *)hostname);
    channel->ch_port = port_in;
    channel->ch_to_be_closed |= (1U << PART_SOCK);

#ifdef FEAT_GUI
    channel_gui_register_one(channel, PART_SOCK);
#endif

    return channel;
}

/*
 * Implements ch_open().
 */
    channel_T *
channel_open_func(typval_T *argvars)
{
    char_u	*address;
    char_u	*p;
    char	*rest;
    int		port;
    jobopt_T    opt;
    channel_T	*channel = NULL;

    address = get_tv_string(&argvars[0]);
    if (argvars[1].v_type != VAR_UNKNOWN
	 && (argvars[1].v_type != VAR_DICT || argvars[1].vval.v_dict == NULL))
    {
	EMSG(_(e_invarg));
	return NULL;
    }

    /* parse address */
    p = vim_strchr(address, ':');
    if (p == NULL)
    {
	EMSG2(_(e_invarg2), address);
	return NULL;
    }
    *p++ = NUL;
    port = strtol((char *)p, &rest, 10);
    if (*address == NUL || port <= 0 || *rest != NUL)
    {
	p[-1] = ':';
	EMSG2(_(e_invarg2), address);
	return NULL;
    }

    /* parse options */
    clear_job_options(&opt);
    opt.jo_mode = MODE_JSON;
    opt.jo_timeout = 2000;
    if (get_job_options(&argvars[1], &opt,
	    JO_MODE_ALL + JO_CB_ALL + JO_WAITTIME + JO_TIMEOUT_ALL, 0) == FAIL)
	goto theend;
    if (opt.jo_timeout < 0)
    {
	EMSG(_(e_invarg));
	goto theend;
    }

    channel = channel_open((char *)address, port, opt.jo_waittime, NULL);
    if (channel != NULL)
    {
	opt.jo_set = JO_ALL;
	channel_set_options(channel, &opt);
    }
theend:
    free_job_options(&opt);
    return channel;
}

    static void
ch_close_part(channel_T *channel, ch_part_T part)
{
    sock_T *fd = &channel->ch_part[part].ch_fd;

    if (*fd != INVALID_FD)
    {
	if (part == PART_SOCK)
	    sock_close(*fd);
	else
	{
	    /* When using a pty the same FD is set on multiple parts, only
	     * close it when the last reference is closed. */
	    if ((part == PART_IN || channel->CH_IN_FD != *fd)
		    && (part == PART_OUT || channel->CH_OUT_FD != *fd)
		    && (part == PART_ERR || channel->CH_ERR_FD != *fd))
	    {
#ifdef WIN32
		if (channel->ch_named_pipe)
		    DisconnectNamedPipe((HANDLE)fd);
#endif
		fd_close(*fd);
	    }
	}
	*fd = INVALID_FD;

	/* channel is closed, may want to end the job if it was the last */
	channel->ch_to_be_closed &= ~(1U << part);
    }
}

    void
channel_set_pipes(channel_T *channel, sock_T in, sock_T out, sock_T err)
{
    if (in != INVALID_FD)
    {
	ch_close_part(channel, PART_IN);
	channel->CH_IN_FD = in;
# if defined(UNIX)
	/* Do not end the job when all output channels are closed, wait until
	 * the job ended. */
	if (isatty(in))
	    channel->ch_to_be_closed |= (1U << PART_IN);
# endif
    }
    if (out != INVALID_FD)
    {
# if defined(FEAT_GUI)
	channel_gui_unregister_one(channel, PART_OUT);
# endif
	ch_close_part(channel, PART_OUT);
	channel->CH_OUT_FD = out;
	channel->ch_to_be_closed |= (1U << PART_OUT);
# if defined(FEAT_GUI)
	channel_gui_register_one(channel, PART_OUT);
# endif
    }
    if (err != INVALID_FD)
    {
# if defined(FEAT_GUI)
	channel_gui_unregister_one(channel, PART_ERR);
# endif
	ch_close_part(channel, PART_ERR);
# if defined(FEAT_GUI_MACVIM)
	if (err == out && gui.in_use)
	    channel->CH_ERR_FD = INVALID_FD;
	else
# endif
	{
	    channel->CH_ERR_FD = err;
	    channel->ch_to_be_closed |= (1U << PART_ERR);
# if defined(FEAT_GUI)
	    channel_gui_register_one(channel, PART_ERR);
# endif
	}
    }
}

/*
 * Sets the job the channel is associated with and associated options.
 * This does not keep a refcount, when the job is freed ch_job is cleared.
 */
    void
channel_set_job(channel_T *channel, job_T *job, jobopt_T *options)
{
    channel->ch_job = job;

    channel_set_options(channel, options);

    if (job->jv_in_buf != NULL)
    {
	chanpart_T *in_part = &channel->ch_part[PART_IN];

	set_bufref(&in_part->ch_bufref, job->jv_in_buf);
	ch_log(channel, "reading from buffer '%s'",
				 (char *)in_part->ch_bufref.br_buf->b_ffname);
	if (options->jo_set & JO_IN_TOP)
	{
	    if (options->jo_in_top == 0 && !(options->jo_set & JO_IN_BOT))
	    {
		/* Special mode: send last-but-one line when appending a line
		 * to the buffer. */
		in_part->ch_bufref.br_buf->b_write_to_channel = TRUE;
		in_part->ch_buf_append = TRUE;
		in_part->ch_buf_top =
			    in_part->ch_bufref.br_buf->b_ml.ml_line_count + 1;
	    }
	    else
		in_part->ch_buf_top = options->jo_in_top;
	}
	else
	    in_part->ch_buf_top = 1;
	if (options->jo_set & JO_IN_BOT)
	    in_part->ch_buf_bot = options->jo_in_bot;
	else
	    in_part->ch_buf_bot = in_part->ch_bufref.br_buf->b_ml.ml_line_count;
    }
}

/*
 * Find a buffer matching "name" or create a new one.
 * Returns NULL if there is something very wrong (error already reported).
 */
    static buf_T *
find_buffer(char_u *name, int err, int msg)
{
    buf_T *buf = NULL;
    buf_T *save_curbuf = curbuf;

    if (name != NULL && *name != NUL)
    {
	buf = buflist_findname(name);
	if (buf == NULL)
	    buf = buflist_findname_exp(name);
    }
    if (buf == NULL)
    {
	buf = buflist_new(name == NULL || *name == NUL ? NULL : name,
				     NULL, (linenr_T)0, BLN_LISTED | BLN_NEW);
	if (buf == NULL)
	    return NULL;
	buf_copy_options(buf, BCO_ENTER);
	curbuf = buf;
#ifdef FEAT_QUICKFIX
	set_option_value((char_u *)"bt", 0L, (char_u *)"nofile", OPT_LOCAL);
	set_option_value((char_u *)"bh", 0L, (char_u *)"hide", OPT_LOCAL);
#endif
	if (curbuf->b_ml.ml_mfp == NULL)
	    ml_open(curbuf);
	if (msg)
	    ml_replace(1, (char_u *)(err ? "Reading from channel error..."
				   : "Reading from channel output..."), TRUE);
	changed_bytes(1, 0);
	curbuf = save_curbuf;
    }

    return buf;
}

    static void
set_callback(
	char_u **cbp,
	partial_T **pp,
	char_u *callback,
	partial_T *partial)
{
    free_callback(*cbp, *pp);
    if (callback != NULL && *callback != NUL)
    {
	if (partial != NULL)
	    *cbp = partial_name(partial);
	else
	{
	    *cbp = vim_strsave(callback);
	    func_ref(*cbp);
	}
    }
    else
	*cbp = NULL;
    *pp = partial;
    if (partial != NULL)
	++partial->pt_refcount;
}

/*
 * Set various properties from an "opt" argument.
 */
    void
channel_set_options(channel_T *channel, jobopt_T *opt)
{
    ch_part_T	part;

    if (opt->jo_set & JO_MODE)
	for (part = PART_SOCK; part < PART_COUNT; ++part)
	    channel->ch_part[part].ch_mode = opt->jo_mode;
    if (opt->jo_set & JO_IN_MODE)
	channel->ch_part[PART_IN].ch_mode = opt->jo_in_mode;
    if (opt->jo_set & JO_OUT_MODE)
	channel->ch_part[PART_OUT].ch_mode = opt->jo_out_mode;
    if (opt->jo_set & JO_ERR_MODE)
	channel->ch_part[PART_ERR].ch_mode = opt->jo_err_mode;

    if (opt->jo_set & JO_TIMEOUT)
	for (part = PART_SOCK; part < PART_COUNT; ++part)
	    channel->ch_part[part].ch_timeout = opt->jo_timeout;
    if (opt->jo_set & JO_OUT_TIMEOUT)
	channel->ch_part[PART_OUT].ch_timeout = opt->jo_out_timeout;
    if (opt->jo_set & JO_ERR_TIMEOUT)
	channel->ch_part[PART_ERR].ch_timeout = opt->jo_err_timeout;
    if (opt->jo_set & JO_BLOCK_WRITE)
	channel->ch_part[PART_IN].ch_block_write = 1;

    if (opt->jo_set & JO_CALLBACK)
	set_callback(&channel->ch_callback, &channel->ch_partial,
					   opt->jo_callback, opt->jo_partial);
    if (opt->jo_set & JO_OUT_CALLBACK)
	set_callback(&channel->ch_part[PART_OUT].ch_callback,
		&channel->ch_part[PART_OUT].ch_partial,
		opt->jo_out_cb, opt->jo_out_partial);
    if (opt->jo_set & JO_ERR_CALLBACK)
	set_callback(&channel->ch_part[PART_ERR].ch_callback,
		&channel->ch_part[PART_ERR].ch_partial,
		opt->jo_err_cb, opt->jo_err_partial);
    if (opt->jo_set & JO_CLOSE_CALLBACK)
	set_callback(&channel->ch_close_cb, &channel->ch_close_partial,
		opt->jo_close_cb, opt->jo_close_partial);
    channel->ch_drop_never = opt->jo_drop_never;

    if ((opt->jo_set & JO_OUT_IO) && opt->jo_io[PART_OUT] == JIO_BUFFER)
    {
	buf_T *buf;

	/* writing output to a buffer. Default mode is NL. */
	if (!(opt->jo_set & JO_OUT_MODE))
	    channel->ch_part[PART_OUT].ch_mode = MODE_NL;
	if (opt->jo_set & JO_OUT_BUF)
	{
	    buf = buflist_findnr(opt->jo_io_buf[PART_OUT]);
	    if (buf == NULL)
		EMSGN(_(e_nobufnr), (long)opt->jo_io_buf[PART_OUT]);
	}
	else
	{
	    int msg = TRUE;

	    if (opt->jo_set2 & JO2_OUT_MSG)
		msg = opt->jo_message[PART_OUT];
	    buf = find_buffer(opt->jo_io_name[PART_OUT], FALSE, msg);
	}
	if (buf != NULL)
	{
	    if (opt->jo_set & JO_OUT_MODIFIABLE)
		channel->ch_part[PART_OUT].ch_nomodifiable =
						!opt->jo_modifiable[PART_OUT];

	    if (!buf->b_p_ma && !channel->ch_part[PART_OUT].ch_nomodifiable)
	    {
		EMSG(_(e_modifiable));
	    }
	    else
	    {
		ch_log(channel, "writing out to buffer '%s'",
						       (char *)buf->b_ffname);
		set_bufref(&channel->ch_part[PART_OUT].ch_bufref, buf);
	    }
	}
    }

    if ((opt->jo_set & JO_ERR_IO) && (opt->jo_io[PART_ERR] == JIO_BUFFER
	 || (opt->jo_io[PART_ERR] == JIO_OUT && (opt->jo_set & JO_OUT_IO)
				       && opt->jo_io[PART_OUT] == JIO_BUFFER)))
    {
	buf_T *buf;

	/* writing err to a buffer. Default mode is NL. */
	if (!(opt->jo_set & JO_ERR_MODE))
	    channel->ch_part[PART_ERR].ch_mode = MODE_NL;
	if (opt->jo_io[PART_ERR] == JIO_OUT)
	    buf = channel->ch_part[PART_OUT].ch_bufref.br_buf;
	else if (opt->jo_set & JO_ERR_BUF)
	{
	    buf = buflist_findnr(opt->jo_io_buf[PART_ERR]);
	    if (buf == NULL)
		EMSGN(_(e_nobufnr), (long)opt->jo_io_buf[PART_ERR]);
	}
	else
	{
	    int msg = TRUE;

	    if (opt->jo_set2 & JO2_ERR_MSG)
		msg = opt->jo_message[PART_ERR];
	    buf = find_buffer(opt->jo_io_name[PART_ERR], TRUE, msg);
	}
	if (buf != NULL)
	{
	    if (opt->jo_set & JO_ERR_MODIFIABLE)
		channel->ch_part[PART_ERR].ch_nomodifiable =
						!opt->jo_modifiable[PART_ERR];
	    if (!buf->b_p_ma && !channel->ch_part[PART_ERR].ch_nomodifiable)
	    {
		EMSG(_(e_modifiable));
	    }
	    else
	    {
		ch_log(channel, "writing err to buffer '%s'",
						       (char *)buf->b_ffname);
		set_bufref(&channel->ch_part[PART_ERR].ch_bufref, buf);
	    }
	}
    }

    channel->ch_part[PART_OUT].ch_io = opt->jo_io[PART_OUT];
    channel->ch_part[PART_ERR].ch_io = opt->jo_io[PART_ERR];
    channel->ch_part[PART_IN].ch_io = opt->jo_io[PART_IN];
}

/*
 * Set the callback for "channel"/"part" for the response with "id".
 */
    void
channel_set_req_callback(
	channel_T   *channel,
	ch_part_T   part,
	char_u	    *callback,
	partial_T   *partial,
	int	    id)
{
    cbq_T *head = &channel->ch_part[part].ch_cb_head;
    cbq_T *item = (cbq_T *)alloc((int)sizeof(cbq_T));

    if (item != NULL)
    {
	item->cq_partial = partial;
	if (partial != NULL)
	{
	    ++partial->pt_refcount;
	    item->cq_callback = callback;
	}
	else
	{
	    item->cq_callback = vim_strsave(callback);
	    func_ref(item->cq_callback);
	}
	item->cq_seq_nr = id;
	item->cq_prev = head->cq_prev;
	head->cq_prev = item;
	item->cq_next = NULL;
	if (item->cq_prev == NULL)
	    head->cq_next = item;
	else
	    item->cq_prev->cq_next = item;
    }
}

    static void
write_buf_line(buf_T *buf, linenr_T lnum, channel_T *channel)
{
    char_u  *line = ml_get_buf(buf, lnum, FALSE);
    int	    len = (int)STRLEN(line);
    char_u  *p;
    int	    i;

    /* Need to make a copy to be able to append a NL. */
    if ((p = alloc(len + 2)) == NULL)
	return;
    memcpy((char *)p, (char *)line, len);

    if (channel->ch_write_text_mode)
	p[len] = CAR;
    else
    {
	for (i = 0; i < len; ++i)
	    if (p[i] == NL)
		p[i] = NUL;

	p[len] = NL;
    }
    p[len + 1] = NUL;
    channel_send(channel, PART_IN, p, len + 1, "write_buf_line");
    vim_free(p);
}

/*
 * Return TRUE if "channel" can be written to.
 * Returns FALSE if the input is closed or the write would block.
 */
    static int
can_write_buf_line(channel_T *channel)
{
    chanpart_T *in_part = &channel->ch_part[PART_IN];

    if (in_part->ch_fd == INVALID_FD)
	return FALSE;  /* pipe was closed */

    /* for testing: block every other attempt to write */
    if (in_part->ch_block_write == 1)
	in_part->ch_block_write = -1;
    else if (in_part->ch_block_write == -1)
	in_part->ch_block_write = 1;

    /* TODO: Win32 implementation, probably using WaitForMultipleObjects() */
#ifndef WIN32
    {
# if defined(HAVE_SELECT)
	struct timeval	tval;
	fd_set		wfds;
	int		ret;

	FD_ZERO(&wfds);
	FD_SET((int)in_part->ch_fd, &wfds);
	tval.tv_sec = 0;
	tval.tv_usec = 0;
	for (;;)
	{
	    ret = select((int)in_part->ch_fd + 1, NULL, &wfds, NULL, &tval);
#  ifdef EINTR
	    SOCK_ERRNO;
	    if (ret == -1 && errno == EINTR)
		continue;
#  endif
	    if (ret <= 0 || in_part->ch_block_write == 1)
	    {
		if (ret > 0)
		    ch_log(channel, "FAKED Input not ready for writing");
		else
		    ch_log(channel, "Input not ready for writing");
		return FALSE;
	    }
	    break;
	}
# else
	struct pollfd	fds;

	fds.fd = in_part->ch_fd;
	fds.events = POLLOUT;
	if (poll(&fds, 1, 0) <= 0)
	{
	    ch_log(channel, "Input not ready for writing");
	    return FALSE;
	}
	if (in_part->ch_block_write == 1)
	{
	    ch_log(channel, "FAKED Input not ready for writing");
	    return FALSE;
	}
# endif
    }
#endif
    return TRUE;
}

/*
 * Write any buffer lines to the input channel.
 */
    static void
channel_write_in(channel_T *channel)
{
    chanpart_T *in_part = &channel->ch_part[PART_IN];
    linenr_T    lnum;
    buf_T	*buf = in_part->ch_bufref.br_buf;
    int		written = 0;

    if (buf == NULL || in_part->ch_buf_append)
	return;  /* no buffer or using appending */
    if (!bufref_valid(&in_part->ch_bufref) || buf->b_ml.ml_mfp == NULL)
    {
	/* buffer was wiped out or unloaded */
	ch_log(channel, "input buffer has been wiped out");
	in_part->ch_bufref.br_buf = NULL;
	return;
    }

    for (lnum = in_part->ch_buf_top; lnum <= in_part->ch_buf_bot
				   && lnum <= buf->b_ml.ml_line_count; ++lnum)
    {
	if (!can_write_buf_line(channel))
	    break;
	write_buf_line(buf, lnum, channel);
	++written;
    }

    if (written == 1)
	ch_log(channel, "written line %d to channel", (int)lnum - 1);
    else if (written > 1)
	ch_log(channel, "written %d lines to channel", written);

    in_part->ch_buf_top = lnum;
    if (lnum > buf->b_ml.ml_line_count || lnum > in_part->ch_buf_bot)
    {
#if defined(FEAT_TERMINAL)
	/* Send CTRL-D or "eof_chars" to close stdin on MS-Windows. */
	if (channel->ch_job != NULL)
	    term_send_eof(channel);
#endif

	/* Writing is done, no longer need the buffer. */
	in_part->ch_bufref.br_buf = NULL;
	ch_log(channel, "Finished writing all lines to channel");

	/* Close the pipe/socket, so that the other side gets EOF. */
	ch_close_part(channel, PART_IN);
    }
    else
	ch_log(channel, "Still %ld more lines to write",
				   (long)(buf->b_ml.ml_line_count - lnum + 1));
}

/*
 * Handle buffer "buf" being freed, remove it from any channels.
 */
    void
channel_buffer_free(buf_T *buf)
{
    channel_T	*channel;
    ch_part_T	part;

    for (channel = first_channel; channel != NULL; channel = channel->ch_next)
	for (part = PART_SOCK; part < PART_COUNT; ++part)
	{
	    chanpart_T  *ch_part = &channel->ch_part[part];

	    if (ch_part->ch_bufref.br_buf == buf)
	    {
		ch_log(channel, "%s buffer has been wiped out",
							    part_names[part]);
		ch_part->ch_bufref.br_buf = NULL;
	    }
	}
}

/*
 * Write any lines waiting to be written to "channel".
 */
    static void
channel_write_input(channel_T *channel)
{
    chanpart_T	*in_part = &channel->ch_part[PART_IN];

    if (in_part->ch_writeque.wq_next != NULL)
	channel_send(channel, PART_IN, (char_u *)"", 0, "channel_write_input");
    else if (in_part->ch_bufref.br_buf != NULL)
    {
	if (in_part->ch_buf_append)
	    channel_write_new_lines(in_part->ch_bufref.br_buf);
	else
	    channel_write_in(channel);
    }
}

/*
 * Write any lines waiting to be written to a channel.
 */
    void
channel_write_any_lines(void)
{
    channel_T	*channel;

    for (channel = first_channel; channel != NULL; channel = channel->ch_next)
	channel_write_input(channel);
}

/*
 * Write appended lines above the last one in "buf" to the channel.
 */
    void
channel_write_new_lines(buf_T *buf)
{
    channel_T	*channel;
    int		found_one = FALSE;

    /* There could be more than one channel for the buffer, loop over all of
     * them. */
    for (channel = first_channel; channel != NULL; channel = channel->ch_next)
    {
	chanpart_T  *in_part = &channel->ch_part[PART_IN];
	linenr_T    lnum;
	int	    written = 0;

	if (in_part->ch_bufref.br_buf == buf && in_part->ch_buf_append)
	{
	    if (in_part->ch_fd == INVALID_FD)
		continue;  /* pipe was closed */
	    found_one = TRUE;
	    for (lnum = in_part->ch_buf_bot; lnum < buf->b_ml.ml_line_count;
								       ++lnum)
	    {
		if (!can_write_buf_line(channel))
		    break;
		write_buf_line(buf, lnum, channel);
		++written;
	    }

	    if (written == 1)
		ch_log(channel, "written line %d to channel", (int)lnum - 1);
	    else if (written > 1)
		ch_log(channel, "written %d lines to channel", written);
	    if (lnum < buf->b_ml.ml_line_count)
		ch_log(channel, "Still %ld more lines to write",
				       (long)(buf->b_ml.ml_line_count - lnum));

	    in_part->ch_buf_bot = lnum;
	}
    }
    if (!found_one)
	buf->b_write_to_channel = FALSE;
}

/*
 * Invoke the "callback" on channel "channel".
 * This does not redraw but sets channel_need_redraw;
 */
    static void
invoke_callback(channel_T *channel, char_u *callback, partial_T *partial,
							       typval_T *argv)
{
    typval_T	rettv;
    int		dummy;

    if (safe_to_invoke_callback == 0)
	IEMSG("INTERNAL: Invoking callback when it is not safe");

    argv[0].v_type = VAR_CHANNEL;
    argv[0].vval.v_channel = channel;

    call_func(callback, (int)STRLEN(callback), &rettv, 2, argv, NULL,
					  0L, 0L, &dummy, TRUE, partial, NULL);
    clear_tv(&rettv);
    channel_need_redraw = TRUE;
}

/*
 * Return the first node from "channel"/"part" without removing it.
 * Returns NULL if there is nothing.
 */
    readq_T *
channel_peek(channel_T *channel, ch_part_T part)
{
    readq_T *head = &channel->ch_part[part].ch_head;

    return head->rq_next;
}

/*
 * Return a pointer to the first NL in "node".
 * Skips over NUL characters.
 * Returns NULL if there is no NL.
 */
    char_u *
channel_first_nl(readq_T *node)
{
    char_u  *buffer = node->rq_buffer;
    long_u  i;

    for (i = 0; i < node->rq_buflen; ++i)
	if (buffer[i] == NL)
	    return buffer + i;
    return NULL;
}

/*
 * Return the first buffer from channel "channel"/"part" and remove it.
 * The caller must free it.
 * Returns NULL if there is nothing.
 */
    char_u *
channel_get(channel_T *channel, ch_part_T part)
{
    readq_T *head = &channel->ch_part[part].ch_head;
    readq_T *node = head->rq_next;
    char_u *p;

    if (node == NULL)
	return NULL;
    /* dispose of the node but keep the buffer */
    p = node->rq_buffer;
    head->rq_next = node->rq_next;
    if (node->rq_next == NULL)
	head->rq_prev = NULL;
    else
	node->rq_next->rq_prev = NULL;
    vim_free(node);
    return p;
}

/*
 * Returns the whole buffer contents concatenated for "channel"/"part".
 * Replaces NUL bytes with NL.
 */
    static char_u *
channel_get_all(channel_T *channel, ch_part_T part)
{
    readq_T *head = &channel->ch_part[part].ch_head;
    readq_T *node = head->rq_next;
    long_u  len = 0;
    char_u  *res;
    char_u  *p;

    /* If there is only one buffer just get that one. */
    if (head->rq_next == NULL || head->rq_next->rq_next == NULL)
	return channel_get(channel, part);

    /* Concatenate everything into one buffer. */
    for (node = head->rq_next; node != NULL; node = node->rq_next)
	len += node->rq_buflen;
    res = lalloc(len + 1, TRUE);
    if (res == NULL)
	return NULL;
    p = res;
    for (node = head->rq_next; node != NULL; node = node->rq_next)
    {
	mch_memmove(p, node->rq_buffer, node->rq_buflen);
	p += node->rq_buflen;
    }
    *p = NUL;

    /* Free all buffers */
    do
    {
	p = channel_get(channel, part);
	vim_free(p);
    } while (p != NULL);

    /* turn all NUL into NL */
    while (len > 0)
    {
	--len;
	if (res[len] == NUL)
	    res[len] = NL;
    }

    return res;
}

/*
 * Consume "len" bytes from the head of "node".
 * Caller must check these bytes are available.
 */
    void
channel_consume(channel_T *channel, ch_part_T part, int len)
{
    readq_T *head = &channel->ch_part[part].ch_head;
    readq_T *node = head->rq_next;
    char_u *buf = node->rq_buffer;

    mch_memmove(buf, buf + len, node->rq_buflen - len);
    node->rq_buflen -= len;
}

/*
 * Collapses the first and second buffer for "channel"/"part".
 * Returns FAIL if that is not possible.
 * When "want_nl" is TRUE collapse more buffers until a NL is found.
 */
    int
channel_collapse(channel_T *channel, ch_part_T part, int want_nl)
{
    readq_T *head = &channel->ch_part[part].ch_head;
    readq_T *node = head->rq_next;
    readq_T *last_node;
    readq_T *n;
    char_u  *newbuf;
    char_u  *p;
    long_u len;

    if (node == NULL || node->rq_next == NULL)
	return FAIL;

    last_node = node->rq_next;
    len = node->rq_buflen + last_node->rq_buflen + 1;
    if (want_nl)
	while (last_node->rq_next != NULL
		&& channel_first_nl(last_node) == NULL)
	{
	    last_node = last_node->rq_next;
	    len += last_node->rq_buflen;
	}

    p = newbuf = alloc(len);
    if (newbuf == NULL)
	return FAIL;	    /* out of memory */
    mch_memmove(p, node->rq_buffer, node->rq_buflen);
    p += node->rq_buflen;
    vim_free(node->rq_buffer);
    node->rq_buffer = newbuf;
    for (n = node; n != last_node; )
    {
	n = n->rq_next;
	mch_memmove(p, n->rq_buffer, n->rq_buflen);
	p += n->rq_buflen;
	vim_free(n->rq_buffer);
    }
    node->rq_buflen = (long_u)(p - newbuf);

    /* dispose of the collapsed nodes and their buffers */
    for (n = node->rq_next; n != last_node; )
    {
	n = n->rq_next;
	vim_free(n->rq_prev);
    }
    node->rq_next = last_node->rq_next;
    if (last_node->rq_next == NULL)
	head->rq_prev = node;
    else
	last_node->rq_next->rq_prev = node;
    vim_free(last_node);
    return OK;
}

/*
 * Store "buf[len]" on "channel"/"part".
 * When "prepend" is TRUE put in front, otherwise append at the end.
 * Returns OK or FAIL.
 */
    static int
channel_save(channel_T *channel, ch_part_T part, char_u *buf, int len,
						      int prepend, char *lead)
{
    readq_T *node;
    readq_T *head = &channel->ch_part[part].ch_head;
    char_u  *p;
    int	    i;

    node = (readq_T *)alloc(sizeof(readq_T));
    if (node == NULL)
	return FAIL;	    /* out of memory */
    /* A NUL is added at the end, because netbeans code expects that.
     * Otherwise a NUL may appear inside the text. */
    node->rq_buffer = alloc(len + 1);
    if (node->rq_buffer == NULL)
    {
	vim_free(node);
	return FAIL;	    /* out of memory */
    }

    if (channel->ch_part[part].ch_mode == MODE_NL)
    {
	/* Drop any CR before a NL. */
	p = node->rq_buffer;
	for (i = 0; i < len; ++i)
	    if (buf[i] != CAR || i + 1 >= len || buf[i + 1] != NL)
		*p++ = buf[i];
	*p = NUL;
	node->rq_buflen = (long_u)(p - node->rq_buffer);
    }
    else
    {
	mch_memmove(node->rq_buffer, buf, len);
	node->rq_buffer[len] = NUL;
	node->rq_buflen = (long_u)len;
    }

    if (prepend)
    {
	/* preend node to the head of the queue */
	node->rq_next = head->rq_next;
	node->rq_prev = NULL;
	if (head->rq_next == NULL)
	    head->rq_prev = node;
	else
	    head->rq_next->rq_prev = node;
	head->rq_next = node;
    }
    else
    {
	/* append node to the tail of the queue */
	node->rq_next = NULL;
	node->rq_prev = head->rq_prev;
	if (head->rq_prev == NULL)
	    head->rq_next = node;
	else
	    head->rq_prev->rq_next = node;
	head->rq_prev = node;
    }

    if (ch_log_active() && lead != NULL)
    {
	ch_log_lead(lead, channel);
	fprintf(log_fd, "'");
	ignored = (int)fwrite(buf, len, 1, log_fd);
	fprintf(log_fd, "'\n");
    }
    return OK;
}

/*
 * Try to fill the buffer of "reader".
 * Returns FALSE when nothing was added.
 */
    static int
channel_fill(js_read_T *reader)
{
    channel_T	*channel = (channel_T *)reader->js_cookie;
    ch_part_T	part = reader->js_cookie_arg;
    char_u	*next = channel_get(channel, part);
    int		keeplen;
    int		addlen;
    char_u	*p;

    if (next == NULL)
	return FALSE;

    keeplen = reader->js_end - reader->js_buf;
    if (keeplen > 0)
    {
	/* Prepend unused text. */
	addlen = (int)STRLEN(next);
	p = alloc(keeplen + addlen + 1);
	if (p == NULL)
	{
	    vim_free(next);
	    return FALSE;
	}
	mch_memmove(p, reader->js_buf, keeplen);
	mch_memmove(p + keeplen, next, addlen + 1);
	vim_free(next);
	next = p;
    }

    vim_free(reader->js_buf);
    reader->js_buf = next;
    return TRUE;
}

/*
 * Use the read buffer of "channel"/"part" and parse a JSON message that is
 * complete.  The messages are added to the queue.
 * Return TRUE if there is more to read.
 */
    static int
channel_parse_json(channel_T *channel, ch_part_T part)
{
    js_read_T	reader;
    typval_T	listtv;
    jsonq_T	*item;
    chanpart_T	*chanpart = &channel->ch_part[part];
    jsonq_T	*head = &chanpart->ch_json_head;
    int		status;
    int		ret;

    if (channel_peek(channel, part) == NULL)
	return FALSE;

    reader.js_buf = channel_get(channel, part);
    reader.js_used = 0;
    reader.js_fill = channel_fill;
    reader.js_cookie = channel;
    reader.js_cookie_arg = part;

    /* When a message is incomplete we wait for a short while for more to
     * arrive.  After the delay drop the input, otherwise a truncated string
     * or list will make us hang.
     * Do not generate error messages, they will be written in a channel log. */
    ++emsg_silent;
    status = json_decode(&reader, &listtv,
				  chanpart->ch_mode == MODE_JS ? JSON_JS : 0);
    --emsg_silent;
    if (status == OK)
    {
	/* Only accept the response when it is a list with at least two
	 * items. */
	if (listtv.v_type != VAR_LIST || listtv.vval.v_list->lv_len < 2)
	{
	    if (listtv.v_type != VAR_LIST)
		ch_error(channel, "Did not receive a list, discarding");
	    else
		ch_error(channel, "Expected list with two items, got %d",
						  listtv.vval.v_list->lv_len);
	    clear_tv(&listtv);
	}
	else
	{
	    item = (jsonq_T *)alloc((unsigned)sizeof(jsonq_T));
	    if (item == NULL)
		clear_tv(&listtv);
	    else
	    {
		item->jq_no_callback = FALSE;
		item->jq_value = alloc_tv();
		if (item->jq_value == NULL)
		{
		    vim_free(item);
		    clear_tv(&listtv);
		}
		else
		{
		    *item->jq_value = listtv;
		    item->jq_prev = head->jq_prev;
		    head->jq_prev = item;
		    item->jq_next = NULL;
		    if (item->jq_prev == NULL)
			head->jq_next = item;
		    else
			item->jq_prev->jq_next = item;
		}
	    }
	}
    }

    if (status == OK)
	chanpart->ch_wait_len = 0;
    else if (status == MAYBE)
    {
	size_t buflen = STRLEN(reader.js_buf);

	if (chanpart->ch_wait_len < buflen)
	{
	    /* First time encountering incomplete message or after receiving
	     * more (but still incomplete): set a deadline of 100 msec. */
	    ch_log(channel,
		    "Incomplete message (%d bytes) - wait 100 msec for more",
		    (int)buflen);
	    reader.js_used = 0;
	    chanpart->ch_wait_len = buflen;
#ifdef WIN32
	    chanpart->ch_deadline = GetTickCount() + 100L;
#else
	    gettimeofday(&chanpart->ch_deadline, NULL);
	    chanpart->ch_deadline.tv_usec += 100 * 1000;
	    if (chanpart->ch_deadline.tv_usec > 1000 * 1000)
	    {
		chanpart->ch_deadline.tv_usec -= 1000 * 1000;
		++chanpart->ch_deadline.tv_sec;
	    }
#endif
	}
	else
	{
	    int timeout;
#ifdef WIN32
	    timeout = GetTickCount() > chanpart->ch_deadline;
#else
	    {
		struct timeval now_tv;

		gettimeofday(&now_tv, NULL);
		timeout = now_tv.tv_sec > chanpart->ch_deadline.tv_sec
		      || (now_tv.tv_sec == chanpart->ch_deadline.tv_sec
			   && now_tv.tv_usec > chanpart->ch_deadline.tv_usec);
	    }
#endif
	    if (timeout)
	    {
		status = FAIL;
		chanpart->ch_wait_len = 0;
		ch_log(channel, "timed out");
	    }
	    else
	    {
		reader.js_used = 0;
		ch_log(channel, "still waiting on incomplete message");
	    }
	}
    }

    if (status == FAIL)
    {
	ch_error(channel, "Decoding failed - discarding input");
	ret = FALSE;
	chanpart->ch_wait_len = 0;
    }
    else if (reader.js_buf[reader.js_used] != NUL)
    {
	/* Put the unread part back into the channel. */
	channel_save(channel, part, reader.js_buf + reader.js_used,
			(int)(reader.js_end - reader.js_buf) - reader.js_used,
								  TRUE, NULL);
	ret = status == MAYBE ? FALSE: TRUE;
    }
    else
	ret = FALSE;

    vim_free(reader.js_buf);
    return ret;
}

/*
 * Remove "node" from the queue that it is in.  Does not free it.
 */
    static void
remove_cb_node(cbq_T *head, cbq_T *node)
{
    if (node->cq_prev == NULL)
	head->cq_next = node->cq_next;
    else
	node->cq_prev->cq_next = node->cq_next;
    if (node->cq_next == NULL)
	head->cq_prev = node->cq_prev;
    else
	node->cq_next->cq_prev = node->cq_prev;
}

/*
 * Remove "node" from the queue that it is in and free it.
 * Caller should have freed or used node->jq_value.
 */
    static void
remove_json_node(jsonq_T *head, jsonq_T *node)
{
    if (node->jq_prev == NULL)
	head->jq_next = node->jq_next;
    else
	node->jq_prev->jq_next = node->jq_next;
    if (node->jq_next == NULL)
	head->jq_prev = node->jq_prev;
    else
	node->jq_next->jq_prev = node->jq_prev;
    vim_free(node);
}

/*
 * Get a message from the JSON queue for channel "channel".
 * When "id" is positive it must match the first number in the list.
 * When "id" is zero or negative jut get the first message.  But not the one
 * with id ch_block_id.
 * When "without_callback" is TRUE also get messages that were pushed back.
 * Return OK when found and return the value in "rettv".
 * Return FAIL otherwise.
 */
    static int
channel_get_json(
	channel_T   *channel,
	ch_part_T   part,
	int	    id,
	int	    without_callback,
	typval_T    **rettv)
{
    jsonq_T   *head = &channel->ch_part[part].ch_json_head;
    jsonq_T   *item = head->jq_next;

    while (item != NULL)
    {
	list_T	    *l = item->jq_value->vval.v_list;
	typval_T    *tv = &l->lv_first->li_tv;

	if ((without_callback || !item->jq_no_callback)
	    && ((id > 0 && tv->v_type == VAR_NUMBER && tv->vval.v_number == id)
	      || (id <= 0 && (tv->v_type != VAR_NUMBER
		 || tv->vval.v_number == 0
		 || tv->vval.v_number != channel->ch_part[part].ch_block_id))))
	{
	    *rettv = item->jq_value;
	    if (tv->v_type == VAR_NUMBER)
		ch_log(channel, "Getting JSON message %ld",
						      (long)tv->vval.v_number);
	    remove_json_node(head, item);
	    return OK;
	}
	item = item->jq_next;
    }
    return FAIL;
}

/*
 * Put back "rettv" into the JSON queue, there was no callback for it.
 * Takes over the values in "rettv".
 */
    static void
channel_push_json(channel_T *channel, ch_part_T part, typval_T *rettv)
{
    jsonq_T   *head = &channel->ch_part[part].ch_json_head;
    jsonq_T   *item = head->jq_next;
    jsonq_T   *newitem;

    if (head->jq_prev != NULL && head->jq_prev->jq_no_callback)
	/* last item was pushed back, append to the end */
	item = NULL;
    else while (item != NULL && item->jq_no_callback)
	/* append after the last item that was pushed back */
	item = item->jq_next;

    newitem = (jsonq_T *)alloc((unsigned)sizeof(jsonq_T));
    if (newitem == NULL)
	clear_tv(rettv);
    else
    {
	newitem->jq_value = alloc_tv();
	if (newitem->jq_value == NULL)
	{
	    vim_free(newitem);
	    clear_tv(rettv);
	}
	else
	{
	    newitem->jq_no_callback = FALSE;
	    *newitem->jq_value = *rettv;
	    if (item == NULL)
	    {
		/* append to the end */
		newitem->jq_prev = head->jq_prev;
		head->jq_prev = newitem;
		newitem->jq_next = NULL;
		if (newitem->jq_prev == NULL)
		    head->jq_next = newitem;
		else
		    newitem->jq_prev->jq_next = newitem;
	    }
	    else
	    {
		/* append after "item" */
		newitem->jq_prev = item;
		newitem->jq_next = item->jq_next;
		item->jq_next = newitem;
		if (newitem->jq_next == NULL)
		    head->jq_prev = newitem;
		else
		    newitem->jq_next->jq_prev = newitem;
	    }
	}
    }
}

#define CH_JSON_MAX_ARGS 4

/*
 * Execute a command received over "channel"/"part"
 * "argv[0]" is the command string.
 * "argv[1]" etc. have further arguments, type is VAR_UNKNOWN if missing.
 */
    static void
channel_exe_cmd(channel_T *channel, ch_part_T part, typval_T *argv)
{
    char_u  *cmd = argv[0].vval.v_string;
    char_u  *arg;
    int	    options = channel->ch_part[part].ch_mode == MODE_JS ? JSON_JS : 0;

    if (argv[1].v_type != VAR_STRING)
    {
	ch_error(channel, "received command with non-string argument");
	if (p_verbose > 2)
	    EMSG(_("E903: received command with non-string argument"));
	return;
    }
    arg = argv[1].vval.v_string;
    if (arg == NULL)
	arg = (char_u *)"";

    if (STRCMP(cmd, "ex") == 0)
    {
	int save_called_emsg = called_emsg;

	called_emsg = FALSE;
	ch_log(channel, "Executing ex command '%s'", (char *)arg);
	++emsg_silent;
	do_cmdline_cmd(arg);
	--emsg_silent;
	if (called_emsg)
	    ch_log(channel, "Ex command error: '%s'",
					  (char *)get_vim_var_str(VV_ERRMSG));
	called_emsg = save_called_emsg;
    }
    else if (STRCMP(cmd, "normal") == 0)
    {
	exarg_T ea;

	ch_log(channel, "Executing normal command '%s'", (char *)arg);
	ea.arg = arg;
	ea.addr_count = 0;
	ea.forceit = TRUE; /* no mapping */
	ex_normal(&ea);
    }
    else if (STRCMP(cmd, "redraw") == 0)
    {
	exarg_T ea;

	ch_log(channel, "redraw");
	ea.forceit = *arg != NUL;
	ex_redraw(&ea);
	showruler(FALSE);
	setcursor();
	out_flush_cursor(TRUE, FALSE);
    }
    else if (STRCMP(cmd, "expr") == 0 || STRCMP(cmd, "call") == 0)
    {
	int is_call = cmd[0] == 'c';
	int id_idx = is_call ? 3 : 2;

	if (argv[id_idx].v_type != VAR_UNKNOWN
					 && argv[id_idx].v_type != VAR_NUMBER)
	{
	    ch_error(channel, "last argument for expr/call must be a number");
	    if (p_verbose > 2)
		EMSG(_("E904: last argument for expr/call must be a number"));
	}
	else if (is_call && argv[2].v_type != VAR_LIST)
	{
	    ch_error(channel, "third argument for call must be a list");
	    if (p_verbose > 2)
		EMSG(_("E904: third argument for call must be a list"));
	}
	else
	{
	    typval_T	*tv = NULL;
	    typval_T	res_tv;
	    typval_T	err_tv;
	    char_u	*json = NULL;

	    /* Don't pollute the display with errors. */
	    ++emsg_skip;
	    if (!is_call)
	    {
		ch_log(channel, "Evaluating expression '%s'", (char *)arg);
		tv = eval_expr(arg, NULL);
	    }
	    else
	    {
		ch_log(channel, "Calling '%s'", (char *)arg);
		if (func_call(arg, &argv[2], NULL, NULL, &res_tv) == OK)
		    tv = &res_tv;
	    }

	    if (argv[id_idx].v_type == VAR_NUMBER)
	    {
		int id = argv[id_idx].vval.v_number;

		if (tv != NULL)
		    json = json_encode_nr_expr(id, tv, options | JSON_NL);
		if (tv == NULL || (json != NULL && *json == NUL))
		{
		    /* If evaluation failed or the result can't be encoded
		     * then return the string "ERROR". */
		    vim_free(json);
		    err_tv.v_type = VAR_STRING;
		    err_tv.vval.v_string = (char_u *)"ERROR";
		    json = json_encode_nr_expr(id, &err_tv, options | JSON_NL);
		}
		if (json != NULL)
		{
		    channel_send(channel,
				 part == PART_SOCK ? PART_SOCK : PART_IN,
				 json, (int)STRLEN(json), (char *)cmd);
		    vim_free(json);
		}
	    }
	    --emsg_skip;
	    if (tv == &res_tv)
		clear_tv(tv);
	    else
		free_tv(tv);
	}
    }
    else if (p_verbose > 2)
    {
	ch_error(channel, "Received unknown command: %s", (char *)cmd);
	EMSG2(_("E905: received unknown command: %s"), cmd);
    }
}

/*
 * Invoke the callback at "cbhead".
 * Does not redraw but sets channel_need_redraw.
 */
    static void
invoke_one_time_callback(
	channel_T   *channel,
	cbq_T	    *cbhead,
	cbq_T	    *item,
	typval_T    *argv)
{
    ch_log(channel, "Invoking one-time callback %s",
						   (char *)item->cq_callback);
    /* Remove the item from the list first, if the callback
     * invokes ch_close() the list will be cleared. */
    remove_cb_node(cbhead, item);
    invoke_callback(channel, item->cq_callback, item->cq_partial, argv);
    free_callback(item->cq_callback, item->cq_partial);
    vim_free(item);
}

    static void
append_to_buffer(buf_T *buffer, char_u *msg, channel_T *channel, ch_part_T part)
{
    bufref_T	save_curbuf = {NULL, 0, 0};
    win_T	*save_curwin = NULL;
    tabpage_T	*save_curtab = NULL;
    linenr_T    lnum = buffer->b_ml.ml_line_count;
    int		save_write_to = buffer->b_write_to_channel;
    chanpart_T  *ch_part = &channel->ch_part[part];
    int		save_p_ma = buffer->b_p_ma;
    int		empty = (buffer->b_ml.ml_flags & ML_EMPTY) ? 1 : 0;

    if (!buffer->b_p_ma && !ch_part->ch_nomodifiable)
    {
	if (!ch_part->ch_nomod_error)
	{
	    ch_error(channel, "Buffer is not modifiable, cannot append");
	    ch_part->ch_nomod_error = TRUE;
	}
	return;
    }

    /* If the buffer is also used as input insert above the last
     * line. Don't write these lines. */
    if (save_write_to)
    {
	--lnum;
	buffer->b_write_to_channel = FALSE;
    }

    /* Append to the buffer */
    ch_log(channel, "appending line %d to buffer", (int)lnum + 1 - empty);

    buffer->b_p_ma = TRUE;

    /* Save curbuf/curwin/curtab and make "buffer" the current buffer. */
    switch_to_win_for_buf(buffer, &save_curwin, &save_curtab, &save_curbuf);

    u_sync(TRUE);
    /* ignore undo failure, undo is not very useful here */
    ignored = u_save(lnum - empty, lnum + 1);

    if (empty)
    {
	/* The buffer is empty, replace the first (dummy) line. */
	ml_replace(lnum, msg, TRUE);
	lnum = 0;
    }
    else
	ml_append(lnum, msg, 0, FALSE);
    appended_lines_mark(lnum, 1L);

    /* Restore curbuf/curwin/curtab */
    restore_win_for_buf(save_curwin, save_curtab, &save_curbuf);

    if (ch_part->ch_nomodifiable)
	buffer->b_p_ma = FALSE;
    else
	buffer->b_p_ma = save_p_ma;

    if (buffer->b_nwindows > 0)
    {
	win_T	*wp;

	FOR_ALL_WINDOWS(wp)
	{
	    if (wp->w_buffer == buffer
		    && (save_write_to
			? wp->w_cursor.lnum == lnum + 1
			: (wp->w_cursor.lnum == lnum
			    && wp->w_cursor.col == 0)))
	    {
		++wp->w_cursor.lnum;
		save_curwin = curwin;
		curwin = wp;
		curbuf = curwin->w_buffer;
		scroll_cursor_bot(0, FALSE);
		curwin = save_curwin;
		curbuf = curwin->w_buffer;
	    }
	}
	redraw_buf_and_status_later(buffer, VALID);
	channel_need_redraw = TRUE;
    }

    if (save_write_to)
    {
	channel_T *ch;

	/* Find channels reading from this buffer and adjust their
	 * next-to-read line number. */
	buffer->b_write_to_channel = TRUE;
	for (ch = first_channel; ch != NULL; ch = ch->ch_next)
	{
	    chanpart_T  *in_part = &ch->ch_part[PART_IN];

	    if (in_part->ch_bufref.br_buf == buffer)
		in_part->ch_buf_bot = buffer->b_ml.ml_line_count;
	}
    }
}

    static void
drop_messages(channel_T *channel, ch_part_T part)
{
    char_u *msg;

    while ((msg = channel_get(channel, part)) != NULL)
    {
	ch_log(channel, "Dropping message '%s'", (char *)msg);
	vim_free(msg);
    }
}

/*
 * Invoke a callback for "channel"/"part" if needed.
 * This does not redraw but sets channel_need_redraw when redraw is needed.
 * Return TRUE when a message was handled, there might be another one.
 */
    static int
may_invoke_callback(channel_T *channel, ch_part_T part)
{
    char_u	*msg = NULL;
    typval_T	*listtv = NULL;
    typval_T	argv[CH_JSON_MAX_ARGS];
    int		seq_nr = -1;
    chanpart_T	*ch_part = &channel->ch_part[part];
    ch_mode_T	ch_mode = ch_part->ch_mode;
    cbq_T	*cbhead = &ch_part->ch_cb_head;
    cbq_T	*cbitem;
    char_u	*callback = NULL;
    partial_T	*partial = NULL;
    buf_T	*buffer = NULL;
    char_u	*p;

    if (channel->ch_nb_close_cb != NULL)
	/* this channel is handled elsewhere (netbeans) */
	return FALSE;

    /* Use a message-specific callback, part callback or channel callback */
    for (cbitem = cbhead->cq_next; cbitem != NULL; cbitem = cbitem->cq_next)
	if (cbitem->cq_seq_nr == 0)
	    break;
    if (cbitem != NULL)
    {
	callback = cbitem->cq_callback;
	partial = cbitem->cq_partial;
    }
    else if (ch_part->ch_callback != NULL)
    {
	callback = ch_part->ch_callback;
	partial = ch_part->ch_partial;
    }
    else
    {
	callback = channel->ch_callback;
	partial = channel->ch_partial;
    }

    buffer = ch_part->ch_bufref.br_buf;
    if (buffer != NULL && (!bufref_valid(&ch_part->ch_bufref)
					       || buffer->b_ml.ml_mfp == NULL))
    {
	/* buffer was wiped out or unloaded */
	ch_log(channel, "%s buffer has been wiped out", part_names[part]);
	ch_part->ch_bufref.br_buf = NULL;
	buffer = NULL;
    }

    if (ch_mode == MODE_JSON || ch_mode == MODE_JS)
    {
	listitem_T	*item;
	int		argc = 0;

	/* Get any json message in the queue. */
	if (channel_get_json(channel, part, -1, FALSE, &listtv) == FAIL)
	{
	    /* Parse readahead, return when there is still no message. */
	    channel_parse_json(channel, part);
	    if (channel_get_json(channel, part, -1, FALSE, &listtv) == FAIL)
		return FALSE;
	}

	for (item = listtv->vval.v_list->lv_first;
			    item != NULL && argc < CH_JSON_MAX_ARGS;
						    item = item->li_next)
	    argv[argc++] = item->li_tv;
	while (argc < CH_JSON_MAX_ARGS)
	    argv[argc++].v_type = VAR_UNKNOWN;

	if (argv[0].v_type == VAR_STRING)
	{
	    /* ["cmd", arg] or ["cmd", arg, arg] or ["cmd", arg, arg, arg] */
	    channel_exe_cmd(channel, part, argv);
	    free_tv(listtv);
	    return TRUE;
	}

	if (argv[0].v_type != VAR_NUMBER)
	{
	    ch_error(channel,
		      "Dropping message with invalid sequence number type");
	    free_tv(listtv);
	    return FALSE;
	}
	seq_nr = argv[0].vval.v_number;
    }
    else if (channel_peek(channel, part) == NULL)
    {
	/* nothing to read on RAW or NL channel */
	return FALSE;
    }
    else
    {
	/* If there is no callback or buffer drop the message. */
	if (callback == NULL && buffer == NULL)
	{
	    /* If there is a close callback it may use ch_read() to get the
	     * messages. */
	    if (channel->ch_close_cb == NULL && !channel->ch_drop_never)
		drop_messages(channel, part);
	    return FALSE;
	}

	if (ch_mode == MODE_NL)
	{
	    char_u  *nl = NULL;
	    char_u  *buf;
	    readq_T *node;

	    /* See if we have a message ending in NL in the first buffer.  If
	     * not try to concatenate the first and the second buffer. */
	    while (TRUE)
	    {
		node = channel_peek(channel, part);
		nl = channel_first_nl(node);
		if (nl != NULL)
		    break;
		if (channel_collapse(channel, part, TRUE) == FAIL)
		{
		    if (ch_part->ch_fd == INVALID_FD && node->rq_buflen > 0)
			break;
		    return FALSE; /* incomplete message */
		}
	    }
	    buf = node->rq_buffer;

	    if (nl == NULL)
	    {
		/* Flush remaining message that is missing a NL. */
		char_u	*new_buf;

		new_buf = vim_realloc(buf, node->rq_buflen + 1);
		if (new_buf == NULL)
		    /* This might fail over and over again, should the message
		     * be dropped? */
		    return FALSE;
		buf = new_buf;
		node->rq_buffer = buf;
		nl = buf + node->rq_buflen++;
		*nl = NUL;
	    }

	    /* Convert NUL to NL, the internal representation. */
	    for (p = buf; p < nl && p < buf + node->rq_buflen; ++p)
		if (*p == NUL)
		    *p = NL;

	    if (nl + 1 == buf + node->rq_buflen)
	    {
		/* get the whole buffer, drop the NL */
		msg = channel_get(channel, part);
		*nl = NUL;
	    }
	    else
	    {
		/* Copy the message into allocated memory (excluding the NL)
		 * and remove it from the buffer (including the NL). */
		msg = vim_strnsave(buf, (int)(nl - buf));
		channel_consume(channel, part, (int)(nl - buf) + 1);
	    }
	}
	else
	{
	    /* For a raw channel we don't know where the message ends, just
	     * get everything we have.
	     * Convert NUL to NL, the internal representation. */
	    msg = channel_get_all(channel, part);
	}

	if (msg == NULL)
	    return FALSE; /* out of memory (and avoids Coverity warning) */

	argv[1].v_type = VAR_STRING;
	argv[1].vval.v_string = msg;
    }

    if (seq_nr > 0)
    {
	int	done = FALSE;

	/* JSON or JS mode: invoke the one-time callback with the matching nr */
	for (cbitem = cbhead->cq_next; cbitem != NULL; cbitem = cbitem->cq_next)
	    if (cbitem->cq_seq_nr == seq_nr)
	    {
		invoke_one_time_callback(channel, cbhead, cbitem, argv);
		done = TRUE;
		break;
	    }
	if (!done)
	{
	    if (channel->ch_drop_never)
	    {
		/* message must be read with ch_read() */
		channel_push_json(channel, part, listtv);
		listtv = NULL;
	    }
	    else
		ch_log(channel, "Dropping message %d without callback",
								       seq_nr);
	}
    }
    else if (callback != NULL || buffer != NULL)
    {
	if (buffer != NULL)
	{
	    if (msg == NULL)
		/* JSON or JS mode: re-encode the message. */
		msg = json_encode(listtv, ch_mode);
	    if (msg != NULL)
	    {
#ifdef FEAT_TERMINAL
		if (buffer->b_term != NULL)
		    write_to_term(buffer, msg, channel);
		else
#endif
		    append_to_buffer(buffer, msg, channel, part);
	    }
	}

	if (callback != NULL)
	{
	    if (cbitem != NULL)
		invoke_one_time_callback(channel, cbhead, cbitem, argv);
	    else
	    {
		/* invoke the channel callback */
		ch_log(channel, "Invoking channel callback %s",
							    (char *)callback);
		invoke_callback(channel, callback, partial, argv);
	    }
	}
    }
    else
	ch_log(channel, "Dropping message %d", seq_nr);

    if (listtv != NULL)
	free_tv(listtv);
    vim_free(msg);

    return TRUE;
}

/*
 * Return TRUE when channel "channel" is open for writing to.
 * Also returns FALSE or invalid "channel".
 */
    int
channel_can_write_to(channel_T *channel)
{
    return channel != NULL && (channel->CH_SOCK_FD != INVALID_FD
			  || channel->CH_IN_FD != INVALID_FD);
}

/*
 * Return TRUE when channel "channel" is open for reading or writing.
 * Also returns FALSE for invalid "channel".
 */
    int
channel_is_open(channel_T *channel)
{
    return channel != NULL && (channel->CH_SOCK_FD != INVALID_FD
			  || channel->CH_IN_FD != INVALID_FD
			  || channel->CH_OUT_FD != INVALID_FD
			  || channel->CH_ERR_FD != INVALID_FD);
}

/*
 * Return TRUE if "channel" has JSON or other typeahead.
 */
    int
channel_has_readahead(channel_T *channel, ch_part_T part)
{
    ch_mode_T	ch_mode = channel->ch_part[part].ch_mode;

    if (ch_mode == MODE_JSON || ch_mode == MODE_JS)
    {
	jsonq_T   *head = &channel->ch_part[part].ch_json_head;
	jsonq_T   *item = head->jq_next;

	return item != NULL;
    }
    return channel_peek(channel, part) != NULL;
}

/*
 * Return a string indicating the status of the channel.
 * If "req_part" is not negative check that part.
 */
    char *
channel_status(channel_T *channel, int req_part)
{
    ch_part_T part;
    int has_readahead = FALSE;

    if (channel == NULL)
	 return "fail";
    if (req_part == PART_OUT)
    {
	if (channel->CH_OUT_FD != INVALID_FD)
	    return "open";
	if (channel_has_readahead(channel, PART_OUT))
	    has_readahead = TRUE;
    }
    else if (req_part == PART_ERR)
    {
	if (channel->CH_ERR_FD != INVALID_FD)
	    return "open";
	if (channel_has_readahead(channel, PART_ERR))
	    has_readahead = TRUE;
    }
    else
    {
	if (channel_is_open(channel))
	    return "open";
	for (part = PART_SOCK; part < PART_IN; ++part)
	    if (channel_has_readahead(channel, part))
	    {
		has_readahead = TRUE;
		break;
	    }
    }

    if (has_readahead)
	return "buffered";
    return "closed";
}

    static void
channel_part_info(channel_T *channel, dict_T *dict, char *name, ch_part_T part)
{
    chanpart_T *chanpart = &channel->ch_part[part];
    char	namebuf[20];  /* longest is "sock_timeout" */
    size_t	tail;
    char	*status;
    char	*s = "";

    vim_strncpy((char_u *)namebuf, (char_u *)name, 4);
    STRCAT(namebuf, "_");
    tail = STRLEN(namebuf);

    STRCPY(namebuf + tail, "status");
    if (chanpart->ch_fd != INVALID_FD)
	status = "open";
    else if (channel_has_readahead(channel, part))
	status = "buffered";
    else
	status = "closed";
    dict_add_nr_str(dict, namebuf, 0, (char_u *)status);

    STRCPY(namebuf + tail, "mode");
    switch (chanpart->ch_mode)
    {
	case MODE_NL: s = "NL"; break;
	case MODE_RAW: s = "RAW"; break;
	case MODE_JSON: s = "JSON"; break;
	case MODE_JS: s = "JS"; break;
    }
    dict_add_nr_str(dict, namebuf, 0, (char_u *)s);

    STRCPY(namebuf + tail, "io");
    if (part == PART_SOCK)
	s = "socket";
    else switch (chanpart->ch_io)
    {
	case JIO_NULL: s = "null"; break;
	case JIO_PIPE: s = "pipe"; break;
	case JIO_FILE: s = "file"; break;
	case JIO_BUFFER: s = "buffer"; break;
	case JIO_OUT: s = "out"; break;
    }
    dict_add_nr_str(dict, namebuf, 0, (char_u *)s);

    STRCPY(namebuf + tail, "timeout");
    dict_add_nr_str(dict, namebuf, chanpart->ch_timeout, NULL);
}

    void
channel_info(channel_T *channel, dict_T *dict)
{
    dict_add_nr_str(dict, "id", channel->ch_id, NULL);
    dict_add_nr_str(dict, "status", 0, (char_u *)channel_status(channel, -1));

    if (channel->ch_hostname != NULL)
    {
	dict_add_nr_str(dict, "hostname", 0, (char_u *)channel->ch_hostname);
	dict_add_nr_str(dict, "port", channel->ch_port, NULL);
	channel_part_info(channel, dict, "sock", PART_SOCK);
    }
    else
    {
	channel_part_info(channel, dict, "out", PART_OUT);
	channel_part_info(channel, dict, "err", PART_ERR);
	channel_part_info(channel, dict, "in", PART_IN);
    }
}

/*
 * Close channel "channel".
 * Trigger the close callback if "invoke_close_cb" is TRUE.
 * Does not clear the buffers.
 */
    void
channel_close(channel_T *channel, int invoke_close_cb)
{
    ch_log(channel, "Closing channel");

#ifdef FEAT_GUI
    channel_gui_unregister(channel);
#endif

    ch_close_part(channel, PART_SOCK);
    ch_close_part(channel, PART_IN);
    ch_close_part(channel, PART_OUT);
    ch_close_part(channel, PART_ERR);

    if (invoke_close_cb)
    {
	ch_part_T	part;

	/* Invoke callbacks and flush buffers before the close callback. */
	if (channel->ch_close_cb != NULL)
	    ch_log(channel,
		     "Invoking callbacks and flushing buffers before closing");
	for (part = PART_SOCK; part < PART_IN; ++part)
	{
	    if (channel->ch_close_cb != NULL
			    || channel->ch_part[part].ch_bufref.br_buf != NULL)
	    {
		/* Increment the refcount to avoid the channel being freed
		 * halfway. */
		++channel->ch_refcount;
		if (channel->ch_close_cb == NULL)
		    ch_log(channel, "flushing %s buffers before closing",
							     part_names[part]);
		while (may_invoke_callback(channel, part))
		    ;
		--channel->ch_refcount;
	    }
	}

	if (channel->ch_close_cb != NULL)
	{
	      typval_T	argv[1];
	      typval_T	rettv;
	      int		dummy;

	      /* Increment the refcount to avoid the channel being freed
	       * halfway. */
	      ++channel->ch_refcount;
	      ch_log(channel, "Invoking close callback %s",
						(char *)channel->ch_close_cb);
	      argv[0].v_type = VAR_CHANNEL;
	      argv[0].vval.v_channel = channel;
	      call_func(channel->ch_close_cb, (int)STRLEN(channel->ch_close_cb),
			   &rettv, 1, argv, NULL, 0L, 0L, &dummy, TRUE,
			   channel->ch_close_partial, NULL);
	      clear_tv(&rettv);
	      channel_need_redraw = TRUE;

	      /* the callback is only called once */
	      free_callback(channel->ch_close_cb, channel->ch_close_partial);
	      channel->ch_close_cb = NULL;
	      channel->ch_close_partial = NULL;

	      if (channel_need_redraw)
	      {
		  channel_need_redraw = FALSE;
		  redraw_after_callback(TRUE);
	      }

	      if (!channel->ch_drop_never)
		  /* any remaining messages are useless now */
		  for (part = PART_SOCK; part < PART_IN; ++part)
		      drop_messages(channel, part);

	      --channel->ch_refcount;
	}
    }

    channel->ch_nb_close_cb = NULL;

#ifdef FEAT_TERMINAL
    term_channel_closed(channel);
#endif
}

/*
 * Close the "in" part channel "channel".
 */
    void
channel_close_in(channel_T *channel)
{
    ch_close_part(channel, PART_IN);
}

    static void
remove_from_writeque(writeq_T *wq, writeq_T *entry)
{
    ga_clear(&entry->wq_ga);
    wq->wq_next = entry->wq_next;
    if (wq->wq_next == NULL)
	wq->wq_prev = NULL;
    else
	wq->wq_next->wq_prev = NULL;
    vim_free(entry);
}

/*
 * Clear the read buffer on "channel"/"part".
 */
    static void
channel_clear_one(channel_T *channel, ch_part_T part)
{
    chanpart_T *ch_part = &channel->ch_part[part];
    jsonq_T *json_head = &ch_part->ch_json_head;
    cbq_T   *cb_head = &ch_part->ch_cb_head;

    while (channel_peek(channel, part) != NULL)
	vim_free(channel_get(channel, part));

    while (cb_head->cq_next != NULL)
    {
	cbq_T *node = cb_head->cq_next;

	remove_cb_node(cb_head, node);
	free_callback(node->cq_callback, node->cq_partial);
	vim_free(node);
    }

    while (json_head->jq_next != NULL)
    {
	free_tv(json_head->jq_next->jq_value);
	remove_json_node(json_head, json_head->jq_next);
    }

    free_callback(ch_part->ch_callback, ch_part->ch_partial);
    ch_part->ch_callback = NULL;
    ch_part->ch_partial = NULL;

    while (ch_part->ch_writeque.wq_next != NULL)
	remove_from_writeque(&ch_part->ch_writeque,
						 ch_part->ch_writeque.wq_next);
}

/*
 * Clear all the read buffers on "channel".
 */
    void
channel_clear(channel_T *channel)
{
    ch_log(channel, "Clearing channel");
    VIM_CLEAR(channel->ch_hostname);
    channel_clear_one(channel, PART_SOCK);
    channel_clear_one(channel, PART_OUT);
    channel_clear_one(channel, PART_ERR);
    channel_clear_one(channel, PART_IN);
    free_callback(channel->ch_callback, channel->ch_partial);
    channel->ch_callback = NULL;
    channel->ch_partial = NULL;
    free_callback(channel->ch_close_cb, channel->ch_close_partial);
    channel->ch_close_cb = NULL;
    channel->ch_close_partial = NULL;
}

#if defined(EXITFREE) || defined(PROTO)
    void
channel_free_all(void)
{
    channel_T *channel;

    ch_log(NULL, "channel_free_all()");
    for (channel = first_channel; channel != NULL; channel = channel->ch_next)
	channel_clear(channel);
}
#endif


/* Sent when the netbeans channel is found closed when reading. */
#define DETACH_MSG_RAW "DETACH\n"

/* Buffer size for reading incoming messages. */
#define MAXMSGSIZE 4096

#if defined(HAVE_SELECT)
/*
 * Add write fds where we are waiting for writing to be possible.
 */
    static int
channel_fill_wfds(int maxfd_arg, fd_set *wfds)
{
    int		maxfd = maxfd_arg;
    channel_T	*ch;

    for (ch = first_channel; ch != NULL; ch = ch->ch_next)
    {
	chanpart_T  *in_part = &ch->ch_part[PART_IN];

	if (in_part->ch_fd != INVALID_FD
		&& (in_part->ch_bufref.br_buf != NULL
		    || in_part->ch_writeque.wq_next != NULL))
	{
	    FD_SET((int)in_part->ch_fd, wfds);
	    if ((int)in_part->ch_fd >= maxfd)
		maxfd = (int)in_part->ch_fd + 1;
	}
    }
    return maxfd;
}
#else
/*
 * Add write fds where we are waiting for writing to be possible.
 */
    static int
channel_fill_poll_write(int nfd_in, struct pollfd *fds)
{
    int		nfd = nfd_in;
    channel_T	*ch;

    for (ch = first_channel; ch != NULL; ch = ch->ch_next)
    {
	chanpart_T  *in_part = &ch->ch_part[PART_IN];

	if (in_part->ch_fd != INVALID_FD
		&& (in_part->ch_bufref.br_buf != NULL
		    || in_part->ch_writeque.wq_next != NULL))
	{
	    in_part->ch_poll_idx = nfd;
	    fds[nfd].fd = in_part->ch_fd;
	    fds[nfd].events = POLLOUT;
	    ++nfd;
	}
	else
	    in_part->ch_poll_idx = -1;
    }
    return nfd;
}
#endif

typedef enum {
    CW_READY,
    CW_NOT_READY,
    CW_ERROR
} channel_wait_result;

/*
 * Check for reading from "fd" with "timeout" msec.
 * Return CW_READY when there is something to read.
 * Return CW_NOT_READY when there is nothing to read.
 * Return CW_ERROR when there is an error.
 */
    static channel_wait_result
channel_wait(channel_T *channel, sock_T fd, int timeout)
{
    if (timeout > 0)
	ch_log(channel, "Waiting for up to %d msec", timeout);

# ifdef WIN32
    if (fd != channel->CH_SOCK_FD)
    {
	DWORD	nread;
	int	sleep_time;
	DWORD	deadline = GetTickCount() + timeout;
	int	delay = 1;

	/* reading from a pipe, not a socket */
	while (TRUE)
	{
	    int r = PeekNamedPipe((HANDLE)fd, NULL, 0, NULL, &nread, NULL);

	    if (r && nread > 0)
		return CW_READY;
	    if (r == 0)
	    {
		DWORD err = GetLastError();

		if (err != ERROR_BAD_PIPE && err != ERROR_BROKEN_PIPE)
		    return CW_ERROR;

		if (channel->ch_named_pipe)
		{
		    DisconnectNamedPipe((HANDLE)fd);
		    ConnectNamedPipe((HANDLE)fd, NULL);
		}
		else
		    return CW_ERROR;
	    }

	    /* perhaps write some buffer lines */
	    channel_write_any_lines();

	    sleep_time = deadline - GetTickCount();
	    if (sleep_time <= 0)
		break;
	    /* Wait for a little while.  Very short at first, up to 10 msec
	     * after looping a few times. */
	    if (sleep_time > delay)
		sleep_time = delay;
	    Sleep(sleep_time);
	    delay = delay * 2;
	    if (delay > 10)
		delay = 10;
	}
    }
    else
#endif
    {
#if defined(HAVE_SELECT)
	struct timeval	tval;
	fd_set		rfds;
	fd_set		wfds;
	int		ret;
	int		maxfd;

	tval.tv_sec = timeout / 1000;
	tval.tv_usec = (timeout % 1000) * 1000;
	for (;;)
	{
	    FD_ZERO(&rfds);
	    FD_SET((int)fd, &rfds);

	    /* Write lines to a pipe when a pipe can be written to.  Need to
	     * set this every time, some buffers may be done. */
	    maxfd = (int)fd + 1;
	    FD_ZERO(&wfds);
	    maxfd = channel_fill_wfds(maxfd, &wfds);

	    ret = select(maxfd, &rfds, &wfds, NULL, &tval);
# ifdef EINTR
	    SOCK_ERRNO;
	    if (ret == -1 && errno == EINTR)
		continue;
# endif
	    if (ret > 0)
	    {
		if (FD_ISSET(fd, &rfds))
		    return CW_READY;
		channel_write_any_lines();
		continue;
	    }
	    break;
	}
#else
	for (;;)
	{
	    struct pollfd   fds[MAX_OPEN_CHANNELS + 1];
	    int		    nfd = 1;

	    fds[0].fd = fd;
	    fds[0].events = POLLIN;
	    nfd = channel_fill_poll_write(nfd, fds);
	    if (poll(fds, nfd, timeout) > 0)
	    {
		if (fds[0].revents & POLLIN)
		    return CW_READY;
		channel_write_any_lines();
		continue;
	    }
	    break;
	}
#endif
    }
    return CW_NOT_READY;
}

    static void
ch_close_part_on_error(
	channel_T *channel, ch_part_T part, int is_err, char *func)
{
    char	msg[] = "%s(): Read %s from ch_part[%d], closing";

    if (is_err)
	/* Do not call emsg(), most likely the other end just exited. */
	ch_error(channel, msg, func, "error", part);
    else
	ch_log(channel, msg, func, "EOF", part);

    /* Queue a "DETACH" netbeans message in the command queue in order to
     * terminate the netbeans session later. Do not end the session here
     * directly as we may be running in the context of a call to
     * netbeans_parse_messages():
     *	netbeans_parse_messages
     *	    -> autocmd triggered while processing the netbeans cmd
     *		-> ui_breakcheck
     *		    -> gui event loop or select loop
     *			-> channel_read()
     * Only send "DETACH" for a netbeans channel.
     */
    if (channel->ch_nb_close_cb != NULL)
	channel_save(channel, PART_SOCK, (char_u *)DETACH_MSG_RAW,
			      (int)STRLEN(DETACH_MSG_RAW), FALSE, "PUT ");

    /* When reading is not possible close this part of the channel.  Don't
     * close the channel yet, there may be something to read on another part.
     * When stdout and stderr use the same FD we get the error only on one of
     * them, also close the other. */
    if (part == PART_OUT || part == PART_ERR)
    {
	ch_part_T other = part == PART_OUT ? PART_ERR : PART_OUT;

	if (channel->ch_part[part].ch_fd == channel->ch_part[other].ch_fd)
	    ch_close_part(channel, other);
    }
    ch_close_part(channel, part);

#ifdef FEAT_GUI
    /* Stop listening to GUI events right away. */
    channel_gui_unregister_one(channel, part);
#endif
}

    static void
channel_close_now(channel_T *channel)
{
    ch_log(channel, "Closing channel because all readable fds are closed");
    if (channel->ch_nb_close_cb != NULL)
	(*channel->ch_nb_close_cb)();
    channel_close(channel, TRUE);
}

/*
 * Read from channel "channel" for as long as there is something to read.
 * "part" is PART_SOCK, PART_OUT or PART_ERR.
 * The data is put in the read queue.  No callbacks are invoked here.
 */
    static void
channel_read(channel_T *channel, ch_part_T part, char *func)
{
    static char_u	*buf = NULL;
    int			len = 0;
    int			readlen = 0;
    sock_T		fd;
    int			use_socket = FALSE;

    fd = channel->ch_part[part].ch_fd;
    if (fd == INVALID_FD)
    {
	ch_error(channel, "channel_read() called while %s part is closed",
							    part_names[part]);
	return;
    }
    use_socket = fd == channel->CH_SOCK_FD;

    /* Allocate a buffer to read into. */
    if (buf == NULL)
    {
	buf = alloc(MAXMSGSIZE);
	if (buf == NULL)
	    return;	/* out of memory! */
    }

    /* Keep on reading for as long as there is something to read.
     * Use select() or poll() to avoid blocking on a message that is exactly
     * MAXMSGSIZE long. */
    for (;;)
    {
	if (channel_wait(channel, fd, 0) != CW_READY)
	    break;
	if (use_socket)
	    len = sock_read(fd, (char *)buf, MAXMSGSIZE);
	else
	    len = fd_read(fd, (char *)buf, MAXMSGSIZE);
	if (len <= 0)
	    break;	/* error or nothing more to read */

	/* Store the read message in the queue. */
	channel_save(channel, part, buf, len, FALSE, "RECV ");
	readlen += len;
	if (len < MAXMSGSIZE)
	    break;	/* did read everything that's available */
    }

    /* Reading a disconnection (readlen == 0), or an error. */
    if (readlen <= 0)
    {
	if (!channel->ch_keep_open)
	    ch_close_part_on_error(channel, part, (len < 0), func);
    }
#if defined(CH_HAS_GUI) && defined(FEAT_GUI_GTK)
    else if (CH_HAS_GUI && gtk_main_level() > 0)
	/* signal the main loop that there is something to read */
	gtk_main_quit();
#endif
}

/*
 * Read from RAW or NL "channel"/"part".  Blocks until there is something to
 * read or the timeout expires.
 * When "raw" is TRUE don't block waiting on a NL.
 * Returns what was read in allocated memory.
 * Returns NULL in case of error or timeout.
 */
    static char_u *
channel_read_block(channel_T *channel, ch_part_T part, int timeout, int raw)
{
    char_u	*buf;
    char_u	*msg;
    ch_mode_T	mode = channel->ch_part[part].ch_mode;
    sock_T	fd = channel->ch_part[part].ch_fd;
    char_u	*nl;
    readq_T	*node;

    ch_log(channel, "Blocking %s read, timeout: %d msec",
				     mode == MODE_RAW ? "RAW" : "NL", timeout);

    while (TRUE)
    {
	node = channel_peek(channel, part);
	if (node != NULL)
	{
	    if (mode == MODE_RAW || (mode == MODE_NL
					   && channel_first_nl(node) != NULL))
		/* got a complete message */
		break;
	    if (channel_collapse(channel, part, mode == MODE_NL) == OK)
		continue;
	    /* If not blocking or nothing more is coming then return what we
	     * have. */
	    if (raw || fd == INVALID_FD)
		break;
	}

	/* Wait for up to the channel timeout. */
	if (fd == INVALID_FD)
	    return NULL;
	if (channel_wait(channel, fd, timeout) != CW_READY)
	{
	    ch_log(channel, "Timed out");
	    return NULL;
	}
	channel_read(channel, part, "channel_read_block");
    }

    /* We have a complete message now. */
    if (mode == MODE_RAW)
    {
	msg = channel_get_all(channel, part);
    }
    else
    {
	char_u *p;

	buf = node->rq_buffer;
	nl = channel_first_nl(node);

	/* Convert NUL to NL, the internal representation. */
	for (p = buf; (nl == NULL || p < nl) && p < buf + node->rq_buflen; ++p)
	    if (*p == NUL)
		*p = NL;

	if (nl == NULL)
	{
	    /* must be a closed channel with missing NL */
	    msg = channel_get(channel, part);
	}
	else if (nl + 1 == buf + node->rq_buflen)
	{
	    /* get the whole buffer */
	    msg = channel_get(channel, part);
	    *nl = NUL;
	}
	else
	{
	    /* Copy the message into allocated memory and remove it from the
	     * buffer. */
	    msg = vim_strnsave(buf, (int)(nl - buf));
	    channel_consume(channel, part, (int)(nl - buf) + 1);
	}
    }
    if (ch_log_active())
	ch_log(channel, "Returning %d bytes", (int)STRLEN(msg));
    return msg;
}

/*
 * Read one JSON message with ID "id" from "channel"/"part" and store the
 * result in "rettv".
 * When "id" is -1 accept any message;
 * Blocks until the message is received or the timeout is reached.
 */
    static int
channel_read_json_block(
	channel_T   *channel,
	ch_part_T   part,
	int	    timeout_arg,
	int	    id,
	typval_T    **rettv)
{
    int		more;
    sock_T	fd;
    int		timeout;
    chanpart_T	*chanpart = &channel->ch_part[part];

    ch_log(channel, "Reading JSON");
    if (id != -1)
	chanpart->ch_block_id = id;
    for (;;)
    {
	more = channel_parse_json(channel, part);

	/* search for message "id" */
	if (channel_get_json(channel, part, id, TRUE, rettv) == OK)
	{
	    chanpart->ch_block_id = 0;
	    return OK;
	}

	if (!more)
	{
	    /* Handle any other messages in the queue.  If done some more
	     * messages may have arrived. */
	    if (channel_parse_messages())
		continue;

	    /* Wait for up to the timeout.  If there was an incomplete message
	     * use the deadline for that. */
	    timeout = timeout_arg;
	    if (chanpart->ch_wait_len > 0)
	    {
#ifdef WIN32
		timeout = chanpart->ch_deadline - GetTickCount() + 1;
#else
		{
		    struct timeval now_tv;

		    gettimeofday(&now_tv, NULL);
		    timeout = (chanpart->ch_deadline.tv_sec
						       - now_tv.tv_sec) * 1000
			+ (chanpart->ch_deadline.tv_usec
						     - now_tv.tv_usec) / 1000
			+ 1;
		}
#endif
		if (timeout < 0)
		{
		    /* Something went wrong, channel_parse_json() didn't
		     * discard message.  Cancel waiting. */
		    chanpart->ch_wait_len = 0;
		    timeout = timeout_arg;
		}
		else if (timeout > timeout_arg)
		    timeout = timeout_arg;
	    }
	    fd = chanpart->ch_fd;
	    if (fd == INVALID_FD
			    || channel_wait(channel, fd, timeout) != CW_READY)
	    {
		if (timeout == timeout_arg)
		{
		    if (fd != INVALID_FD)
			ch_log(channel, "Timed out");
		    break;
		}
	    }
	    else
		channel_read(channel, part, "channel_read_json_block");
	}
    }
    chanpart->ch_block_id = 0;
    return FAIL;
}

/*
 * Common for ch_read() and ch_readraw().
 */
    void
common_channel_read(typval_T *argvars, typval_T *rettv, int raw)
{
    channel_T	*channel;
    ch_part_T	part = PART_COUNT;
    jobopt_T	opt;
    int		mode;
    int		timeout;
    int		id = -1;
    typval_T	*listtv = NULL;

    /* return an empty string by default */
    rettv->v_type = VAR_STRING;
    rettv->vval.v_string = NULL;

    clear_job_options(&opt);
    if (get_job_options(&argvars[1], &opt, JO_TIMEOUT + JO_PART + JO_ID, 0)
								      == FAIL)
	goto theend;

    if (opt.jo_set & JO_PART)
	part = opt.jo_part;
    channel = get_channel_arg(&argvars[0], TRUE, TRUE, part);
    if (channel != NULL)
    {
	if (part == PART_COUNT)
	    part = channel_part_read(channel);
	mode = channel_get_mode(channel, part);
	timeout = channel_get_timeout(channel, part);
	if (opt.jo_set & JO_TIMEOUT)
	    timeout = opt.jo_timeout;

	if (raw || mode == MODE_RAW || mode == MODE_NL)
	    rettv->vval.v_string = channel_read_block(channel, part,
								 timeout, raw);
	else
	{
	    if (opt.jo_set & JO_ID)
		id = opt.jo_id;
	    channel_read_json_block(channel, part, timeout, id, &listtv);
	    if (listtv != NULL)
	    {
		*rettv = *listtv;
		vim_free(listtv);
	    }
	    else
	    {
		rettv->v_type = VAR_SPECIAL;
		rettv->vval.v_number = VVAL_NONE;
	    }
	}
    }

theend:
    free_job_options(&opt);
}

# ifdef FEAT_GUI_MACVIM
/*
 * Read from channel "channel" in dispatch event handler.
 * Channel may be already read out elsewhere before the handler invoked
 * after an event arrived, so should be checked again.
 */
    void
channel_may_read(channel_T *channel, ch_part_T part, char *func)
{
    sock_T	fd = channel->ch_part[part].ch_fd;

    if (fd != INVALID_FD && channel_wait(channel, fd, 0) == CW_READY)
	channel_read(channel, part, func);
}
# endif

# if defined(WIN32) || defined(FEAT_GUI_X11) || defined(FEAT_GUI_GTK) \
	|| defined(PROTO)
/*
 * Lookup the channel from the socket.  Set "partp" to the fd index.
 * Returns NULL when the socket isn't found.
 */
    channel_T *
channel_fd2channel(sock_T fd, ch_part_T *partp)
{
    channel_T	*channel;
    ch_part_T	part;

    if (fd != INVALID_FD)
	for (channel = first_channel; channel != NULL;
						   channel = channel->ch_next)
	{
	    for (part = PART_SOCK; part < PART_IN; ++part)
		if (channel->ch_part[part].ch_fd == fd)
		{
		    *partp = part;
		    return channel;
		}
	}
    return NULL;
}
# endif

# if defined(WIN32) || defined(FEAT_GUI) || defined(PROTO)
/*
 * Check the channels for anything that is ready to be read.
 * The data is put in the read queue.
 * if "only_keep_open" is TRUE only check channels where ch_keep_open is set.
 */
    void
channel_handle_events(int only_keep_open)
{
    channel_T	*channel;
    ch_part_T	part;
    sock_T	fd;

    for (channel = first_channel; channel != NULL; channel = channel->ch_next)
    {
	if (only_keep_open && !channel->ch_keep_open)
	    continue;

	/* check the socket and pipes */
	for (part = PART_SOCK; part < PART_IN; ++part)
	{
	    fd = channel->ch_part[part].ch_fd;
	    if (fd != INVALID_FD)
	    {
		int r = channel_wait(channel, fd, 0);

		if (r == CW_READY)
		    channel_read(channel, part, "channel_handle_events");
		else if (r == CW_ERROR)
		    ch_close_part_on_error(channel, part, TRUE,
						     "channel_handle_events");
	    }
	}
    }
}
# endif

# if defined(FEAT_GUI) || defined(PROTO)
/*
 * Return TRUE when there is any channel with a keep_open flag.
 */
    int
channel_any_keep_open()
{
    channel_T	*channel;

    for (channel = first_channel; channel != NULL; channel = channel->ch_next)
	if (channel->ch_keep_open)
	    return TRUE;
    return FALSE;
}
# endif

/*
 * Set "channel"/"part" to non-blocking.
 * Only works for sockets and pipes.
 */
    void
channel_set_nonblock(channel_T *channel, ch_part_T part)
{
    chanpart_T *ch_part = &channel->ch_part[part];
    int fd = ch_part->ch_fd;

    if (fd != INVALID_FD)
    {
#ifdef _WIN32
	u_long	val = 1;

	ioctlsocket(fd, FIONBIO, &val);
#else
	(void)fcntl(fd, F_SETFL, O_NONBLOCK);
#endif
	ch_part->ch_nonblocking = TRUE;
    }
}

/*
 * Write "buf" (NUL terminated string) to "channel"/"part".
 * When "fun" is not NULL an error message might be given.
 * Return FAIL or OK.
 */
    int
channel_send(
	channel_T *channel,
	ch_part_T part,
	char_u	  *buf_arg,
	int	  len_arg,
	char	  *fun)
{
    int		res;
    sock_T	fd;
    chanpart_T	*ch_part = &channel->ch_part[part];
    int		did_use_queue = FALSE;

    fd = ch_part->ch_fd;
    if (fd == INVALID_FD)
    {
	if (!channel->ch_error && fun != NULL)
	{
	    ch_error(channel, "%s(): write while not connected", fun);
	    EMSG2(_("E630: %s(): write while not connected"), fun);
	}
	channel->ch_error = TRUE;
	return FAIL;
    }

    if (ch_log_active())
    {
	ch_log_lead("SEND ", channel);
	fprintf(log_fd, "'");
	ignored = (int)fwrite(buf_arg, len_arg, 1, log_fd);
	fprintf(log_fd, "'\n");
	fflush(log_fd);
	did_log_msg = TRUE;
    }

    for (;;)
    {
	writeq_T    *wq = &ch_part->ch_writeque;
	char_u	    *buf;
	int	    len;

	if (wq->wq_next != NULL)
	{
	    /* first write what was queued */
	    buf = wq->wq_next->wq_ga.ga_data;
	    len = wq->wq_next->wq_ga.ga_len;
	    did_use_queue = TRUE;
	}
	else
	{
	    if (len_arg == 0)
		/* nothing to write, called from channel_select_check() */
		return OK;
	    buf = buf_arg;
	    len = len_arg;
	}

	if (part == PART_SOCK)
	    res = sock_write(fd, (char *)buf, len);
	else
	{
	    res = fd_write(fd, (char *)buf, len);
#ifdef WIN32
	    if (channel->ch_named_pipe && res < 0)
	    {
		DisconnectNamedPipe((HANDLE)fd);
		ConnectNamedPipe((HANDLE)fd, NULL);
	    }
#endif

	}
	if (res < 0 && (errno == EWOULDBLOCK
#ifdef EAGAIN
			|| errno == EAGAIN
#endif
		    ))
	    res = 0; /* nothing got written */

	if (res >= 0 && ch_part->ch_nonblocking)
	{
	    writeq_T *entry = wq->wq_next;

	    if (did_use_queue)
		ch_log(channel, "Sent %d bytes now", res);
	    if (res == len)
	    {
		/* Wrote all the buf[len] bytes. */
		if (entry != NULL)
		{
		    /* Remove the entry from the write queue. */
		    remove_from_writeque(wq, entry);
		    continue;
		}
		if (did_use_queue)
		    ch_log(channel, "Write queue empty");
	    }
	    else
	    {
		/* Wrote only buf[res] bytes, can't write more now. */
		if (entry != NULL)
		{
		    if (res > 0)
		    {
			/* Remove the bytes that were written. */
			mch_memmove(entry->wq_ga.ga_data,
				    (char *)entry->wq_ga.ga_data + res,
				    len - res);
			entry->wq_ga.ga_len -= res;
		    }
		    buf = buf_arg;
		    len = len_arg;
		}
		else
		{
		    buf += res;
		    len -= res;
		}
		ch_log(channel, "Adding %d bytes to the write queue", len);

		/* Append the not written bytes of the argument to the write
		 * buffer.  Limit entries to 4000 bytes. */
		if (wq->wq_prev != NULL
			&& wq->wq_prev->wq_ga.ga_len + len < 4000)
		{
		    writeq_T *last = wq->wq_prev;

		    /* append to the last entry */
		    if (ga_grow(&last->wq_ga, len) == OK)
		    {
			mch_memmove((char *)last->wq_ga.ga_data
							  + last->wq_ga.ga_len,
				    buf, len);
			last->wq_ga.ga_len += len;
		    }
		}
		else
		{
		    writeq_T *last = (writeq_T *)alloc((int)sizeof(writeq_T));

		    if (last != NULL)
		    {
			last->wq_prev = wq->wq_prev;
			last->wq_next = NULL;
			if (wq->wq_prev == NULL)
			    wq->wq_next = last;
			else
			    wq->wq_prev->wq_next = last;
			wq->wq_prev = last;
			ga_init2(&last->wq_ga, 1, 1000);
			if (ga_grow(&last->wq_ga, len) == OK)
			{
			    mch_memmove(last->wq_ga.ga_data, buf, len);
			    last->wq_ga.ga_len = len;
			}
		    }
		}
	    }
	}
	else if (res != len)
	{
	    if (!channel->ch_error && fun != NULL)
	    {
		ch_error(channel, "%s(): write failed", fun);
		EMSG2(_("E631: %s(): write failed"), fun);
	    }
	    channel->ch_error = TRUE;
	    return FAIL;
	}

	channel->ch_error = FALSE;
	return OK;
    }
}

/*
 * Common for "ch_sendexpr()" and "ch_sendraw()".
 * Returns the channel if the caller should read the response.
 * Sets "part_read" to the read fd.
 * Otherwise returns NULL.
 */
    static channel_T *
send_common(
	typval_T    *argvars,
	char_u	    *text,
	int	    id,
	int	    eval,
	jobopt_T    *opt,
	char	    *fun,
	ch_part_T   *part_read)
{
    channel_T	*channel;
    ch_part_T	part_send;

    clear_job_options(opt);
    channel = get_channel_arg(&argvars[0], TRUE, FALSE, 0);
    if (channel == NULL)
	return NULL;
    part_send = channel_part_send(channel);
    *part_read = channel_part_read(channel);

    if (get_job_options(&argvars[2], opt, JO_CALLBACK + JO_TIMEOUT, 0) == FAIL)
	return NULL;

    /* Set the callback. An empty callback means no callback and not reading
     * the response. With "ch_evalexpr()" and "ch_evalraw()" a callback is not
     * allowed. */
    if (opt->jo_callback != NULL && *opt->jo_callback != NUL)
    {
	if (eval)
	{
	    EMSG2(_("E917: Cannot use a callback with %s()"), fun);
	    return NULL;
	}
	channel_set_req_callback(channel, *part_read,
				       opt->jo_callback, opt->jo_partial, id);
    }

    if (channel_send(channel, part_send, text, (int)STRLEN(text), fun) == OK
						  && opt->jo_callback == NULL)
	return channel;
    return NULL;
}

/*
 * common for "ch_evalexpr()" and "ch_sendexpr()"
 */
    void
ch_expr_common(typval_T *argvars, typval_T *rettv, int eval)
{
    char_u	*text;
    typval_T	*listtv;
    channel_T	*channel;
    int		id;
    ch_mode_T	ch_mode;
    ch_part_T	part_send;
    ch_part_T	part_read;
    jobopt_T    opt;
    int		timeout;

    /* return an empty string by default */
    rettv->v_type = VAR_STRING;
    rettv->vval.v_string = NULL;

    channel = get_channel_arg(&argvars[0], TRUE, FALSE, 0);
    if (channel == NULL)
	return;
    part_send = channel_part_send(channel);

    ch_mode = channel_get_mode(channel, part_send);
    if (ch_mode == MODE_RAW || ch_mode == MODE_NL)
    {
	EMSG(_("E912: cannot use ch_evalexpr()/ch_sendexpr() with a raw or nl channel"));
	return;
    }

    id = ++channel->ch_last_msg_id;
    text = json_encode_nr_expr(id, &argvars[1],
				 (ch_mode == MODE_JS ? JSON_JS : 0) | JSON_NL);
    if (text == NULL)
	return;

    channel = send_common(argvars, text, id, eval, &opt,
			    eval ? "ch_evalexpr" : "ch_sendexpr", &part_read);
    vim_free(text);
    if (channel != NULL && eval)
    {
	if (opt.jo_set & JO_TIMEOUT)
	    timeout = opt.jo_timeout;
	else
	    timeout = channel_get_timeout(channel, part_read);
	if (channel_read_json_block(channel, part_read, timeout, id, &listtv)
									== OK)
	{
	    list_T *list = listtv->vval.v_list;

	    /* Move the item from the list and then change the type to
	     * avoid the value being freed. */
	    *rettv = list->lv_last->li_tv;
	    list->lv_last->li_tv.v_type = VAR_NUMBER;
	    free_tv(listtv);
	}
    }
    free_job_options(&opt);
}

/*
 * common for "ch_evalraw()" and "ch_sendraw()"
 */
    void
ch_raw_common(typval_T *argvars, typval_T *rettv, int eval)
{
    char_u	buf[NUMBUFLEN];
    char_u	*text;
    channel_T	*channel;
    ch_part_T	part_read;
    jobopt_T    opt;
    int		timeout;

    /* return an empty string by default */
    rettv->v_type = VAR_STRING;
    rettv->vval.v_string = NULL;

    text = get_tv_string_buf(&argvars[1], buf);
    channel = send_common(argvars, text, 0, eval, &opt,
			      eval ? "ch_evalraw" : "ch_sendraw", &part_read);
    if (channel != NULL && eval)
    {
	if (opt.jo_set & JO_TIMEOUT)
	    timeout = opt.jo_timeout;
	else
	    timeout = channel_get_timeout(channel, part_read);
	rettv->vval.v_string = channel_read_block(channel, part_read,
								timeout, TRUE);
    }
    free_job_options(&opt);
}

# define KEEP_OPEN_TIME 20  /* msec */

# if (defined(UNIX) && !defined(HAVE_SELECT)) || defined(PROTO)
/*
 * Add open channels to the poll struct.
 * Return the adjusted struct index.
 * The type of "fds" is hidden to avoid problems with the function proto.
 */
    int
channel_poll_setup(int nfd_in, void *fds_in, int *towait)
{
    int		nfd = nfd_in;
    channel_T	*channel;
    struct	pollfd *fds = fds_in;
    ch_part_T	part;

    for (channel = first_channel; channel != NULL; channel = channel->ch_next)
    {
	for (part = PART_SOCK; part < PART_IN; ++part)
	{
	    chanpart_T	*ch_part = &channel->ch_part[part];

	    if (ch_part->ch_fd != INVALID_FD)
	    {
		if (channel->ch_keep_open)
		{
		    /* For unknown reason poll() returns immediately for a
		     * keep-open channel.  Instead of adding it to the fds add
		     * a short timeout and check, like polling. */
		    if (*towait < 0 || *towait > KEEP_OPEN_TIME)
			*towait = KEEP_OPEN_TIME;
		}
		else
		{
		    ch_part->ch_poll_idx = nfd;
		    fds[nfd].fd = ch_part->ch_fd;
		    fds[nfd].events = POLLIN;
		    nfd++;
		}
	    }
	    else
		channel->ch_part[part].ch_poll_idx = -1;
	}
    }

    nfd = channel_fill_poll_write(nfd, fds);

    return nfd;
}

/*
 * The type of "fds" is hidden to avoid problems with the function proto.
 */
    int
channel_poll_check(int ret_in, void *fds_in)
{
    int		ret = ret_in;
    channel_T	*channel;
    struct	pollfd *fds = fds_in;
    ch_part_T	part;
    int		idx;
    chanpart_T	*in_part;

    for (channel = first_channel; channel != NULL; channel = channel->ch_next)
    {
	for (part = PART_SOCK; part < PART_IN; ++part)
	{
	    idx = channel->ch_part[part].ch_poll_idx;

	    if (ret > 0 && idx != -1 && (fds[idx].revents & POLLIN))
	    {
		channel_read(channel, part, "channel_poll_check");
		--ret;
	    }
	    else if (channel->ch_part[part].ch_fd != INVALID_FD
						      && channel->ch_keep_open)
	    {
		/* polling a keep-open channel */
		channel_read(channel, part, "channel_poll_check_keep_open");
	    }
	}

	in_part = &channel->ch_part[PART_IN];
	idx = in_part->ch_poll_idx;
	if (ret > 0 && idx != -1 && (fds[idx].revents & POLLOUT))
	{
	    channel_write_input(channel);
	    --ret;
	}
    }

    return ret;
}
# endif /* UNIX && !HAVE_SELECT */

# if (!defined(WIN32) && defined(HAVE_SELECT)) || defined(PROTO)

/*
 * The "fd_set" type is hidden to avoid problems with the function proto.
 */
    int
channel_select_setup(
	int maxfd_in,
	void *rfds_in,
	void *wfds_in,
	struct timeval *tv,
	struct timeval **tvp)
{
    int		maxfd = maxfd_in;
    channel_T	*channel;
    fd_set	*rfds = rfds_in;
    fd_set	*wfds = wfds_in;
    ch_part_T	part;

    for (channel = first_channel; channel != NULL; channel = channel->ch_next)
    {
	for (part = PART_SOCK; part < PART_IN; ++part)
	{
	    sock_T fd = channel->ch_part[part].ch_fd;

	    if (fd != INVALID_FD)
	    {
		if (channel->ch_keep_open)
		{
		    /* For unknown reason select() returns immediately for a
		     * keep-open channel.  Instead of adding it to the rfds add
		     * a short timeout and check, like polling. */
		    if (*tvp == NULL || tv->tv_sec > 0
					|| tv->tv_usec > KEEP_OPEN_TIME * 1000)
		    {
			*tvp = tv;
			tv->tv_sec = 0;
			tv->tv_usec = KEEP_OPEN_TIME * 1000;
		    }
		}
		else
		{
		    FD_SET((int)fd, rfds);
		    if (maxfd < (int)fd)
			maxfd = (int)fd;
		}
	    }
	}
    }

    maxfd = channel_fill_wfds(maxfd, wfds);

    return maxfd;
}

/*
 * The "fd_set" type is hidden to avoid problems with the function proto.
 */
    int
channel_select_check(int ret_in, void *rfds_in, void *wfds_in)
{
    int		ret = ret_in;
    channel_T	*channel;
    fd_set	*rfds = rfds_in;
    fd_set	*wfds = wfds_in;
    ch_part_T	part;
    chanpart_T	*in_part;

    for (channel = first_channel; channel != NULL; channel = channel->ch_next)
    {
	for (part = PART_SOCK; part < PART_IN; ++part)
	{
	    sock_T fd = channel->ch_part[part].ch_fd;

	    if (ret > 0 && fd != INVALID_FD && FD_ISSET(fd, rfds))
	    {
		channel_read(channel, part, "channel_select_check");
		FD_CLR(fd, rfds);
		--ret;
	    }
	    else if (fd != INVALID_FD && channel->ch_keep_open)
	    {
		/* polling a keep-open channel */
		channel_read(channel, part, "channel_select_check_keep_open");
	    }
	}

	in_part = &channel->ch_part[PART_IN];
	if (ret > 0 && in_part->ch_fd != INVALID_FD
					    && FD_ISSET(in_part->ch_fd, wfds))
	{
	    /* Clear the flag first, ch_fd may change in channel_write_input(). */
	    FD_CLR(in_part->ch_fd, wfds);
	    channel_write_input(channel);
	    --ret;
	}
    }

    return ret;
}
# endif /* !WIN32 && HAVE_SELECT */

/*
 * Execute queued up commands.
 * Invoked from the main loop when it's safe to execute received commands.
 * Return TRUE when something was done.
 */
    int
channel_parse_messages(void)
{
    channel_T	*channel = first_channel;
    int		ret = FALSE;
    int		r;
    ch_part_T	part = PART_SOCK;
#ifdef ELAPSED_FUNC
    ELAPSED_TYPE  start_tv;

    ELAPSED_INIT(start_tv);
#endif

    ++safe_to_invoke_callback;

    /* Only do this message when another message was given, otherwise we get
     * lots of them. */
    if (did_log_msg)
    {
	ch_log(NULL, "looking for messages on channels");
	did_log_msg = FALSE;
    }
    while (channel != NULL)
    {
	if (channel_can_close(channel))
	{
	    channel->ch_to_be_closed = (1U << PART_COUNT);
	    channel_close_now(channel);
	    /* channel may have been freed, start over */
	    channel = first_channel;
	    continue;
	}
	if (channel->ch_to_be_freed)
	{
	    channel_free(channel);
	    /* channel has been freed, start over */
	    channel = first_channel;
	    continue;
	}
	if (channel->ch_refcount == 0 && !channel_still_useful(channel))
	{
	    /* channel is no longer useful, free it */
	    channel_free(channel);
	    channel = first_channel;
	    part = PART_SOCK;
	    continue;
	}
	if (channel->ch_part[part].ch_fd != INVALID_FD
				      || channel_has_readahead(channel, part))
	{
	    /* Increase the refcount, in case the handler causes the channel
	     * to be unreferenced or closed. */
	    ++channel->ch_refcount;
	    r = may_invoke_callback(channel, part);
	    if (r == OK)
		ret = TRUE;
	    if (channel_unref(channel) || (r == OK
#ifdef ELAPSED_FUNC
			/* Limit the time we loop here to 100 msec, otherwise
			 * Vim becomes unresponsive when the callback takes
			 * more than a bit of time. */
			&& ELAPSED_FUNC(start_tv) < 100L
#endif
			))
	    {
		/* channel was freed or something was done, start over */
		channel = first_channel;
		part = PART_SOCK;
		continue;
	    }
	}
	if (part < PART_ERR)
	    ++part;
	else
	{
	    channel = channel->ch_next;
	    part = PART_SOCK;
	}
    }

    if (channel_need_redraw)
    {
	channel_need_redraw = FALSE;
	redraw_after_callback(TRUE);
    }

    --safe_to_invoke_callback;

    return ret;
}

/*
 * Return TRUE if any channel has readahead.  That means we should not block on
 * waiting for input.
 */
    int
channel_any_readahead(void)
{
    channel_T	*channel = first_channel;
    ch_part_T	part = PART_SOCK;

    while (channel != NULL)
    {
	if (channel_has_readahead(channel, part))
	    return TRUE;
	if (part < PART_ERR)
	    ++part;
	else
	{
	    channel = channel->ch_next;
	    part = PART_SOCK;
	}
    }
    return FALSE;
}

/*
 * Mark references to lists used in channels.
 */
    int
set_ref_in_channel(int copyID)
{
    int		abort = FALSE;
    channel_T	*channel;
    typval_T	tv;

    for (channel = first_channel; channel != NULL; channel = channel->ch_next)
	if (channel_still_useful(channel))
	{
	    tv.v_type = VAR_CHANNEL;
	    tv.vval.v_channel = channel;
	    abort = abort || set_ref_in_item(&tv, copyID, NULL, NULL);
	}
    return abort;
}

/*
 * Return the "part" to write to for "channel".
 */
    ch_part_T
channel_part_send(channel_T *channel)
{
    if (channel->CH_SOCK_FD == INVALID_FD)
	return PART_IN;
    return PART_SOCK;
}

/*
 * Return the default "part" to read from for "channel".
 */
    ch_part_T
channel_part_read(channel_T *channel)
{
    if (channel->CH_SOCK_FD == INVALID_FD)
	return PART_OUT;
    return PART_SOCK;
}

/*
 * Return the mode of "channel"/"part"
 * If "channel" is invalid returns MODE_JSON.
 */
    ch_mode_T
channel_get_mode(channel_T *channel, ch_part_T part)
{
    if (channel == NULL)
	return MODE_JSON;
    return channel->ch_part[part].ch_mode;
}

/*
 * Return the timeout of "channel"/"part"
 */
    int
channel_get_timeout(channel_T *channel, ch_part_T part)
{
    return channel->ch_part[part].ch_timeout;
}

    static int
handle_mode(typval_T *item, jobopt_T *opt, ch_mode_T *modep, int jo)
{
    char_u	*val = get_tv_string(item);

    opt->jo_set |= jo;
    if (STRCMP(val, "nl") == 0)
	*modep = MODE_NL;
    else if (STRCMP(val, "raw") == 0)
	*modep = MODE_RAW;
    else if (STRCMP(val, "js") == 0)
	*modep = MODE_JS;
    else if (STRCMP(val, "json") == 0)
	*modep = MODE_JSON;
    else
    {
	EMSG2(_(e_invarg2), val);
	return FAIL;
    }
    return OK;
}

    static int
handle_io(typval_T *item, ch_part_T part, jobopt_T *opt)
{
    char_u	*val = get_tv_string(item);

    opt->jo_set |= JO_OUT_IO << (part - PART_OUT);
    if (STRCMP(val, "null") == 0)
	opt->jo_io[part] = JIO_NULL;
    else if (STRCMP(val, "pipe") == 0)
	opt->jo_io[part] = JIO_PIPE;
    else if (STRCMP(val, "file") == 0)
	opt->jo_io[part] = JIO_FILE;
    else if (STRCMP(val, "buffer") == 0)
	opt->jo_io[part] = JIO_BUFFER;
    else if (STRCMP(val, "out") == 0 && part == PART_ERR)
	opt->jo_io[part] = JIO_OUT;
    else
    {
	EMSG2(_(e_invarg2), val);
	return FAIL;
    }
    return OK;
}

/*
 * Clear a jobopt_T before using it.
 */
    void
clear_job_options(jobopt_T *opt)
{
    vim_memset(opt, 0, sizeof(jobopt_T));
}

/*
 * Free any members of a jobopt_T.
 */
    void
free_job_options(jobopt_T *opt)
{
    if (opt->jo_partial != NULL)
	partial_unref(opt->jo_partial);
    else if (opt->jo_callback != NULL)
	func_unref(opt->jo_callback);
    if (opt->jo_out_partial != NULL)
	partial_unref(opt->jo_out_partial);
    else if (opt->jo_out_cb != NULL)
	func_unref(opt->jo_out_cb);
    if (opt->jo_err_partial != NULL)
	partial_unref(opt->jo_err_partial);
    else if (opt->jo_err_cb != NULL)
	func_unref(opt->jo_err_cb);
    if (opt->jo_close_partial != NULL)
	partial_unref(opt->jo_close_partial);
    else if (opt->jo_close_cb != NULL)
	func_unref(opt->jo_close_cb);
    if (opt->jo_exit_partial != NULL)
	partial_unref(opt->jo_exit_partial);
    else if (opt->jo_exit_cb != NULL)
	func_unref(opt->jo_exit_cb);
    if (opt->jo_env != NULL)
	dict_unref(opt->jo_env);
}

/*
 * Get the PART_ number from the first character of an option name.
 */
    static int
part_from_char(int c)
{
    return c == 'i' ? PART_IN : c == 'o' ? PART_OUT: PART_ERR;
}

/*
 * Get the option entries from the dict in "tv", parse them and put the result
 * in "opt".
 * Only accept JO_ options in "supported" and JO2_ options in "supported2".
 * If an option value is invalid return FAIL.
 */
    int
get_job_options(typval_T *tv, jobopt_T *opt, int supported, int supported2)
{
    typval_T	*item;
    char_u	*val;
    dict_T	*dict;
    int		todo;
    hashitem_T	*hi;
    ch_part_T	part;

    if (tv->v_type == VAR_UNKNOWN)
	return OK;
    if (tv->v_type != VAR_DICT)
    {
	EMSG(_(e_dictreq));
	return FAIL;
    }
    dict = tv->vval.v_dict;
    if (dict == NULL)
	return OK;

    todo = (int)dict->dv_hashtab.ht_used;
    for (hi = dict->dv_hashtab.ht_array; todo > 0; ++hi)
	if (!HASHITEM_EMPTY(hi))
	{
	    item = &dict_lookup(hi)->di_tv;

	    if (STRCMP(hi->hi_key, "mode") == 0)
	    {
		if (!(supported & JO_MODE))
		    break;
		if (handle_mode(item, opt, &opt->jo_mode, JO_MODE) == FAIL)
		    return FAIL;
	    }
	    else if (STRCMP(hi->hi_key, "in_mode") == 0)
	    {
		if (!(supported & JO_IN_MODE))
		    break;
		if (handle_mode(item, opt, &opt->jo_in_mode, JO_IN_MODE)
								      == FAIL)
		    return FAIL;
	    }
	    else if (STRCMP(hi->hi_key, "out_mode") == 0)
	    {
		if (!(supported & JO_OUT_MODE))
		    break;
		if (handle_mode(item, opt, &opt->jo_out_mode, JO_OUT_MODE)
								      == FAIL)
		    return FAIL;
	    }
	    else if (STRCMP(hi->hi_key, "err_mode") == 0)
	    {
		if (!(supported & JO_ERR_MODE))
		    break;
		if (handle_mode(item, opt, &opt->jo_err_mode, JO_ERR_MODE)
								      == FAIL)
		    return FAIL;
	    }
	    else if (STRCMP(hi->hi_key, "in_io") == 0
		    || STRCMP(hi->hi_key, "out_io") == 0
		    || STRCMP(hi->hi_key, "err_io") == 0)
	    {
		if (!(supported & JO_OUT_IO))
		    break;
		if (handle_io(item, part_from_char(*hi->hi_key), opt) == FAIL)
		    return FAIL;
	    }
	    else if (STRCMP(hi->hi_key, "in_name") == 0
		    || STRCMP(hi->hi_key, "out_name") == 0
		    || STRCMP(hi->hi_key, "err_name") == 0)
	    {
		part = part_from_char(*hi->hi_key);

		if (!(supported & JO_OUT_IO))
		    break;
		opt->jo_set |= JO_OUT_NAME << (part - PART_OUT);
		opt->jo_io_name[part] =
		       get_tv_string_buf_chk(item, opt->jo_io_name_buf[part]);
	    }
	    else if (STRCMP(hi->hi_key, "pty") == 0)
	    {
		if (!(supported & JO_MODE))
		    break;
		opt->jo_pty = get_tv_number(item);
	    }
	    else if (STRCMP(hi->hi_key, "in_buf") == 0
		    || STRCMP(hi->hi_key, "out_buf") == 0
		    || STRCMP(hi->hi_key, "err_buf") == 0)
	    {
		part = part_from_char(*hi->hi_key);

		if (!(supported & JO_OUT_IO))
		    break;
		opt->jo_set |= JO_OUT_BUF << (part - PART_OUT);
		opt->jo_io_buf[part] = get_tv_number(item);
		if (opt->jo_io_buf[part] <= 0)
		{
		    EMSG3(_(e_invargNval), hi->hi_key, get_tv_string(item));
		    return FAIL;
		}
		if (buflist_findnr(opt->jo_io_buf[part]) == NULL)
		{
		    EMSGN(_(e_nobufnr), (long)opt->jo_io_buf[part]);
		    return FAIL;
		}
	    }
	    else if (STRCMP(hi->hi_key, "out_modifiable") == 0
		    || STRCMP(hi->hi_key, "err_modifiable") == 0)
	    {
		part = part_from_char(*hi->hi_key);

		if (!(supported & JO_OUT_IO))
		    break;
		opt->jo_set |= JO_OUT_MODIFIABLE << (part - PART_OUT);
		opt->jo_modifiable[part] = get_tv_number(item);
	    }
	    else if (STRCMP(hi->hi_key, "out_msg") == 0
		    || STRCMP(hi->hi_key, "err_msg") == 0)
	    {
		part = part_from_char(*hi->hi_key);

		if (!(supported & JO_OUT_IO))
		    break;
		opt->jo_set2 |= JO2_OUT_MSG << (part - PART_OUT);
		opt->jo_message[part] = get_tv_number(item);
	    }
	    else if (STRCMP(hi->hi_key, "in_top") == 0
		    || STRCMP(hi->hi_key, "in_bot") == 0)
	    {
		linenr_T *lp;

		if (!(supported & JO_OUT_IO))
		    break;
		if (hi->hi_key[3] == 't')
		{
		    lp = &opt->jo_in_top;
		    opt->jo_set |= JO_IN_TOP;
		}
		else
		{
		    lp = &opt->jo_in_bot;
		    opt->jo_set |= JO_IN_BOT;
		}
		*lp = get_tv_number(item);
		if (*lp < 0)
		{
		    EMSG3(_(e_invargNval), hi->hi_key, get_tv_string(item));
		    return FAIL;
		}
	    }
	    else if (STRCMP(hi->hi_key, "channel") == 0)
	    {
		if (!(supported & JO_OUT_IO))
		    break;
		opt->jo_set |= JO_CHANNEL;
		if (item->v_type != VAR_CHANNEL)
		{
		    EMSG2(_(e_invargval), "channel");
		    return FAIL;
		}
		opt->jo_channel = item->vval.v_channel;
	    }
	    else if (STRCMP(hi->hi_key, "callback") == 0)
	    {
		if (!(supported & JO_CALLBACK))
		    break;
		opt->jo_set |= JO_CALLBACK;
		opt->jo_callback = get_callback(item, &opt->jo_partial);
		if (opt->jo_callback == NULL)
		{
		    EMSG2(_(e_invargval), "callback");
		    return FAIL;
		}
	    }
	    else if (STRCMP(hi->hi_key, "out_cb") == 0)
	    {
		if (!(supported & JO_OUT_CALLBACK))
		    break;
		opt->jo_set |= JO_OUT_CALLBACK;
		opt->jo_out_cb = get_callback(item, &opt->jo_out_partial);
		if (opt->jo_out_cb == NULL)
		{
		    EMSG2(_(e_invargval), "out_cb");
		    return FAIL;
		}
	    }
	    else if (STRCMP(hi->hi_key, "err_cb") == 0)
	    {
		if (!(supported & JO_ERR_CALLBACK))
		    break;
		opt->jo_set |= JO_ERR_CALLBACK;
		opt->jo_err_cb = get_callback(item, &opt->jo_err_partial);
		if (opt->jo_err_cb == NULL)
		{
		    EMSG2(_(e_invargval), "err_cb");
		    return FAIL;
		}
	    }
	    else if (STRCMP(hi->hi_key, "close_cb") == 0)
	    {
		if (!(supported & JO_CLOSE_CALLBACK))
		    break;
		opt->jo_set |= JO_CLOSE_CALLBACK;
		opt->jo_close_cb = get_callback(item, &opt->jo_close_partial);
		if (opt->jo_close_cb == NULL)
		{
		    EMSG2(_(e_invargval), "close_cb");
		    return FAIL;
		}
	    }
	    else if (STRCMP(hi->hi_key, "drop") == 0)
	    {
		int never = FALSE;
		val = get_tv_string(item);

		if (STRCMP(val, "never") == 0)
		    never = TRUE;
		else if (STRCMP(val, "auto") != 0)
		{
		    EMSG3(_(e_invargNval), "drop", val);
		    return FAIL;
		}
		opt->jo_drop_never = never;
	    }
	    else if (STRCMP(hi->hi_key, "exit_cb") == 0)
	    {
		if (!(supported & JO_EXIT_CB))
		    break;
		opt->jo_set |= JO_EXIT_CB;
		opt->jo_exit_cb = get_callback(item, &opt->jo_exit_partial);
		if (opt->jo_exit_cb == NULL)
		{
		    EMSG2(_(e_invargval), "exit_cb");
		    return FAIL;
		}
	    }
#ifdef FEAT_TERMINAL
	    else if (STRCMP(hi->hi_key, "term_name") == 0)
	    {
		if (!(supported2 & JO2_TERM_NAME))
		    break;
		opt->jo_set2 |= JO2_TERM_NAME;
		opt->jo_term_name = get_tv_string_chk(item);
		if (opt->jo_term_name == NULL)
		{
		    EMSG2(_(e_invargval), "term_name");
		    return FAIL;
		}
	    }
	    else if (STRCMP(hi->hi_key, "term_finish") == 0)
	    {
		if (!(supported2 & JO2_TERM_FINISH))
		    break;
		val = get_tv_string(item);
		if (STRCMP(val, "open") != 0 && STRCMP(val, "close") != 0)
		{
		    EMSG3(_(e_invargNval), "term_finish", val);
		    return FAIL;
		}
		opt->jo_set2 |= JO2_TERM_FINISH;
		opt->jo_term_finish = *val;
	    }
	    else if (STRCMP(hi->hi_key, "term_opencmd") == 0)
	    {
		char_u *p;

		if (!(supported2 & JO2_TERM_OPENCMD))
		    break;
		opt->jo_set2 |= JO2_TERM_OPENCMD;
		p = opt->jo_term_opencmd = get_tv_string_chk(item);
		if (p != NULL)
		{
		    /* Must have %d and no other %. */
		    p = vim_strchr(p, '%');
		    if (p != NULL && (p[1] != 'd'
					    || vim_strchr(p + 2, '%') != NULL))
			p = NULL;
		}
		if (p == NULL)
		{
		    EMSG2(_(e_invargval), "term_opencmd");
		    return FAIL;
		}
	    }
	    else if (STRCMP(hi->hi_key, "eof_chars") == 0)
	    {
		char_u *p;

		if (!(supported2 & JO2_EOF_CHARS))
		    break;
		opt->jo_set2 |= JO2_EOF_CHARS;
		p = opt->jo_eof_chars = get_tv_string_chk(item);
		if (p == NULL)
		{
		    EMSG2(_(e_invargval), "eof_chars");
		    return FAIL;
		}
	    }
	    else if (STRCMP(hi->hi_key, "term_rows") == 0)
	    {
		if (!(supported2 & JO2_TERM_ROWS))
		    break;
		opt->jo_set2 |= JO2_TERM_ROWS;
		opt->jo_term_rows = get_tv_number(item);
	    }
	    else if (STRCMP(hi->hi_key, "term_cols") == 0)
	    {
		if (!(supported2 & JO2_TERM_COLS))
		    break;
		opt->jo_set2 |= JO2_TERM_COLS;
		opt->jo_term_cols = get_tv_number(item);
	    }
	    else if (STRCMP(hi->hi_key, "vertical") == 0)
	    {
		if (!(supported2 & JO2_VERTICAL))
		    break;
		opt->jo_set2 |= JO2_VERTICAL;
		opt->jo_vertical = get_tv_number(item);
	    }
	    else if (STRCMP(hi->hi_key, "curwin") == 0)
	    {
		if (!(supported2 & JO2_CURWIN))
		    break;
		opt->jo_set2 |= JO2_CURWIN;
		opt->jo_curwin = get_tv_number(item);
	    }
	    else if (STRCMP(hi->hi_key, "hidden") == 0)
	    {
		if (!(supported2 & JO2_HIDDEN))
		    break;
		opt->jo_set2 |= JO2_HIDDEN;
		opt->jo_hidden = get_tv_number(item);
	    }
	    else if (STRCMP(hi->hi_key, "norestore") == 0)
	    {
		if (!(supported2 & JO2_NORESTORE))
		    break;
		opt->jo_set2 |= JO2_NORESTORE;
		opt->jo_term_norestore = get_tv_number(item);
	    }
	    else if (STRCMP(hi->hi_key, "term_kill") == 0)
	    {
		if (!(supported2 & JO2_TERM_KILL))
		    break;
		opt->jo_set2 |= JO2_TERM_KILL;
		opt->jo_term_kill = get_tv_string_chk(item);
	    }
# if defined(FEAT_GUI) || defined(FEAT_TERMGUICOLORS)
	    else if (STRCMP(hi->hi_key, "ansi_colors") == 0)
	    {
		int 		n = 0;
		listitem_T	*li;
		long_u		rgb[16];

		if (!(supported2 & JO2_ANSI_COLORS))
		    break;

		if (item == NULL || item->v_type != VAR_LIST
			|| item->vval.v_list == NULL)
		{
		    EMSG2(_(e_invargval), "ansi_colors");
		    return FAIL;
		}

		li = item->vval.v_list->lv_first;
		for (; li != NULL && n < 16; li = li->li_next, n++)
		{
		    char_u	*color_name;
		    guicolor_T 	guicolor;

		    color_name = get_tv_string_chk(&li->li_tv);
		    if (color_name == NULL)
			return FAIL;

		    guicolor = GUI_GET_COLOR(color_name);
		    if (guicolor == INVALCOLOR)
			return FAIL;

		    rgb[n] = GUI_MCH_GET_RGB(guicolor);
		}

		if (n != 16 || li != NULL)
		{
		    EMSG2(_(e_invargval), "ansi_colors");
		    return FAIL;
		}

		opt->jo_set2 |= JO2_ANSI_COLORS;
		memcpy(opt->jo_ansi_colors, rgb, sizeof(rgb));
	    }
# endif
#endif
	    else if (STRCMP(hi->hi_key, "env") == 0)
	    {
		if (!(supported2 & JO2_ENV))
		    break;
		if (item->v_type != VAR_DICT)
		{
		    EMSG2(_(e_invargval), "env");
		    return FAIL;
		}
		opt->jo_set2 |= JO2_ENV;
		opt->jo_env = item->vval.v_dict;
		if (opt->jo_env != NULL)
		    ++opt->jo_env->dv_refcount;
	    }
	    else if (STRCMP(hi->hi_key, "cwd") == 0)
	    {
		if (!(supported2 & JO2_CWD))
		    break;
		opt->jo_cwd = get_tv_string_buf_chk(item, opt->jo_cwd_buf);
		if (opt->jo_cwd == NULL || !mch_isdir(opt->jo_cwd))
		{
		    EMSG2(_(e_invargval), "cwd");
		    return FAIL;
		}
		opt->jo_set2 |= JO2_CWD;
	    }
	    else if (STRCMP(hi->hi_key, "waittime") == 0)
	    {
		if (!(supported & JO_WAITTIME))
		    break;
		opt->jo_set |= JO_WAITTIME;
		opt->jo_waittime = get_tv_number(item);
	    }
	    else if (STRCMP(hi->hi_key, "timeout") == 0)
	    {
		if (!(supported & JO_TIMEOUT))
		    break;
		opt->jo_set |= JO_TIMEOUT;
		opt->jo_timeout = get_tv_number(item);
	    }
	    else if (STRCMP(hi->hi_key, "out_timeout") == 0)
	    {
		if (!(supported & JO_OUT_TIMEOUT))
		    break;
		opt->jo_set |= JO_OUT_TIMEOUT;
		opt->jo_out_timeout = get_tv_number(item);
	    }
	    else if (STRCMP(hi->hi_key, "err_timeout") == 0)
	    {
		if (!(supported & JO_ERR_TIMEOUT))
		    break;
		opt->jo_set |= JO_ERR_TIMEOUT;
		opt->jo_err_timeout = get_tv_number(item);
	    }
	    else if (STRCMP(hi->hi_key, "part") == 0)
	    {
		if (!(supported & JO_PART))
		    break;
		opt->jo_set |= JO_PART;
		val = get_tv_string(item);
		if (STRCMP(val, "err") == 0)
		    opt->jo_part = PART_ERR;
		else if (STRCMP(val, "out") == 0)
		    opt->jo_part = PART_OUT;
		else
		{
		    EMSG3(_(e_invargNval), "part", val);
		    return FAIL;
		}
	    }
	    else if (STRCMP(hi->hi_key, "id") == 0)
	    {
		if (!(supported & JO_ID))
		    break;
		opt->jo_set |= JO_ID;
		opt->jo_id = get_tv_number(item);
	    }
	    else if (STRCMP(hi->hi_key, "stoponexit") == 0)
	    {
		if (!(supported & JO_STOPONEXIT))
		    break;
		opt->jo_set |= JO_STOPONEXIT;
		opt->jo_stoponexit = get_tv_string_buf_chk(item,
							     opt->jo_soe_buf);
		if (opt->jo_stoponexit == NULL)
		{
		    EMSG2(_(e_invargval), "stoponexit");
		    return FAIL;
		}
	    }
	    else if (STRCMP(hi->hi_key, "block_write") == 0)
	    {
		if (!(supported & JO_BLOCK_WRITE))
		    break;
		opt->jo_set |= JO_BLOCK_WRITE;
		opt->jo_block_write = get_tv_number(item);
	    }
	    else
		break;
	    --todo;
	}
    if (todo > 0)
    {
	EMSG2(_(e_invarg2), hi->hi_key);
	return FAIL;
    }

    return OK;
}

/*
 * Get the channel from the argument.
 * Returns NULL if the handle is invalid.
 * When "check_open" is TRUE check that the channel can be used.
 * When "reading" is TRUE "check_open" considers typeahead useful.
 * "part" is used to check typeahead, when PART_COUNT use the default part.
 */
    channel_T *
get_channel_arg(typval_T *tv, int check_open, int reading, ch_part_T part)
{
    channel_T	*channel = NULL;
    int		has_readahead = FALSE;

    if (tv->v_type == VAR_JOB)
    {
	if (tv->vval.v_job != NULL)
	    channel = tv->vval.v_job->jv_channel;
    }
    else if (tv->v_type == VAR_CHANNEL)
    {
	channel = tv->vval.v_channel;
    }
    else
    {
	EMSG2(_(e_invarg2), get_tv_string(tv));
	return NULL;
    }
    if (channel != NULL && reading)
	has_readahead = channel_has_readahead(channel,
		       part != PART_COUNT ? part : channel_part_read(channel));

    if (check_open && (channel == NULL || (!channel_is_open(channel)
					     && !(reading && has_readahead))))
    {
	EMSG(_("E906: not an open channel"));
	return NULL;
    }
    return channel;
}

static job_T *first_job = NULL;

    static void
job_free_contents(job_T *job)
{
    int		i;

    ch_log(job->jv_channel, "Freeing job");
    if (job->jv_channel != NULL)
    {
	/* The link from the channel to the job doesn't count as a reference,
	 * thus don't decrement the refcount of the job.  The reference from
	 * the job to the channel does count the reference, decrement it and
	 * NULL the reference.  We don't set ch_job_killed, unreferencing the
	 * job doesn't mean it stops running. */
	job->jv_channel->ch_job = NULL;
	channel_unref(job->jv_channel);
    }
    mch_clear_job(job);

    vim_free(job->jv_tty_in);
    vim_free(job->jv_tty_out);
    vim_free(job->jv_stoponexit);
    free_callback(job->jv_exit_cb, job->jv_exit_partial);
    if (job->jv_argv != NULL)
    {
	for (i = 0; job->jv_argv[i] != NULL; i++)
	    vim_free(job->jv_argv[i]);
	vim_free(job->jv_argv);
    }
}

    static void
job_free_job(job_T *job)
{
    if (job->jv_next != NULL)
	job->jv_next->jv_prev = job->jv_prev;
    if (job->jv_prev == NULL)
	first_job = job->jv_next;
    else
	job->jv_prev->jv_next = job->jv_next;
    vim_free(job);
}

    static void
job_free(job_T *job)
{
    if (!in_free_unref_items)
    {
	job_free_contents(job);
	job_free_job(job);
    }
}

#if defined(EXITFREE) || defined(PROTO)
    void
job_free_all(void)
{
    while (first_job != NULL)
	job_free(first_job);
}
#endif

/*
 * Return TRUE if we need to check if the process of "job" has ended.
 */
    static int
job_need_end_check(job_T *job)
{
    return job->jv_status == JOB_STARTED
		   && (job->jv_stoponexit != NULL || job->jv_exit_cb != NULL);
}

/*
 * Return TRUE if the channel of "job" is still useful.
 */
    static int
job_channel_still_useful(job_T *job)
{
    return job->jv_channel != NULL && channel_still_useful(job->jv_channel);
}

/*
 * Return TRUE if the channel of "job" is closeable.
 */
    static int
job_channel_can_close(job_T *job)
{
    return job->jv_channel != NULL && channel_can_close(job->jv_channel);
}

/*
 * Return TRUE if the job should not be freed yet.  Do not free the job when
 * it has not ended yet and there is a "stoponexit" flag, an exit callback
 * or when the associated channel will do something with the job output.
 */
    static int
job_still_useful(job_T *job)
{
    return job_need_end_check(job) || job_channel_still_useful(job);
}

#if defined(GUI_MAY_FORK) || defined(PROTO)
/*
 * Return TRUE when there is any running job that we care about.
 */
    int
job_any_running()
{
    job_T	*job;

    for (job = first_job; job != NULL; job = job->jv_next)
	if (job_still_useful(job))
	{
	    ch_log(NULL, "GUI not forking because a job is running");
	    return TRUE;
	}
    return FALSE;
}
#endif

#if !defined(USE_ARGV) || defined(PROTO)
/*
 * Escape one argument for an external command.
 * Returns the escaped string in allocated memory.  NULL when out of memory.
 */
    static char_u *
win32_escape_arg(char_u *arg)
{
    int		slen, dlen;
    int		escaping = 0;
    int		i;
    char_u	*s, *d;
    char_u	*escaped_arg;
    int		has_spaces = FALSE;

    /* First count the number of extra bytes required. */
    slen = (int)STRLEN(arg);
    dlen = slen;
    for (s = arg; *s != NUL; MB_PTR_ADV(s))
    {
	if (*s == '"' || *s == '\\')
	    ++dlen;
	if (*s == ' ' || *s == '\t')
	    has_spaces = TRUE;
    }

    if (has_spaces)
	dlen += 2;

    if (dlen == slen)
	return vim_strsave(arg);

    /* Allocate memory for the result and fill it. */
    escaped_arg = alloc(dlen + 1);
    if (escaped_arg == NULL)
	return NULL;
    memset(escaped_arg, 0, dlen+1);

    d = escaped_arg;

    if (has_spaces)
	*d++ = '"';

    for (s = arg; *s != NUL;)
    {
	switch (*s)
	{
	    case '"':
		for (i = 0; i < escaping; i++)
		    *d++ = '\\';
		escaping = 0;
		*d++ = '\\';
		*d++ = *s++;
		break;
	    case '\\':
		escaping++;
		*d++ = *s++;
		break;
	    default:
		escaping = 0;
		MB_COPY_CHAR(s, d);
		break;
	}
    }

    /* add terminating quote and finish with a NUL */
    if (has_spaces)
    {
	for (i = 0; i < escaping; i++)
	    *d++ = '\\';
	*d++ = '"';
    }
    *d = NUL;

    return escaped_arg;
}

/*
 * Build a command line from a list, taking care of escaping.
 * The result is put in gap->ga_data.
 * Returns FAIL when out of memory.
 */
    int
win32_build_cmd(list_T *l, garray_T *gap)
{
    listitem_T  *li;
    char_u	*s;

    for (li = l->lv_first; li != NULL; li = li->li_next)
    {
	s = get_tv_string_chk(&li->li_tv);
	if (s == NULL)
	    return FAIL;
	s = win32_escape_arg(s);
	if (s == NULL)
	    return FAIL;
	ga_concat(gap, s);
	vim_free(s);
	if (li->li_next != NULL)
	    ga_append(gap, ' ');
    }
    return OK;
}
#endif

/*
 * NOTE: Must call job_cleanup() only once right after the status of "job"
 * changed to JOB_ENDED (i.e. after job_status() returned "dead" first or
 * mch_detect_ended_job() returned non-NULL).
 */
    void
job_cleanup(job_T *job)
{
    if (job->jv_status != JOB_ENDED)
	return;

    /* Ready to cleanup the job. */
    job->jv_status = JOB_FINISHED;

    /* When only channel-in is kept open, close explicitly. */
    if (job->jv_channel != NULL)
	ch_close_part(job->jv_channel, PART_IN);

    if (job->jv_exit_cb != NULL)
    {
	typval_T	argv[3];
	typval_T	rettv;
	int		dummy;

	/* Invoke the exit callback. Make sure the refcount is > 0. */
	ch_log(job->jv_channel, "Invoking exit callback %s", job->jv_exit_cb);
	++job->jv_refcount;
	argv[0].v_type = VAR_JOB;
	argv[0].vval.v_job = job;
	argv[1].v_type = VAR_NUMBER;
	argv[1].vval.v_number = job->jv_exitval;
	call_func(job->jv_exit_cb, (int)STRLEN(job->jv_exit_cb),
	    &rettv, 2, argv, NULL, 0L, 0L, &dummy, TRUE,
	    job->jv_exit_partial, NULL);
	clear_tv(&rettv);
	--job->jv_refcount;
	channel_need_redraw = TRUE;
    }

    /* Do not free the job in case the close callback of the associated channel
     * isn't invoked yet and may get information by job_info(). */
    if (job->jv_refcount == 0 && !job_channel_still_useful(job))
    {
	/* The job was already unreferenced and the associated channel was
	 * detached, now that it ended it can be freed. Careful: caller must
	 * not use "job" after this! */
	job_free(job);
    }
}

/*
 * Mark references in jobs that are still useful.
 */
    int
set_ref_in_job(int copyID)
{
    int		abort = FALSE;
    job_T	*job;
    typval_T	tv;

    for (job = first_job; job != NULL; job = job->jv_next)
	if (job_still_useful(job))
	{
	    tv.v_type = VAR_JOB;
	    tv.vval.v_job = job;
	    abort = abort || set_ref_in_item(&tv, copyID, NULL, NULL);
	}
    return abort;
}

/*
 * Dereference "job".  Note that after this "job" may have been freed.
 */
    void
job_unref(job_T *job)
{
    if (job != NULL && --job->jv_refcount <= 0)
    {
	/* Do not free the job if there is a channel where the close callback
	 * may get the job info. */
	if (!job_channel_still_useful(job))
	{
	    /* Do not free the job when it has not ended yet and there is a
	     * "stoponexit" flag or an exit callback. */
	    if (!job_need_end_check(job))
	    {
		job_free(job);
	    }
	    else if (job->jv_channel != NULL)
	    {
		/* Do remove the link to the channel, otherwise it hangs
		 * around until Vim exits. See job_free() for refcount. */
		ch_log(job->jv_channel, "detaching channel from job");
		job->jv_channel->ch_job = NULL;
		channel_unref(job->jv_channel);
		job->jv_channel = NULL;
	    }
	}
    }
}

    int
free_unused_jobs_contents(int copyID, int mask)
{
    int		did_free = FALSE;
    job_T	*job;

    for (job = first_job; job != NULL; job = job->jv_next)
	if ((job->jv_copyID & mask) != (copyID & mask)
						    && !job_still_useful(job))
	{
	    /* Free the channel and ordinary items it contains, but don't
	     * recurse into Lists, Dictionaries etc. */
	    job_free_contents(job);
	    did_free = TRUE;
	}
    return did_free;
}

    void
free_unused_jobs(int copyID, int mask)
{
    job_T	*job;
    job_T	*job_next;

    for (job = first_job; job != NULL; job = job_next)
    {
	job_next = job->jv_next;
	if ((job->jv_copyID & mask) != (copyID & mask)
						    && !job_still_useful(job))
	{
	    /* Free the job struct itself. */
	    job_free_job(job);
	}
    }
}

/*
 * Allocate a job.  Sets the refcount to one and sets options default.
 */
    job_T *
job_alloc(void)
{
    job_T *job;

    job = (job_T *)alloc_clear(sizeof(job_T));
    if (job != NULL)
    {
	job->jv_refcount = 1;
	job->jv_stoponexit = vim_strsave((char_u *)"term");

	if (first_job != NULL)
	{
	    first_job->jv_prev = job;
	    job->jv_next = first_job;
	}
	first_job = job;
    }
    return job;
}

    void
job_set_options(job_T *job, jobopt_T *opt)
{
    if (opt->jo_set & JO_STOPONEXIT)
    {
	vim_free(job->jv_stoponexit);
	if (opt->jo_stoponexit == NULL || *opt->jo_stoponexit == NUL)
	    job->jv_stoponexit = NULL;
	else
	    job->jv_stoponexit = vim_strsave(opt->jo_stoponexit);
    }
    if (opt->jo_set & JO_EXIT_CB)
    {
	free_callback(job->jv_exit_cb, job->jv_exit_partial);
	if (opt->jo_exit_cb == NULL || *opt->jo_exit_cb == NUL)
	{
	    job->jv_exit_cb = NULL;
	    job->jv_exit_partial = NULL;
	}
	else
	{
	    job->jv_exit_partial = opt->jo_exit_partial;
	    if (job->jv_exit_partial != NULL)
	    {
		job->jv_exit_cb = opt->jo_exit_cb;
		++job->jv_exit_partial->pt_refcount;
	    }
	    else
	    {
		job->jv_exit_cb = vim_strsave(opt->jo_exit_cb);
		func_ref(job->jv_exit_cb);
	    }
	}
    }
}

/*
 * Called when Vim is exiting: kill all jobs that have the "stoponexit" flag.
 */
    void
job_stop_on_exit(void)
{
    job_T	*job;

    for (job = first_job; job != NULL; job = job->jv_next)
	if (job->jv_status == JOB_STARTED && job->jv_stoponexit != NULL)
	    mch_signal_job(job, job->jv_stoponexit);
}

/*
 * Return TRUE when there is any job that has an exit callback and might exit,
 * which means job_check_ended() should be called more often.
 */
    int
has_pending_job(void)
{
    job_T	    *job;

    for (job = first_job; job != NULL; job = job->jv_next)
	/* Only should check if the channel has been closed, if the channel is
	 * open the job won't exit. */
	if ((job->jv_status == JOB_STARTED && !job_channel_still_useful(job))
		    || (job->jv_status == JOB_FINISHED
					      && job_channel_can_close(job)))
	    return TRUE;
    return FALSE;
}

#define MAX_CHECK_ENDED 8

/*
 * Called once in a while: check if any jobs that seem useful have ended.
 */
    void
job_check_ended(void)
{
    int		i;

    if (first_job == NULL)
	return;

    for (i = 0; i < MAX_CHECK_ENDED; ++i)
    {
	/* NOTE: mch_detect_ended_job() must only return a job of which the
	 * status was just set to JOB_ENDED. */
	job_T	*job = mch_detect_ended_job(first_job);

	if (job == NULL)
	    break;
	job_cleanup(job); /* may free "job" */
    }

    if (channel_need_redraw)
    {
	channel_need_redraw = FALSE;
	redraw_after_callback(TRUE);
    }
}

/*
 * Create a job and return it.  Implements job_start().
 * "argv_arg" is only for Unix.
 * When "argv_arg" is NULL then "argvars" is used.
 * The returned job has a refcount of one.
 * Returns NULL when out of memory.
 */
    job_T *
job_start(typval_T *argvars, char **argv_arg, jobopt_T *opt_arg)
{
    job_T	*job;
    char_u	*cmd = NULL;
    char	**argv = NULL;
    int		argc = 0;
#if defined(UNIX)
# define USE_ARGV
    int		i;
#else
    garray_T	ga;
#endif
    jobopt_T	opt;
    ch_part_T	part;

    job = job_alloc();
    if (job == NULL)
	return NULL;

    job->jv_status = JOB_FAILED;
#ifndef USE_ARGV
    ga_init2(&ga, (int)sizeof(char*), 20);
#endif

    if (opt_arg != NULL)
	opt = *opt_arg;
    else
    {
	/* Default mode is NL. */
	clear_job_options(&opt);
	opt.jo_mode = MODE_NL;
	if (get_job_options(&argvars[1], &opt,
		    JO_MODE_ALL + JO_CB_ALL + JO_TIMEOUT_ALL + JO_STOPONEXIT
			 + JO_EXIT_CB + JO_OUT_IO + JO_BLOCK_WRITE,
		     JO2_ENV + JO2_CWD) == FAIL)
	    goto theend;
    }

    /* Check that when io is "file" that there is a file name. */
    for (part = PART_OUT; part < PART_COUNT; ++part)
	if ((opt.jo_set & (JO_OUT_IO << (part - PART_OUT)))
		&& opt.jo_io[part] == JIO_FILE
		&& (!(opt.jo_set & (JO_OUT_NAME << (part - PART_OUT)))
		    || *opt.jo_io_name[part] == NUL))
	{
	    EMSG(_("E920: _io file requires _name to be set"));
	    goto theend;
	}

    if ((opt.jo_set & JO_IN_IO) && opt.jo_io[PART_IN] == JIO_BUFFER)
    {
	buf_T *buf = NULL;

	/* check that we can find the buffer before starting the job */
	if (opt.jo_set & JO_IN_BUF)
	{
	    buf = buflist_findnr(opt.jo_io_buf[PART_IN]);
	    if (buf == NULL)
		EMSGN(_(e_nobufnr), (long)opt.jo_io_buf[PART_IN]);
	}
	else if (!(opt.jo_set & JO_IN_NAME))
	{
	    EMSG(_("E915: in_io buffer requires in_buf or in_name to be set"));
	}
	else
	    buf = buflist_find_by_name(opt.jo_io_name[PART_IN], FALSE);
	if (buf == NULL)
	    goto theend;
	if (buf->b_ml.ml_mfp == NULL)
	{
	    char_u	numbuf[NUMBUFLEN];
	    char_u	*s;

	    if (opt.jo_set & JO_IN_BUF)
	    {
		sprintf((char *)numbuf, "%d", opt.jo_io_buf[PART_IN]);
		s = numbuf;
	    }
	    else
		s = opt.jo_io_name[PART_IN];
	    EMSG2(_("E918: buffer must be loaded: %s"), s);
	    goto theend;
	}
	job->jv_in_buf = buf;
    }

    job_set_options(job, &opt);

#ifdef USE_ARGV
    if (argv_arg != NULL)
    {
	/* Make a copy of argv_arg for job->jv_argv. */
	for (i = 0; argv_arg[i] != NULL; i++)
	    argc++;
	argv = (char **)alloc(sizeof(char *) * (argc + 1));
	if (argv == NULL)
	    goto theend;
	for (i = 0; i < argc; i++)
	    argv[i] = (char *)vim_strsave((char_u *)argv_arg[i]);
	argv[argc] = NULL;
    }
    else
#endif
    if (argvars[0].v_type == VAR_STRING)
    {
	/* Command is a string. */
	cmd = argvars[0].vval.v_string;
	if (cmd == NULL || *cmd == NUL)
	{
	    EMSG(_(e_invarg));
	    goto theend;
	}

	if (build_argv_from_string(cmd, &argv, &argc) == FAIL)
	    goto theend;
    }
    else if (argvars[0].v_type != VAR_LIST
	    || argvars[0].vval.v_list == NULL
	    || argvars[0].vval.v_list->lv_len < 1)
    {
	EMSG(_(e_invarg));
	goto theend;
    }
    else
    {
	list_T *l = argvars[0].vval.v_list;

	if (build_argv_from_list(l, &argv, &argc) == FAIL)
	    goto theend;
#ifndef USE_ARGV
	if (win32_build_cmd(l, &ga) == FAIL)
	    goto theend;
	cmd = ga.ga_data;
#endif
    }

    /* Save the command used to start the job. */
    job->jv_argv = argv;

#ifdef USE_ARGV
    if (ch_log_active())
    {
	garray_T    ga;

	ga_init2(&ga, (int)sizeof(char), 200);
	for (i = 0; i < argc; ++i)
	{
	    if (i > 0)
		ga_concat(&ga, (char_u *)"  ");
	    ga_concat(&ga, (char_u *)argv[i]);
	}
	ch_log(NULL, "Starting job: %s", (char *)ga.ga_data);
	ga_clear(&ga);
    }
    mch_job_start(argv, job, &opt);
#else
    ch_log(NULL, "Starting job: %s", (char *)cmd);
    mch_job_start((char *)cmd, job, &opt);
#endif

    /* If the channel is reading from a buffer, write lines now. */
    if (job->jv_channel != NULL)
	channel_write_in(job->jv_channel);

theend:
#ifndef USE_ARGV
    vim_free(ga.ga_data);
#endif
    if (argv != job->jv_argv)
	vim_free(argv);
    free_job_options(&opt);
    return job;
}

/*
 * Get the status of "job" and invoke the exit callback when needed.
 * The returned string is not allocated.
 */
    char *
job_status(job_T *job)
{
    char	*result;

    if (job->jv_status >= JOB_ENDED)
	/* No need to check, dead is dead. */
	result = "dead";
    else if (job->jv_status == JOB_FAILED)
	result = "fail";
    else
    {
	result = mch_job_status(job);
	if (job->jv_status == JOB_ENDED)
	    job_cleanup(job);
    }
    return result;
}

/*
 * Implementation of job_info().
 */
    void
job_info(job_T *job, dict_T *dict)
{
    dictitem_T	*item;
    varnumber_T	nr;
    list_T	*l;
    int		i;

    dict_add_nr_str(dict, "status", 0L, (char_u *)job_status(job));

    item = dictitem_alloc((char_u *)"channel");
    if (item == NULL)
	return;
    item->di_tv.v_lock = 0;
    item->di_tv.v_type = VAR_CHANNEL;
    item->di_tv.vval.v_channel = job->jv_channel;
    if (job->jv_channel != NULL)
	++job->jv_channel->ch_refcount;
    if (dict_add(dict, item) == FAIL)
	dictitem_free(item);

#ifdef UNIX
    nr = job->jv_pid;
#else
    nr = job->jv_proc_info.dwProcessId;
#endif
    dict_add_nr_str(dict, "process", nr, NULL);
    dict_add_nr_str(dict, "tty_in", 0L,
		   job->jv_tty_in != NULL ? job->jv_tty_in : (char_u *)"");
    dict_add_nr_str(dict, "tty_out", 0L,
		   job->jv_tty_out != NULL ? job->jv_tty_out : (char_u *)"");

    dict_add_nr_str(dict, "exitval", job->jv_exitval, NULL);
    dict_add_nr_str(dict, "exit_cb", 0L, job->jv_exit_cb);
    dict_add_nr_str(dict, "stoponexit", 0L, job->jv_stoponexit);

    l = list_alloc();
    if (l != NULL)
    {
	dict_add_list(dict, "cmd", l);
	if (job->jv_argv != NULL)
	    for (i = 0; job->jv_argv[i] != NULL; i++)
		list_append_string(l, (char_u *)job->jv_argv[i], -1);
    }
}

/*
 * Implementation of job_info() to return info for all jobs.
 */
    void
job_info_all(list_T *l)
{
    job_T	*job;
    typval_T	tv;

    for (job = first_job; job != NULL; job = job->jv_next)
    {
	tv.v_type = VAR_JOB;
	tv.vval.v_job = job;

	if (list_append_tv(l, &tv) != OK)
	    return;
    }
}

/*
 * Send a signal to "job".  Implements job_stop().
 * When "type" is not NULL use this for the type.
 * Otherwise use argvars[1] for the type.
 */
    int
job_stop(job_T *job, typval_T *argvars, char *type)
{
    char_u *arg;

    if (type != NULL)
	arg = (char_u *)type;
    else if (argvars[1].v_type == VAR_UNKNOWN)
	arg = (char_u *)"";
    else
    {
	arg = get_tv_string_chk(&argvars[1]);
	if (arg == NULL)
	{
	    EMSG(_(e_invarg));
	    return 0;
	}
    }
    if (job->jv_status == JOB_FAILED)
    {
	ch_log(job->jv_channel, "Job failed to start, job_stop() skipped");
	return 0;
    }
    if (job->jv_status == JOB_ENDED)
    {
	ch_log(job->jv_channel, "Job has already ended, job_stop() skipped");
	return 0;
    }
    ch_log(job->jv_channel, "Stopping job with '%s'", (char *)arg);
    if (mch_signal_job(job, arg) == FAIL)
	return 0;

    /* Assume that only "kill" will kill the job. */
    if (job->jv_channel != NULL && STRCMP(arg, "kill") == 0)
	job->jv_channel->ch_job_killed = TRUE;

    /* We don't try freeing the job, obviously the caller still has a
     * reference to it. */
    return 1;
}

<<<<<<< HEAD
# ifdef FEAT_GUI_MACVIM
    void
job_cleanup_all(void)
{
    job_T	*job;

    for (job = first_job; job != NULL; job = job->jv_next)
    {
	channel_T *channel = job->jv_channel;
	ch_part_T part;

	if (channel == NULL || job->jv_status != JOB_FINISHED)
	    continue;

	/* check the socket and pipes */
	for (part = PART_SOCK; part < PART_IN; ++part)
	{
	    sock_T fd = channel->ch_part[part].ch_fd;

	    if (fd != INVALID_FD)
	    {
		int r = channel_wait(channel, fd, 0);

		if (r == CW_READY)
		    channel_read(channel, part, "job_cleanup_all");
		else if (r == CW_ERROR)
		    ch_close_part_on_error(channel, part, TRUE,
							   "job_cleanup_all");
	    }
	}
    }
}
# endif
=======
    void
invoke_prompt_callback(void)
{
    typval_T	rettv;
    int		dummy;
    typval_T	argv[2];
    char_u	*text;
    char_u	*prompt;
    linenr_T	lnum = curbuf->b_ml.ml_line_count;

    // Add a new line for the prompt before invoking the callback, so that
    // text can always be inserted above the last line.
    ml_append(lnum, (char_u  *)"", 0, FALSE);
    curwin->w_cursor.lnum = lnum + 1;
    curwin->w_cursor.col = 0;

    if (curbuf->b_prompt_callback == NULL)
	return;
    text = ml_get(lnum);
    prompt = prompt_text();
    if (STRLEN(text) >= STRLEN(prompt))
	text += STRLEN(prompt);
    argv[0].v_type = VAR_STRING;
    argv[0].vval.v_string = vim_strsave(text);
    argv[1].v_type = VAR_UNKNOWN;

    call_func(curbuf->b_prompt_callback,
	      (int)STRLEN(curbuf->b_prompt_callback),
	      &rettv, 1, argv, NULL, 0L, 0L, &dummy, TRUE,
	      curbuf->b_prompt_partial, NULL);
    clear_tv(&argv[0]);
    clear_tv(&rettv);
}
>>>>>>> adb8fbec

#endif /* FEAT_JOB_CHANNEL */<|MERGE_RESOLUTION|>--- conflicted
+++ resolved
@@ -5878,41 +5878,6 @@
     return 1;
 }
 
-<<<<<<< HEAD
-# ifdef FEAT_GUI_MACVIM
-    void
-job_cleanup_all(void)
-{
-    job_T	*job;
-
-    for (job = first_job; job != NULL; job = job->jv_next)
-    {
-	channel_T *channel = job->jv_channel;
-	ch_part_T part;
-
-	if (channel == NULL || job->jv_status != JOB_FINISHED)
-	    continue;
-
-	/* check the socket and pipes */
-	for (part = PART_SOCK; part < PART_IN; ++part)
-	{
-	    sock_T fd = channel->ch_part[part].ch_fd;
-
-	    if (fd != INVALID_FD)
-	    {
-		int r = channel_wait(channel, fd, 0);
-
-		if (r == CW_READY)
-		    channel_read(channel, part, "job_cleanup_all");
-		else if (r == CW_ERROR)
-		    ch_close_part_on_error(channel, part, TRUE,
-							   "job_cleanup_all");
-	    }
-	}
-    }
-}
-# endif
-=======
     void
 invoke_prompt_callback(void)
 {
@@ -5946,6 +5911,39 @@
     clear_tv(&argv[0]);
     clear_tv(&rettv);
 }
->>>>>>> adb8fbec
+
+# ifdef FEAT_GUI_MACVIM
+    void
+job_cleanup_all(void)
+{
+    job_T	*job;
+
+    for (job = first_job; job != NULL; job = job->jv_next)
+    {
+	channel_T *channel = job->jv_channel;
+	ch_part_T part;
+
+	if (channel == NULL || job->jv_status != JOB_FINISHED)
+	    continue;
+
+	/* check the socket and pipes */
+	for (part = PART_SOCK; part < PART_IN; ++part)
+	{
+	    sock_T fd = channel->ch_part[part].ch_fd;
+
+	    if (fd != INVALID_FD)
+	    {
+		int r = channel_wait(channel, fd, 0);
+
+		if (r == CW_READY)
+		    channel_read(channel, part, "job_cleanup_all");
+		else if (r == CW_ERROR)
+		    ch_close_part_on_error(channel, part, TRUE,
+							   "job_cleanup_all");
+	    }
+	}
+    }
+}
+# endif
 
 #endif /* FEAT_JOB_CHANNEL */