--- conflicted
+++ resolved
@@ -4286,18 +4286,7 @@
   libvterm/include/vterm_keycodes.h alloc.h ex_cmds.h spell.h proto.h \
   globals.h errors.h
 objects/version.o: version.c vim.h protodef.h auto/config.h feature.h os_unix.h \
-<<<<<<< HEAD
-  os_mac.h ascii.h keymap.h termdefs.h macros.h option.h beval.h \
-  proto/gui_beval.pro structs.h regexp.h gui.h libvterm/include/vterm.h \
-  libvterm/include/vterm_keycodes.h alloc.h ex_cmds.h spell.h proto.h \
-  globals.h errors.h version.h
-objects/vim9class.o: vim9class.c vim.h protodef.h auto/config.h feature.h \
-  os_unix.h os_mac.h ascii.h keymap.h termdefs.h macros.h option.h \
-  beval.h proto/gui_beval.pro structs.h regexp.h gui.h \
-  libvterm/include/vterm.h libvterm/include/vterm_keycodes.h alloc.h \
-  ex_cmds.h spell.h proto.h globals.h errors.h vim9.h
-=======
- auto/osdef.h ascii.h keymap.h termdefs.h macros.h option.h beval.h \
+ os_mac.h auto/osdef.h ascii.h keymap.h termdefs.h macros.h option.h beval.h \
  proto/gui_beval.pro structs.h regexp.h gui.h libvterm/include/vterm.h \
  libvterm/include/vterm_keycodes.h alloc.h ex_cmds.h spell.h proto.h \
  globals.h errors.h version.h
@@ -4306,7 +4295,6 @@
  beval.h proto/gui_beval.pro structs.h regexp.h gui.h \
  libvterm/include/vterm.h libvterm/include/vterm_keycodes.h alloc.h \
  ex_cmds.h spell.h proto.h globals.h errors.h vim9.h
->>>>>>> b4ddc6c1
 objects/vim9cmds.o: vim9cmds.c vim.h protodef.h auto/config.h feature.h os_unix.h \
   os_mac.h ascii.h keymap.h termdefs.h macros.h option.h beval.h \
   proto/gui_beval.pro structs.h regexp.h gui.h libvterm/include/vterm.h \
