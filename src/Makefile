--- conflicted
+++ resolved
@@ -4255,17 +4255,10 @@
   libvterm/include/vterm.h libvterm/include/vterm_keycodes.h alloc.h \
   ex_cmds.h spell.h proto.h globals.h errors.h vim9.h
 objects/vim9type.o: vim9type.c vim.h protodef.h auto/config.h feature.h os_unix.h \
-<<<<<<< HEAD
-  os_mac.h ascii.h keymap.h termdefs.h macros.h option.h beval.h \
-  proto/gui_beval.pro structs.h regexp.h gui.h libvterm/include/vterm.h \
-  libvterm/include/vterm_keycodes.h alloc.h ex_cmds.h spell.h proto.h \
-  globals.h errors.h
-=======
- auto/osdef.h ascii.h keymap.h termdefs.h macros.h option.h beval.h \
- proto/gui_beval.pro structs.h regexp.h gui.h libvterm/include/vterm.h \
- libvterm/include/vterm_keycodes.h alloc.h ex_cmds.h spell.h proto.h \
- globals.h errors.h vim9.h
->>>>>>> c249913e
+  os_mac.h ascii.h keymap.h termdefs.h macros.h option.h beval.h \
+  proto/gui_beval.pro structs.h regexp.h gui.h libvterm/include/vterm.h \
+  libvterm/include/vterm_keycodes.h alloc.h ex_cmds.h spell.h proto.h \
+  globals.h errors.h vim9.h
 objects/viminfo.o: viminfo.c vim.h protodef.h auto/config.h feature.h os_unix.h \
   os_mac.h ascii.h keymap.h termdefs.h macros.h option.h beval.h \
   proto/gui_beval.pro structs.h regexp.h gui.h libvterm/include/vterm.h \
