--- conflicted
+++ resolved
@@ -1606,184 +1606,8 @@
 /*
  * Some messages that can be shared are included here.
  */
-<<<<<<< HEAD
-EXTERN char e_abort[]		INIT(= N_("E470: Command aborted"));
-EXTERN char e_argreq[]		INIT(= N_("E471: Argument required"));
-#ifdef FEAT_EVAL
-EXTERN char e_endif[]		INIT(= N_("E171: Missing :endif"));
-EXTERN char e_catch[]		INIT(= N_("E603: :catch without :try"));
-EXTERN char e_finally[]		INIT(= N_("E606: :finally without :try"));
-EXTERN char e_finally_dup[]	INIT(= N_("E607: multiple :finally"));
-EXTERN char e_endtry[]		INIT(= N_("E600: Missing :endtry"));
-EXTERN char e_no_endtry[]	INIT(= N_("E602: :endtry without :try"));
-EXTERN char e_endwhile[]	INIT(= N_("E170: Missing :endwhile"));
-EXTERN char e_endfor[]		INIT(= N_("E170: Missing :endfor"));
-EXTERN char e_while[]		INIT(= N_("E588: :endwhile without :while"));
-EXTERN char e_for[]		INIT(= N_("E588: :endfor without :for"));
-#endif
-EXTERN char e_failed[]	INIT(= N_("E472: Command failed"));
-#if defined(FEAT_GUI) && defined(FEAT_XFONTSET)
-EXTERN char e_fontset[]	INIT(= N_("E234: Unknown fontset: %s"));
-#endif
-#if defined(FEAT_GUI_X11) || defined(FEAT_GUI_GTK) \
-	|| defined(FEAT_GUI_MACVIM) \
-	|| defined(FEAT_GUI_PHOTON) || defined(FEAT_GUI_MSWIN) || defined(FEAT_GUI_HAIKU)
-EXTERN char e_font[]		INIT(= N_("E235: Unknown font: %s"));
-#endif
-#if defined(FEAT_GUI_X11) && !defined(FEAT_GUI_GTK)
-EXTERN char e_fontwidth[]	INIT(= N_("E236: Font \"%s\" is not fixed-width"));
-#endif
-EXTERN char e_internal[]	INIT(= N_("E473: Internal error"));
-EXTERN char e_intern2[]		INIT(= N_("E685: Internal error: %s"));
-EXTERN char e_interr[]		INIT(= N_("Interrupted"));
-EXTERN char e_invarg[]		INIT(= N_("E474: Invalid argument"));
-EXTERN char e_invarg2[]		INIT(= N_("E475: Invalid argument: %s"));
-EXTERN char e_duparg2[]		INIT(= N_("E983: Duplicate argument: %s"));
-EXTERN char e_invargval[]	INIT(= N_("E475: Invalid value for argument %s"));
-EXTERN char e_invargNval[]	INIT(= N_("E475: Invalid value for argument %s: %s"));
-#ifdef FEAT_SPELL
-EXTERN char e_no_spell[]	INIT(= N_("E756: Spell checking is not possible"));
-#endif
-#ifdef FEAT_LIBCALL
-EXTERN char e_libcall[]	INIT(= N_("E364: Library call failed for \"%s()\""));
-#endif
-#ifdef HAVE_FSYNC
-EXTERN char e_fsync[]		INIT(= N_("E667: Fsync failed"));
-#endif
-#if defined(DYNAMIC_PERL) \
-	|| defined(DYNAMIC_PYTHON) || defined(DYNAMIC_PYTHON3) \
-	|| defined(DYNAMIC_RUBY) \
-	|| defined(DYNAMIC_TCL) \
-	|| defined(DYNAMIC_ICONV) \
-	|| defined(DYNAMIC_GETTEXT) \
-	|| defined(DYNAMIC_MZSCHEME) \
-	|| defined(DYNAMIC_LUA) \
-	|| defined(FEAT_TERMINAL)
-EXTERN char e_loadlib[]	INIT(= N_("E370: Could not load library %s: %s"));
-EXTERN char e_loadfunc[]	INIT(= N_("E448: Could not load library function %s"));
-#endif
-EXTERN char e_nobang[]	INIT(= N_("E477: No ! allowed"));
-#ifndef FEAT_ARABIC
-EXTERN char e_noarabic[]	INIT(= N_("E800: Arabic cannot be used: Not enabled at compile time\n"));
-#endif
-EXTERN char e_nomatch[]	INIT(= N_("E479: No match"));
-EXTERN char e_nomatch2[]	INIT(= N_("E480: No match: %s"));
-EXTERN char e_norange[]	INIT(= N_("E481: No range allowed"));
-#ifdef FEAT_CLIENTSERVER
-EXTERN char e_noserver[]	INIT(= N_("E247: no registered server named \"%s\""));
-#endif
-EXTERN char e_notcreate[]	INIT(= N_("E482: Can't create file %s"));
-EXTERN char e_notmp[]		INIT(= N_("E483: Can't get temp file name"));
-EXTERN char e_notopen[]		INIT(= N_("E484: Can't open file %s"));
-EXTERN char e_notread[]		INIT(= N_("E485: Can't read file %s"));
-#if defined(FEAT_GUI_GTK) || defined(FEAT_GUI_X11)
-EXTERN char e_opendisp[]	INIT(= N_("E233: cannot open display"));
-#endif
-EXTERN char e_patnotf[]		INIT(= N_("Pattern not found"));
-EXTERN char e_patnotf2[]	INIT(= N_("E486: Pattern not found: %s"));
-EXTERN char e_positive[]	INIT(= N_("E487: Argument must be positive"));
-#if defined(UNIX) || defined(FEAT_SESSION)
-EXTERN char e_prev_dir[]	INIT(= N_("E459: Cannot go back to previous directory"));
-#endif
-
-#ifdef FEAT_QUICKFIX
-EXTERN char e_loclist[]		INIT(= N_("E776: No location list"));
-#endif
-#ifdef FEAT_EVAL
-EXTERN char e_letwrong[]	INIT(= N_("E734: Wrong variable type for %s="));
-EXTERN char e_illvar[]		INIT(= N_("E461: Illegal variable name: %s"));
-EXTERN char e_cannot_mod[]	INIT(= N_("E995: Cannot modify existing variable"));
-EXTERN char e_stringreq[]	INIT(= N_("E928: String required"));
-EXTERN char e_numberreq[]	INIT(= N_("E889: Number required"));
-EXTERN char e_boolreq[]		INIT(= N_("E839: Bool required"));
-EXTERN char e_emptykey[]	INIT(= N_("E713: Cannot use empty key for Dictionary"));
-EXTERN char e_dictreq[]		INIT(= N_("E715: Dictionary required"));
-EXTERN char e_listidx[]		INIT(= N_("E684: list index out of range: %ld"));
-EXTERN char e_blobidx[]		INIT(= N_("E979: Blob index out of range: %ld"));
-EXTERN char e_invalblob[]	INIT(= N_("E978: Invalid operation for Blob"));
-EXTERN char e_func_deleted[]	INIT(= N_("E933: Function was deleted: %s"));
-EXTERN char e_dictkey[]		INIT(= N_("E716: Key not present in Dictionary: \"%s\""));
-EXTERN char e_listreq[]		INIT(= N_("E714: List required"));
-EXTERN char e_listblobreq[]	INIT(= N_("E897: List or Blob required"));
-EXTERN char e_list_end[]	INIT(= N_("E697: Missing end of List ']': %s"));
-EXTERN char e_listdictarg[]	INIT(= N_("E712: Argument of %s must be a List or Dictionary"));
-EXTERN char e_listdictblobarg[]	INIT(= N_("E896: Argument of %s must be a List, Dictionary or Blob"));
-EXTERN char e_modulus[]		INIT(= N_("E804: Cannot use '%' with Float"));
-EXTERN char e_const_option[]	INIT(= N_("E996: Cannot lock an option"));
-EXTERN char e_reduceempty[]	INIT(= N_("E998: Reduce of an empty %s with no initial value"));
-EXTERN char e_no_dict_key[]	INIT(= N_("E857: Dictionary key \"%s\" required"));
-#endif
-EXTERN char e_secure[]		INIT(= N_("E523: Not allowed here"));
-EXTERN char e_textlock[]	INIT(= N_("E578: Not allowed to change text here"));
-EXTERN char e_textwinlock[]	INIT(= N_("E565: Not allowed to change text or change window"));
-#if defined(AMIGA) || defined(MACOS_X) || defined(MSWIN)  \
-	|| defined(UNIX) || defined(VMS)
-EXTERN char e_screenmode[]	INIT(= N_("E359: Screen mode setting not supported"));
-#endif
-#if defined(FEAT_SIGN_ICONS) && !defined(FEAT_GUI_GTK)
-EXTERN char e_signdata[]	INIT(= N_("E255: Couldn't read in sign data!"));
-#endif
-EXTERN char e_trailing[]	INIT(= N_("E488: Trailing characters"));
-EXTERN char e_trailing_arg[]	INIT(= N_("E488: Trailing characters: %s"));
-EXTERN char e_winheight[]	INIT(= N_("E591: 'winheight' cannot be smaller than 'winminheight'"));
-EXTERN char e_winwidth[]	INIT(= N_("E592: 'winwidth' cannot be smaller than 'winminwidth'"));
-EXTERN char e_zerocount[]	INIT(= N_("E939: Positive count required"));
-#ifdef FEAT_EVAL
-EXTERN char e_missing_dict_colon[] INIT(= N_("E720: Missing colon in Dictionary: %s"));
-EXTERN char e_duplicate_key[]	INIT(= N_("E721: Duplicate key in Dictionary: \"%s\""));
-EXTERN char e_missing_dict_comma[] INIT(= N_("E722: Missing comma in Dictionary: %s"));
-EXTERN char e_missing_dict_end[]    INIT(= N_("E723: Missing end of Dictionary '}': %s"));
-#endif
-#ifdef FEAT_CLIENTSERVER
-EXTERN char e_invexprmsg[]	INIT(= N_("E449: Invalid expression received"));
-#endif
-#ifdef FEAT_NETBEANS_INTG
-EXTERN char e_guarded[]	INIT(= N_("E463: Region is guarded, cannot modify"));
-EXTERN char e_nbreadonly[]	INIT(= N_("E744: NetBeans does not allow changes in read-only files"));
-#endif
-EXTERN char e_maxmempat[]	INIT(= N_("E363: pattern uses more memory than 'maxmempattern'"));
-EXTERN char e_emptybuf[]	INIT(= N_("E749: empty buffer"));
-
-EXTERN char e_invalpat[]	INIT(= N_("E682: Invalid search pattern or delimiter"));
-EXTERN char e_bufloaded[]	INIT(= N_("E139: File is loaded in another buffer"));
-#if defined(FEAT_SYN_HL) || defined(FEAT_COMPL_FUNC)
-EXTERN char e_notset[]	INIT(= N_("E764: Option '%s' is not set"));
-#endif
-#ifndef FEAT_CLIPBOARD
-EXTERN char e_invalidreg[]    INIT(= N_("E850: Invalid register name"));
-#endif
-#ifdef FEAT_FLOAT
-EXTERN char e_float_as_string[] INIT(= N_("E806: using Float as a String"));
-#endif
-EXTERN char e_dirnotf[]	INIT(= N_("E919: Directory not found in '%s': \"%s\""));
-EXTERN char e_au_recursive[]	INIT(= N_("E952: Autocommand caused recursive behavior"));
-EXTERN char e_autocmd_close[]	INIT(= N_("E813: Cannot close autocmd or popup window"));
-#ifdef FEAT_MENU
-EXTERN char e_menuothermode[]	INIT(= N_("E328: Menu only exists in another mode"));
-#endif
-EXTERN char e_invalwindow[]	INIT(= N_("E957: Invalid window number"));
-EXTERN char e_listarg[]		INIT(= N_("E686: Argument of %s must be a List"));
-#ifdef FEAT_EVAL
-EXTERN char e_missing_in[]	INIT(= N_("E690: Missing \"in\" after :for"));
-EXTERN char e_else_without_if[] INIT(= N_("E581: :else without :if"));
-EXTERN char e_elseif_without_if[] INIT(= N_("E582: :elseif without :if"));
-EXTERN char e_endif_without_if[] INIT(= N_("E580: :endif without :if"));
-EXTERN char e_continue[]	INIT(= N_("E586: :continue without :while or :for"));
-EXTERN char e_break[]		INIT(= N_("E587: :break without :while or :for"));
-EXTERN char e_nowhitespace[]	INIT(= N_("E274: No white space allowed before parenthesis"));
-
-EXTERN char e_lock_unlock[]	INIT(= N_("E940: Cannot lock or unlock variable %s"));
-#endif
-
-EXTERN char e_chan_or_job_req[]	INIT(= N_("E706: Channel or Job required"));
-EXTERN char e_jobreq[]		INIT(= N_("E693: Job required"));
-
-EXTERN char top_bot_msg[] INIT(= N_("search hit TOP, continuing at BOTTOM"));
-EXTERN char bot_top_msg[] INIT(= N_("search hit BOTTOM, continuing at TOP"));
-=======
 EXTERN char top_bot_msg[]   INIT(= N_("search hit TOP, continuing at BOTTOM"));
 EXTERN char bot_top_msg[]   INIT(= N_("search hit BOTTOM, continuing at TOP"));
->>>>>>> 475d9521
 
 EXTERN char line_msg[]	    INIT(= N_(" line "));
 
