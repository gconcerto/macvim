--- conflicted
+++ resolved
@@ -976,19 +976,10 @@
 	if (buffer == curbuf)
 	{
 	    update_screen(0);
-<<<<<<< HEAD
-	    update_cursor(term, TRUE);
-#ifdef FEAT_GUI_MACVIM
-            /* Force a flush now for better experience of interactive shell. */
-            if (gui.in_use)
-                gui_macvim_force_flush();
-#endif
-=======
 	    /* update_screen() can be slow, check the terminal wasn't closed
 	     * already */
 	    if (buffer == curbuf && curbuf->b_term != NULL)
 		update_cursor(curbuf->b_term, TRUE);
->>>>>>> 0cb8ac71
 	}
 	else
 	    redraw_after_callback(TRUE);
