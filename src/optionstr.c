--- conflicted
+++ resolved
@@ -4115,7 +4115,16 @@
     return NULL;
 }
 
-<<<<<<< HEAD
+    int
+expand_set_wincolor(optexpand_T *args, int *numMatches, char_u ***matches)
+{
+    return expand_set_opt_generic(
+	    args,
+	    get_highlight_name,
+	    numMatches,
+	    matches);
+}
+
 #pragma region MacVim specific options
 // MacVim-specific option handlers go here. This helps resolve merge conflicts
 // easier than if sorting them alphabetically with the rest.
@@ -4134,17 +4143,6 @@
 #endif
 
 #pragma endregion MacVim specific options
-=======
-    int
-expand_set_wincolor(optexpand_T *args, int *numMatches, char_u ***matches)
-{
-    return expand_set_opt_generic(
-	    args,
-	    get_highlight_name,
-	    numMatches,
-	    matches);
-}
->>>>>>> f3b68d47
 
 #ifdef FEAT_SYN_HL
 /*
