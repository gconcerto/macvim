/* vi:set ts=8 sts=4 sw=4 noet:
 *
 * VIM - Vi IMproved	by Bram Moolenaar
 *
 * Do ":help uganda"  in Vim to read copying and usage conditions.
 * Do ":help credits" in Vim to see a list of people who contributed.
 * See README.txt for an overview of the Vim source code.
 */

/*
 * optionstr.c: Functions related to string options
 */

#include "vim.h"

static char_u shm_buf[SHM_LEN];
static int set_shm_recursive = 0;

static char *(p_ambw_values[]) = {"single", "double", NULL};
static char *(p_bg_values[]) = {"light", "dark", NULL};
static char *(p_bkc_values[]) = {"yes", "auto", "no", "breaksymlink", "breakhardlink", NULL};
static char *(p_bo_values[]) = {"all", "backspace", "cursor", "complete",
				 "copy", "ctrlg", "error", "esc", "ex",
				 "hangul", "insertmode", "lang", "mess",
				 "showmatch", "operator", "register", "shell",
				 "spell", "term", "wildmode", NULL};
static char *(p_nf_values[]) = {"bin", "octal", "hex", "alpha", "unsigned", NULL};
static char *(p_ff_values[]) = {FF_UNIX, FF_DOS, FF_MAC, NULL};
#ifdef FEAT_CRYPT
static char *(p_cm_values[]) = {"zip", "blowfish", "blowfish2",
 # ifdef FEAT_SODIUM
    "xchacha20",
 # endif
    NULL};
#endif
static char *(p_cmp_values[]) = {"internal", "keepascii", NULL};
static char *(p_dy_values[]) = {"lastline", "truncate", "uhex", NULL};
#ifdef FEAT_FOLDING
static char *(p_fdo_values[]) = {"all", "block", "hor", "mark", "percent",
				 "quickfix", "search", "tag", "insert",
				 "undo", "jump", NULL};
#endif
#ifdef FEAT_SESSION
// Also used for 'viewoptions'!  Keep in sync with SSOP_ flags.
static char *(p_ssop_values[]) = {"buffers", "winpos", "resize", "winsize",
    "localoptions", "options", "help", "blank", "globals", "slash", "unix",
    "sesdir", "curdir", "folds", "cursor", "tabpages", "terminal", "skiprtp",
    NULL};
#endif
// Keep in sync with SWB_ flags in option.h
static char *(p_swb_values[]) = {"useopen", "usetab", "split", "newtab", "vsplit", "uselast", NULL};
static char *(p_spk_values[]) = {"cursor", "screen", "topline", NULL};
static char *(p_tc_values[]) = {"followic", "ignore", "match", "followscs", "smart", NULL};
#if defined(FEAT_TOOLBAR) && !defined(FEAT_GUI_MSWIN)
static char *(p_toolbar_values[]) = {"text", "icons", "tooltips", "horiz", NULL};
#endif
#if defined(FEAT_TOOLBAR) && defined(FEAT_GUI_GTK) || defined(FEAT_GUI_MACVIM)
static char *(p_tbis_values[]) = {"tiny", "small", "medium", "large", "huge", "giant", NULL};
#endif
#if defined(UNIX) || defined(VMS)
static char *(p_ttym_values[]) = {"xterm", "xterm2", "dec", "netterm", "jsbterm", "pterm", "urxvt", "sgr", NULL};
#endif
static char *(p_ve_values[]) = {"block", "insert", "all", "onemore", "none", "NONE", NULL};
static char *(p_wop_values[]) = {"fuzzy", "tagfile", "pum", NULL};
#ifdef FEAT_WAK
static char *(p_wak_values[]) = {"yes", "menu", "no", NULL};
#endif
static char *(p_mousem_values[]) = {"extend", "popup", "popup_setpos", "mac", NULL};
static char *(p_sel_values[]) = {"inclusive", "exclusive", "old", NULL};
static char *(p_slm_values[]) = {"mouse", "key", "cmd", NULL};
static char *(p_km_values[]) = {"startsel", "stopsel", NULL};
#ifdef FEAT_BROWSE
static char *(p_bsdir_values[]) = {"current", "last", "buffer", NULL};
#endif
static char *(p_scbopt_values[]) = {"ver", "hor", "jump", NULL};
static char *(p_debug_values[]) = {"msg", "throw", "beep", NULL};
static char *(p_ead_values[]) = {"both", "ver", "hor", NULL};
static char *(p_buftype_values[]) = {"nofile", "nowrite", "quickfix", "help", "terminal", "acwrite", "prompt", "popup", NULL};
static char *(p_bufhidden_values[]) = {"hide", "unload", "delete", "wipe", NULL};
static char *(p_bs_values[]) = {"indent", "eol", "start", "nostop", NULL};
#ifdef FEAT_FOLDING
static char *(p_fdm_values[]) = {"manual", "expr", "marker", "indent", "syntax",
# ifdef FEAT_DIFF
				"diff",
# endif
				NULL};
static char *(p_fcl_values[]) = {"all", NULL};
#endif
static char *(p_cot_values[]) = {"menu", "menuone", "longest", "preview", "popup", "popuphidden", "noinsert", "noselect", NULL};
#ifdef BACKSLASH_IN_FILENAME
static char *(p_csl_values[]) = {"slash", "backslash", NULL};
#endif
#ifdef FEAT_SIGNS
static char *(p_scl_values[]) = {"yes", "no", "auto", "number", NULL};
#endif
#if defined(MSWIN) && defined(FEAT_TERMINAL)
static char *(p_twt_values[]) = {"winpty", "conpty", "", NULL};
#endif
static char *(p_sloc_values[]) = {"last", "statusline", "tabline", NULL};
static char *(p_sws_values[]) = {"fsync", "sync", NULL};

static int check_opt_strings(char_u *val, char **values, int list);
static int opt_strings_flags(char_u *val, char **values, unsigned *flagp, int list);

/*
 * After setting various option values: recompute variables that depend on
 * option values.
 */
    void
didset_string_options(void)
{
    (void)opt_strings_flags(p_cmp, p_cmp_values, &cmp_flags, TRUE);
    (void)opt_strings_flags(p_bkc, p_bkc_values, &bkc_flags, TRUE);
    (void)opt_strings_flags(p_bo, p_bo_values, &bo_flags, TRUE);
#ifdef FEAT_SESSION
    (void)opt_strings_flags(p_ssop, p_ssop_values, &ssop_flags, TRUE);
    (void)opt_strings_flags(p_vop, p_ssop_values, &vop_flags, TRUE);
#endif
#ifdef FEAT_FOLDING
    (void)opt_strings_flags(p_fdo, p_fdo_values, &fdo_flags, TRUE);
#endif
    (void)opt_strings_flags(p_dy, p_dy_values, &dy_flags, TRUE);
    (void)opt_strings_flags(p_tc, p_tc_values, &tc_flags, FALSE);
    (void)opt_strings_flags(p_ve, p_ve_values, &ve_flags, TRUE);
#if defined(UNIX) || defined(VMS)
    (void)opt_strings_flags(p_ttym, p_ttym_values, &ttym_flags, FALSE);
#endif
#if defined(FEAT_TOOLBAR) && !defined(FEAT_GUI_MSWIN)
    (void)opt_strings_flags(p_toolbar, p_toolbar_values, &toolbar_flags, TRUE);
#endif
#if defined(FEAT_TOOLBAR) && (defined(FEAT_GUI_GTK) || defined(FEAT_GUI_MACVIM))
    (void)opt_strings_flags(p_tbis, p_tbis_values, &tbis_flags, FALSE);
#endif
    (void)opt_strings_flags(p_swb, p_swb_values, &swb_flags, TRUE);
}

#if defined(FEAT_EVAL)
/*
 * Trigger the OptionSet autocommand.
 * "opt_idx"	is the index of the option being set.
 * "opt_flags"	can be OPT_LOCAL etc.
 * "oldval"	the old value
 *  "oldval_l"  the old local value (only non-NULL if global and local value
 *		are set)
 * "oldval_g"   the old global value (only non-NULL if global and local value
 *		are set)
 * "newval"	the new value
 */
    void
trigger_optionset_string(
	int	opt_idx,
	int	opt_flags,
	char_u  *oldval,
	char_u  *oldval_l,
	char_u  *oldval_g,
	char_u  *newval)
{
    // Don't do this recursively.
    if (oldval == NULL || newval == NULL
				    || *get_vim_var_str(VV_OPTION_TYPE) != NUL)
	return;

    char_u buf_type[7];

    sprintf((char *)buf_type, "%s",
	    (opt_flags & OPT_LOCAL) ? "local" : "global");
    set_vim_var_string(VV_OPTION_OLD, oldval, -1);
    set_vim_var_string(VV_OPTION_NEW, newval, -1);
    set_vim_var_string(VV_OPTION_TYPE, buf_type, -1);
    if (opt_flags & OPT_LOCAL)
    {
	set_vim_var_string(VV_OPTION_COMMAND, (char_u *)"setlocal", -1);
	set_vim_var_string(VV_OPTION_OLDLOCAL, oldval, -1);
    }
    if (opt_flags & OPT_GLOBAL)
    {
	set_vim_var_string(VV_OPTION_COMMAND, (char_u *)"setglobal", -1);
	set_vim_var_string(VV_OPTION_OLDGLOBAL, oldval, -1);
    }
    if ((opt_flags & (OPT_LOCAL | OPT_GLOBAL)) == 0)
    {
	set_vim_var_string(VV_OPTION_COMMAND, (char_u *)"set", -1);
	set_vim_var_string(VV_OPTION_OLDLOCAL, oldval_l, -1);
	set_vim_var_string(VV_OPTION_OLDGLOBAL, oldval_g, -1);
    }
    if (opt_flags & OPT_MODELINE)
    {
	set_vim_var_string(VV_OPTION_COMMAND, (char_u *)"modeline", -1);
	set_vim_var_string(VV_OPTION_OLDLOCAL, oldval, -1);
    }
    apply_autocmds(EVENT_OPTIONSET,
	    get_option_fullname(opt_idx), NULL, FALSE,
	    NULL);
    reset_v_option_vars();
}
#endif

    static char *
illegal_char(char *errbuf, int c)
{
    if (errbuf == NULL)
	return "";
    sprintf((char *)errbuf, _(e_illegal_character_str), (char *)transchar(c));
    return errbuf;
}

/*
 * Check string options in a buffer for NULL value.
 */
    void
check_buf_options(buf_T *buf)
{
    check_string_option(&buf->b_p_bh);
    check_string_option(&buf->b_p_bt);
    check_string_option(&buf->b_p_fenc);
    check_string_option(&buf->b_p_ff);
#ifdef FEAT_FIND_ID
    check_string_option(&buf->b_p_def);
    check_string_option(&buf->b_p_inc);
# ifdef FEAT_EVAL
    check_string_option(&buf->b_p_inex);
# endif
#endif
#if defined(FEAT_EVAL)
    check_string_option(&buf->b_p_inde);
    check_string_option(&buf->b_p_indk);
#endif
#if defined(FEAT_BEVAL) && defined(FEAT_EVAL)
    check_string_option(&buf->b_p_bexpr);
#endif
#if defined(FEAT_CRYPT)
    check_string_option(&buf->b_p_cm);
#endif
    check_string_option(&buf->b_p_fp);
#if defined(FEAT_EVAL)
    check_string_option(&buf->b_p_fex);
#endif
#ifdef FEAT_CRYPT
    check_string_option(&buf->b_p_key);
#endif
    check_string_option(&buf->b_p_kp);
    check_string_option(&buf->b_p_mps);
    check_string_option(&buf->b_p_fo);
    check_string_option(&buf->b_p_flp);
    check_string_option(&buf->b_p_isk);
    check_string_option(&buf->b_p_com);
#ifdef FEAT_FOLDING
    check_string_option(&buf->b_p_cms);
#endif
    check_string_option(&buf->b_p_nf);
    check_string_option(&buf->b_p_qe);
#ifdef FEAT_SYN_HL
    check_string_option(&buf->b_p_syn);
    check_string_option(&buf->b_s.b_syn_isk);
#endif
#ifdef FEAT_SPELL
    check_string_option(&buf->b_s.b_p_spc);
    check_string_option(&buf->b_s.b_p_spf);
    check_string_option(&buf->b_s.b_p_spl);
    check_string_option(&buf->b_s.b_p_spo);
#endif
    check_string_option(&buf->b_p_sua);
    check_string_option(&buf->b_p_cink);
    check_string_option(&buf->b_p_cino);
    check_string_option(&buf->b_p_cinsd);
    parse_cino(buf);
    check_string_option(&buf->b_p_lop);
    check_string_option(&buf->b_p_ft);
    check_string_option(&buf->b_p_cinw);
    check_string_option(&buf->b_p_cpt);
#ifdef FEAT_COMPL_FUNC
    check_string_option(&buf->b_p_cfu);
    check_string_option(&buf->b_p_ofu);
    check_string_option(&buf->b_p_tsrfu);
#endif
#ifdef FEAT_EVAL
    check_string_option(&buf->b_p_tfu);
#endif
#ifdef FEAT_KEYMAP
    check_string_option(&buf->b_p_keymap);
#endif
#ifdef FEAT_QUICKFIX
    check_string_option(&buf->b_p_gp);
    check_string_option(&buf->b_p_mp);
    check_string_option(&buf->b_p_efm);
#endif
    check_string_option(&buf->b_p_ep);
    check_string_option(&buf->b_p_path);
    check_string_option(&buf->b_p_tags);
    check_string_option(&buf->b_p_tc);
    check_string_option(&buf->b_p_dict);
    check_string_option(&buf->b_p_tsr);
    check_string_option(&buf->b_p_lw);
    check_string_option(&buf->b_p_bkc);
    check_string_option(&buf->b_p_menc);
#ifdef FEAT_VARTABS
    check_string_option(&buf->b_p_vsts);
    check_string_option(&buf->b_p_vts);
#endif
}

/*
 * Free the string allocated for an option.
 * Checks for the string being empty_option. This may happen if we're out of
 * memory, vim_strsave() returned NULL, which was replaced by empty_option by
 * check_options().
 * Does NOT check for P_ALLOCED flag!
 */
    void
free_string_option(char_u *p)
{
    if (p != empty_option)
	vim_free(p);
}

    void
clear_string_option(char_u **pp)
{
    if (*pp != empty_option)
	vim_free(*pp);
    *pp = empty_option;
}

    void
check_string_option(char_u **pp)
{
    if (*pp == NULL)
	*pp = empty_option;
}

/*
 * Set global value for string option when it's a local option.
 */
    static void
set_string_option_global(
    int		opt_idx,	// option index
    char_u	**varp)		// pointer to option variable
{
    char_u	**p, *s;

    // the global value is always allocated
    if (is_window_local_option(opt_idx))
	p = (char_u **)GLOBAL_WO(varp);
    else
	p = (char_u **)get_option_var(opt_idx);
    if (!is_global_option(opt_idx)
	    && p != varp
	    && (s = vim_strsave(*varp)) != NULL)
    {
	free_string_option(*p);
	*p = s;
    }
}

/*
 * Set a string option to a new value (without checking the effect).
 * The string is copied into allocated memory.
 * if ("opt_idx" == -1) "name" is used, otherwise "opt_idx" is used.
 * When "set_sid" is zero set the scriptID to current_sctx.sc_sid.  When
 * "set_sid" is SID_NONE don't set the scriptID.  Otherwise set the scriptID to
 * "set_sid".
 */
    void
set_string_option_direct(
    char_u	*name,
    int		opt_idx,
    char_u	*val,
    int		opt_flags,	// OPT_FREE, OPT_LOCAL and/or OPT_GLOBAL
    int		set_sid UNUSED)
{
    char_u	*s;
    char_u	**varp;
    int		both = (opt_flags & (OPT_LOCAL | OPT_GLOBAL)) == 0;
    int		idx = opt_idx;

    if (idx == -1)		// use name
    {
	idx = findoption(name);
	if (idx < 0)	// not found (should not happen)
	{
	    semsg(_(e_internal_error_str), "set_string_option_direct()");
	    siemsg(_("For option %s"), name);
	    return;
	}
    }

    if (is_hidden_option(idx))		// can't set hidden option
	return;

    s = vim_strsave(val);
    if (s == NULL)
	return;

    varp = (char_u **)get_option_varp_scope(idx,
	    both ? OPT_LOCAL : opt_flags);
    if ((opt_flags & OPT_FREE) && (get_option_flags(idx) & P_ALLOCED))
	free_string_option(*varp);
    *varp = s;

    // For buffer/window local option may also set the global value.
    if (both)
	set_string_option_global(idx, varp);

    set_option_flag(idx, P_ALLOCED);

    // When setting both values of a global option with a local value,
    // make the local value empty, so that the global value is used.
    if (is_global_local_option(idx) && both)
    {
	free_string_option(*varp);
	*varp = empty_option;
    }
# ifdef FEAT_EVAL
    if (set_sid != SID_NONE)
    {
	sctx_T script_ctx;

	if (set_sid == 0)
	    script_ctx = current_sctx;
	else
	{
	    script_ctx.sc_sid = set_sid;
	    script_ctx.sc_seq = 0;
	    script_ctx.sc_lnum = 0;
	    script_ctx.sc_version = 1;
	}
	set_option_sctx_idx(idx, opt_flags, script_ctx);
    }
# endif
}

/*
 * Like set_string_option_direct(), but for a window-local option in "wp".
 * Blocks autocommands to avoid the old curwin becoming invalid.
 */
    void
set_string_option_direct_in_win(
	win_T		*wp,
	char_u		*name,
	int		opt_idx,
	char_u		*val,
	int		opt_flags,
	int		set_sid)
{
    win_T	*save_curwin = curwin;

    block_autocmds();
    curwin = wp;
    curbuf = curwin->w_buffer;
    set_string_option_direct(name, opt_idx, val, opt_flags, set_sid);
    curwin = save_curwin;
    curbuf = curwin->w_buffer;
    unblock_autocmds();
}

#if defined(FEAT_PROP_POPUP) || defined(PROTO)
/*
 * Like set_string_option_direct(), but for a buffer-local option in "buf".
 * Blocks autocommands to avoid the old curbuf becoming invalid.
 */
    void
set_string_option_direct_in_buf(
	buf_T		*buf,
	char_u		*name,
	int		opt_idx,
	char_u		*val,
	int		opt_flags,
	int		set_sid)
{
    buf_T	*save_curbuf = curbuf;

    block_autocmds();
    curbuf = buf;
    curwin->w_buffer = curbuf;
    set_string_option_direct(name, opt_idx, val, opt_flags, set_sid);
    curbuf = save_curbuf;
    curwin->w_buffer = curbuf;
    unblock_autocmds();
}
#endif

/*
 * Set a string option to a new value, and handle the effects.
 *
 * Returns NULL on success or an untranslated error message on error.
 */
    char *
set_string_option(
    int		opt_idx,
    char_u	*value,
    int		opt_flags,	// OPT_LOCAL and/or OPT_GLOBAL
    char	*errbuf)
{
    char_u	*s;
    char_u	**varp;
    char_u	*oldval;
#if defined(FEAT_EVAL)
    char_u	*oldval_l = NULL;
    char_u	*oldval_g = NULL;
    char_u	*saved_oldval = NULL;
    char_u	*saved_oldval_l = NULL;
    char_u	*saved_oldval_g = NULL;
    char_u	*saved_newval = NULL;
#endif
    char	*errmsg = NULL;
    int		value_checked = FALSE;

    if (is_hidden_option(opt_idx))	// don't set hidden option
	return NULL;

    s = vim_strsave(value == NULL ? (char_u *)"" : value);
    if (s == NULL)
	return NULL;

    varp = (char_u **)get_option_varp_scope(opt_idx,
	    (opt_flags & (OPT_LOCAL | OPT_GLOBAL)) == 0
	    ? (is_global_local_option(opt_idx)
		? OPT_GLOBAL : OPT_LOCAL)
	    : opt_flags);
    oldval = *varp;
#if defined(FEAT_EVAL)
    if ((opt_flags & (OPT_LOCAL | OPT_GLOBAL)) == 0)
    {
	oldval_l = *(char_u **)get_option_varp_scope(opt_idx, OPT_LOCAL);
	oldval_g = *(char_u **)get_option_varp_scope(opt_idx, OPT_GLOBAL);
    }
#endif
    *varp = s;

#if defined(FEAT_EVAL)
    if (!starting
# ifdef FEAT_CRYPT
	    && !is_crypt_key_option(opt_idx)
# endif
       )
    {
	if (oldval_l != NULL)
	    saved_oldval_l = vim_strsave(oldval_l);
	if (oldval_g != NULL)
	    saved_oldval_g = vim_strsave(oldval_g);
	saved_oldval = vim_strsave(oldval);
	saved_newval = vim_strsave(s);
    }
#endif
    if ((errmsg = did_set_string_option(opt_idx, varp, oldval, value, errbuf,
		    opt_flags, &value_checked)) == NULL)
	did_set_option(opt_idx, opt_flags, TRUE, value_checked);

#if defined(FEAT_EVAL)
    // call autocommand after handling side effects
    if (errmsg == NULL)
	trigger_optionset_string(opt_idx, opt_flags,
		saved_oldval, saved_oldval_l,
		saved_oldval_g, saved_newval);
    vim_free(saved_oldval);
    vim_free(saved_oldval_l);
    vim_free(saved_oldval_g);
    vim_free(saved_newval);
#endif
    return errmsg;
}

/*
 * Return TRUE if "val" is a valid 'filetype' name.
 * Also used for 'syntax' and 'keymap'.
 */
    static int
valid_filetype(char_u *val)
{
    return valid_name(val, ".-_");
}

#ifdef FEAT_STL_OPT
/*
 * Check validity of options with the 'statusline' format.
 * Return an untranslated error message or NULL.
 */
    static char *
check_stl_option(char_u *s)
{
    int		groupdepth = 0;
    static char errbuf[80];

    while (*s)
    {
	// Check for valid keys after % sequences
	while (*s && *s != '%')
	    s++;
	if (!*s)
	    break;
	s++;
	if (*s == '%' || *s == STL_TRUNCMARK || *s == STL_SEPARATE)
	{
	    s++;
	    continue;
	}
	if (*s == ')')
	{
	    s++;
	    if (--groupdepth < 0)
		break;
	    continue;
	}
	if (*s == '-')
	    s++;
	while (VIM_ISDIGIT(*s))
	    s++;
	if (*s == STL_USER_HL)
	    continue;
	if (*s == '.')
	{
	    s++;
	    while (*s && VIM_ISDIGIT(*s))
		s++;
	}
	if (*s == '(')
	{
	    groupdepth++;
	    continue;
	}
	if (vim_strchr(STL_ALL, *s) == NULL)
	{
	    return illegal_char(errbuf, *s);
	}
	if (*s == '{')
	{
	    int reevaluate = (*++s == '%');

	    if (reevaluate && *++s == '}')
		// "}" is not allowed immediately after "%{%"
		return illegal_char(errbuf, '}');
	    while ((*s != '}' || (reevaluate && s[-1] != '%')) && *s)
		s++;
	    if (*s != '}')
		return e_unclosed_expression_sequence;
	}
    }
    if (groupdepth != 0)
	return e_unbalanced_groups;
    return NULL;
}
#endif

/*
 * Check for a "normal" directory or file name in some options.  Disallow a
 * path separator (slash and/or backslash), wildcards and characters that are
 * often illegal in a file name. Be more permissive if "secure" is off.
 */
    static int
check_illegal_path_names(int opt_idx, char_u **varp)
{
    return (((get_option_flags(opt_idx) & P_NFNAME)
		&& vim_strpbrk(*varp, (char_u *)(secure
			? "/\\*?[|;&<>\r\n" : "/\\*?[<>\r\n")) != NULL)
	    || ((get_option_flags(opt_idx) & P_NDNAME)
		&& vim_strpbrk(*varp, (char_u *)"*?[|;&<>\r\n") != NULL));
}

/*
 * The 'term' option is changed.
 */
    static char *
did_set_term(int *opt_idx, long_u *free_oldval)
{
    char *errmsg = NULL;

    if (T_NAME[0] == NUL)
	errmsg = e_cannot_set_term_to_empty_string;
#ifdef FEAT_GUI
    else if (gui.in_use)
	errmsg = e_cannot_change_term_in_GUI;
    else if (term_is_gui(T_NAME))
	errmsg = e_use_gui_to_start_GUI;
#endif
    else if (set_termname(T_NAME) == FAIL)
	errmsg = e_not_found_in_termcap;
    else
    {
	// Screen colors may have changed.
	redraw_later_clear();

	// Both 'term' and 'ttytype' point to T_NAME, only set the
	// P_ALLOCED flag on 'term'.
	*opt_idx = findoption((char_u *)"term");
	if (*opt_idx >= 0)
	    *free_oldval = (get_option_flags(*opt_idx) & P_ALLOCED);
    }

    return errmsg;
}

/*
 * The 'backupcopy' option is changed.
 */
    char *
did_set_backupcopy(optset_T *args)
{
    char_u		*bkc = p_bkc;
    unsigned int	*flags = &bkc_flags;
    char		*errmsg = NULL;

    if (args->os_flags & OPT_LOCAL)
    {
	bkc = curbuf->b_p_bkc;
	flags = &curbuf->b_bkc_flags;
    }

    if ((args->os_flags & OPT_LOCAL) && *bkc == NUL)
	// make the local value empty: use the global value
	*flags = 0;
    else
    {
	if (opt_strings_flags(bkc, p_bkc_values, flags, TRUE) != OK)
	    errmsg = e_invalid_argument;
	if ((((int)*flags & BKC_AUTO) != 0)
		+ (((int)*flags & BKC_YES) != 0)
		+ (((int)*flags & BKC_NO) != 0) != 1)
	{
	    // Must have exactly one of "auto", "yes"  and "no".
	    (void)opt_strings_flags(args->os_oldval.string, p_bkc_values,
								  flags, TRUE);
	    errmsg = e_invalid_argument;
	}
    }

    return errmsg;
}

/*
 * The 'backupext' or the 'patchmode' option is changed.
 */
    char *
did_set_backupext_or_patchmode(optset_T *args UNUSED)
{
    if (STRCMP(*p_bex == '.' ? p_bex + 1 : p_bex,
		*p_pm == '.' ? p_pm + 1 : p_pm) == 0)
	return e_backupext_and_patchmode_are_equal;

    return NULL;
}

#if defined(FEAT_LINEBREAK) || defined(PROTO)
/*
 * The 'breakindentopt' option is changed.
 */
    char *
did_set_breakindentopt(optset_T *args UNUSED)
{
    char *errmsg = NULL;

    if (briopt_check(curwin) == FAIL)
	errmsg = e_invalid_argument;
    // list setting requires a redraw
    if (curwin->w_briopt_list)
	redraw_all_later(UPD_NOT_VALID);

    return errmsg;
}
#endif

/*
 * The 'isident' or the 'iskeyword' or the 'isprint' or the 'isfname' option is
 * changed.
 */
    char *
did_set_isopt(optset_T *args)
{
    // 'isident', 'iskeyword', 'isprint or 'isfname' option: refill g_chartab[]
    // If the new option is invalid, use old value.
    // 'lisp' option: refill g_chartab[] for '-' char.
    if (init_chartab() == FAIL)
    {
	args->os_restore_chartab = TRUE;// need to restore the chartab.
	return e_invalid_argument;	// error in value
    }

    return NULL;
}

/*
 * The 'helpfile' option is changed.
 */
    char *
did_set_helpfile(optset_T *args UNUSED)
{
    // May compute new values for $VIM and $VIMRUNTIME
    if (didset_vim)
	vim_unsetenv_ext((char_u *)"VIM");
    if (didset_vimruntime)
	vim_unsetenv_ext((char_u *)"VIMRUNTIME");
    return NULL;
}

#if defined(FEAT_SYN_HL) || defined(PROTO)
/*
 * The 'colorcolumn' option is changed.
 */
    char *
did_set_colorcolumn(optset_T *args UNUSED)
{
    return check_colorcolumn(curwin);
}

/*
 * The 'cursorlineopt' option is changed.
 */
    char *
did_set_cursorlineopt(optset_T *args)
{
    if (*args->os_varp == NUL
	    || fill_culopt_flags(args->os_varp, curwin) != OK)
	return e_invalid_argument;

    return NULL;
}
#endif

#if defined(FEAT_MULTI_LANG) || defined(PROTO)
/*
 * The 'helplang' option is changed.
 */
    char *
did_set_helplang(optset_T *args UNUSED)
{
    char *errmsg = NULL;

    // Check for "", "ab", "ab,cd", etc.
    for (char_u *s = p_hlg; *s != NUL; s += 3)
    {
	if (s[1] == NUL || ((s[2] != ',' || s[3] == NUL) && s[2] != NUL))
	{
	    errmsg = e_invalid_argument;
	    break;
	}
	if (s[2] == NUL)
	    break;
    }

    return errmsg;
}
#endif

/*
 * The 'highlight' option is changed.
 */
    char *
did_set_highlight(optset_T *args UNUSED)
{
    if (highlight_changed() == FAIL)
	return e_invalid_argument;	// invalid flags

    return NULL;
}

/*
 * An option that accepts a list of flags is changed.
 * e.g. 'viewoptions', 'switchbuf', 'casemap', etc.
 */
    static char *
did_set_opt_flags(char_u *val, char **values, unsigned *flagp, int list)
{
    if (opt_strings_flags(val, values, flagp, list) == FAIL)
	return e_invalid_argument;

    return NULL;
}

/*
 * An option that accepts a list of string values is changed.
 * e.g. 'nrformats', 'scrollopt', 'wildoptions', etc.
 */
    static char *
did_set_opt_strings(char_u *val, char **values, int list)
{
    return did_set_opt_flags(val, values, NULL, list);
}

/*
 * The 'belloff' option is changed.
 */
    char *
did_set_belloff(optset_T *args UNUSED)
{
    return did_set_opt_flags(p_bo, p_bo_values, &bo_flags, TRUE);
}

/*
 * The 'casemap' option is changed.
 */
    char *
did_set_casemap(optset_T *args UNUSED)
{
    return did_set_opt_flags(p_cmp, p_cmp_values, &cmp_flags, TRUE);
}

/*
 * The 'scrollopt' option is changed.
 */
    char *
did_set_scrollopt(optset_T *args UNUSED)
{
    return did_set_opt_strings(p_sbo, p_scbopt_values, TRUE);
}

/*
 * The 'selectmode' option is changed.
 */
    char *
did_set_selectmode(optset_T *args UNUSED)
{
    return did_set_opt_strings(p_slm, p_slm_values, TRUE);
}

/*
 * The 'showcmdloc' option is changed.
 */
    char *
did_set_showcmdloc(optset_T *args UNUSED)
{
    return did_set_opt_strings(p_sloc, p_sloc_values, FALSE);
}

/*
 * The 'splitkeep' option is changed.
 */
    char *
did_set_splitkeep(optset_T *args UNUSED)
{
    return did_set_opt_strings(p_spk, p_spk_values, FALSE);
}

/*
 * The 'swapsync' option is changed.
 */
    char *
did_set_swapsync(optset_T *args UNUSED)
{
    return did_set_opt_strings(p_sws, p_sws_values, FALSE);
}

/*
 * The 'switchbuf' option is changed.
 */
    char *
did_set_switchbuf(optset_T *args UNUSED)
{
    return did_set_opt_flags(p_swb, p_swb_values, &swb_flags, TRUE);
}

#if defined(FEAT_SESSION) || defined(PROTO)
/*
 * The 'sessionoptions' option is changed.
 */
    char *
did_set_sessionoptions(optset_T *args)
{
    if (opt_strings_flags(p_ssop, p_ssop_values, &ssop_flags, TRUE) != OK)
	return e_invalid_argument;
    if ((ssop_flags & SSOP_CURDIR) && (ssop_flags & SSOP_SESDIR))
    {
	// Don't allow both "sesdir" and "curdir".
	(void)opt_strings_flags(args->os_oldval.string, p_ssop_values,
							&ssop_flags, TRUE);
	return e_invalid_argument;
    }

    return NULL;
}

/*
 * The 'viewoptions' option is changed.
 */
    char *
did_set_viewoptions(optset_T *args UNUSED)
{
    return did_set_opt_flags(p_vop, p_ssop_values, &vop_flags, TRUE);
}
#endif

/*
 * The 'ambiwidth' option is changed.
 */
    char *
did_set_ambiwidth(optset_T *args UNUSED)
{
    if (check_opt_strings(p_ambw, p_ambw_values, FALSE) != OK)
	return e_invalid_argument;

    return check_chars_options();
}

/*
 * The 'background' option is changed.
 */
    char *
did_set_background(optset_T *args UNUSED)
{
    if (check_opt_strings(p_bg, p_bg_values, FALSE) == FAIL)
	return e_invalid_argument;

#ifdef FEAT_EVAL
    int dark = (*p_bg == 'd');
#endif

    init_highlight(FALSE, FALSE);

#ifdef FEAT_EVAL
    if (dark != (*p_bg == 'd')
	    && get_var_value((char_u *)"g:colors_name") != NULL)
    {
	// The color scheme must have set 'background' back to another
	// value, that's not what we want here.  Disable the color
	// scheme and set the colors again.
	do_unlet((char_u *)"g:colors_name", TRUE);
	free_string_option(p_bg);
	p_bg = vim_strsave((char_u *)(dark ? "dark" : "light"));
	check_string_option(&p_bg);
	init_highlight(FALSE, FALSE);
    }
#endif
#ifdef FEAT_TERMINAL
    term_update_colors_all();
#endif

#ifdef FEAT_GUI_MACVIM
    // MacVim needs to know about background changes to optionally change the
    // appearance mode.
    gui_macvim_set_background(dark);
#endif

    return NULL;
}

/*
 * The 'wildmode' option is changed.
 */
    char *
did_set_wildmode(optset_T *args UNUSED)
{
    if (check_opt_wim() == FAIL)
	return e_invalid_argument;
    return NULL;
}

/*
 * The 'wildoptions' option is changed.
 */
    char *
did_set_wildoptions(optset_T *args UNUSED)
{
    return did_set_opt_strings(p_wop, p_wop_values, TRUE);
}

#if defined(FEAT_WAK) || defined(PROTO)
/*
 * The 'winaltkeys' option is changed.
 */
    char *
did_set_winaltkeys(optset_T *args UNUSED)
{
    char *errmsg = NULL;

    if (*p_wak == NUL
	    || check_opt_strings(p_wak, p_wak_values, FALSE) != OK)
	errmsg = e_invalid_argument;
# ifdef FEAT_MENU
#  if defined(FEAT_GUI_MOTIF)
    else if (gui.in_use)
	gui_motif_set_mnemonics(p_wak[0] == 'y' || p_wak[0] == 'm');
#  elif defined(FEAT_GUI_GTK)
    else if (gui.in_use)
	gui_gtk_set_mnemonics(p_wak[0] == 'y' || p_wak[0] == 'm');
#  endif
# endif
    return errmsg;
}
#endif

/*
 * The 'wincolor' option is changed.
 */
    char *
did_set_wincolor(optset_T *args UNUSED)
{
#ifdef FEAT_TERMINAL
    term_update_wincolor(curwin);
#endif
    return NULL;
}

/*
 * The 'eadirection' option is changed.
 */
    char *
did_set_eadirection(optset_T *args UNUSED)
{
    return did_set_opt_strings(p_ead, p_ead_values, FALSE);
}

/*
 * The 'eventignore' option is changed.
 */
    char *
did_set_eventignore(optset_T *args UNUSED)
{
    if (check_ei() == FAIL)
	return e_invalid_argument;
    return NULL;
}

/*
 * One of the 'encoding', 'fileencoding', 'termencoding' or 'makeencoding'
 * options is changed.
 */
    static char *
did_set_encoding(char_u **varp, char_u **gvarp, int opt_flags)
{
    char	*errmsg = NULL;
    char_u	*p;

    if (gvarp == &p_fenc)
    {
	if (!curbuf->b_p_ma && opt_flags != OPT_GLOBAL)
	    errmsg = e_cannot_make_changes_modifiable_is_off;
	else if (vim_strchr(*varp, ',') != NULL)
	    // No comma allowed in 'fileencoding'; catches confusing it
	    // with 'fileencodings'.
	    errmsg = e_invalid_argument;
	else
	{
	    // May show a "+" in the title now.
	    redraw_titles();
	    // Add 'fileencoding' to the swap file.
	    ml_setflags(curbuf);
	}
    }
    if (errmsg == NULL)
    {
	// canonize the value, so that STRCMP() can be used on it
	p = enc_canonize(*varp);
	if (p != NULL)
	{
	    vim_free(*varp);
	    *varp = p;
	}
	if (varp == &p_enc)
	{
	    errmsg = mb_init();
	    redraw_titles();
	}
    }

#if defined(FEAT_GUI_GTK) || defined(FEAT_GUI_MACVIM)
    if (errmsg == NULL && varp == &p_tenc && gui.in_use)
    {
	// MacVim and GTK uses only a single encoding, and that is UTF-8.
	if (STRCMP(p_tenc, "utf-8") != 0)
# if defined(FEAT_GUI_MACVIM)
	    errmsg = e_cannot_be_changed_in_macvim;
# else
	    errmsg = e_cannot_be_changed_in_gtk_GUI;
# endif
    }
#endif

    if (errmsg == NULL)
    {
#ifdef FEAT_KEYMAP
	// When 'keymap' is used and 'encoding' changes, reload the keymap
	// (with another encoding).
	if (varp == &p_enc && *curbuf->b_p_keymap != NUL)
	    (void)keymap_init();
#endif

	// When 'termencoding' is not empty and 'encoding' changes or when
	// 'termencoding' changes, need to setup for keyboard input and
	// display output conversion.
	if (((varp == &p_enc && *p_tenc != NUL) || varp == &p_tenc))
	{
	    if (convert_setup(&input_conv, p_tenc, p_enc) == FAIL
		    || convert_setup(&output_conv, p_enc, p_tenc) == FAIL)
	    {
		semsg(_(e_cannot_convert_between_str_and_str),
			p_tenc, p_enc);
		errmsg = e_invalid_argument;
	    }
	}

#if defined(MSWIN)
	// $HOME, $VIM and $VIMRUNTIME may have characters in active code page.
	if (varp == &p_enc)
	{
	    init_homedir();
	    init_vimdir();
	}
#endif
    }

    return errmsg;
}

#if defined(FEAT_POSTSCRIPT) || defined(PROTO)
/*
 * The 'printencoding' option is changed.
 */
    char *
did_set_printencoding(optset_T *args UNUSED)
{
    char_u	*s, *p;

    // Canonize 'printencoding' if VIM standard one
    p = enc_canonize(p_penc);
    if (p != NULL)
    {
	vim_free(p_penc);
	p_penc = p;
    }
    else
    {
	// Ensure lower case and '-' for '_'
	for (s = p_penc; *s != NUL; s++)
	{
	    if (*s == '_')
		*s = '-';
	    else
		*s = TOLOWER_ASC(*s);
	}
    }

    return NULL;
}
#endif

#if (defined(FEAT_XIM) && defined(FEAT_GUI_GTK)) || defined(PROTO)
/*
 * The 'imactivatekey' option is changed.
 */
    char *
did_set_imactivatekey(optset_T *args UNUSED)
{
    if (!im_xim_isvalid_imactivate())
	return e_invalid_argument;
    return NULL;
}
#endif

#if defined(FEAT_KEYMAP) || defined(PROTO)
/*
 * The 'keymap' option is changed.
 */
    char *
did_set_keymap(optset_T *args)
{
    char *errmsg = NULL;

    if (!valid_filetype(args->os_varp))
	errmsg = e_invalid_argument;
    else
    {
	int	    secure_save = secure;

	// Reset the secure flag, since the value of 'keymap' has
	// been checked to be safe.
	secure = 0;

	// load or unload key mapping tables
	errmsg = keymap_init();

	secure = secure_save;

	// Since we check the value, there is no need to set P_INSECURE,
	// even when the value comes from a modeline.
	args->os_value_checked = TRUE;
    }

    if (errmsg == NULL)
    {
	if (*curbuf->b_p_keymap != NUL)
	{
	    // Installed a new keymap, switch on using it.
	    curbuf->b_p_iminsert = B_IMODE_LMAP;
	    if (curbuf->b_p_imsearch != B_IMODE_USE_INSERT)
		curbuf->b_p_imsearch = B_IMODE_LMAP;
	}
	else
	{
	    // Cleared the keymap, may reset 'iminsert' and 'imsearch'.
	    if (curbuf->b_p_iminsert == B_IMODE_LMAP)
		curbuf->b_p_iminsert = B_IMODE_NONE;
	    if (curbuf->b_p_imsearch == B_IMODE_LMAP)
		curbuf->b_p_imsearch = B_IMODE_USE_INSERT;
	}
	if ((args->os_flags & OPT_LOCAL) == 0)
	{
	    set_iminsert_global();
	    set_imsearch_global();
	}
	status_redraw_curbuf();
    }

    return errmsg;
}
#endif

/*
 * The 'fileformat' option is changed.
 */
    char *
did_set_fileformat(optset_T *args)
{
    if (!curbuf->b_p_ma && !(args->os_flags & OPT_GLOBAL))
	return e_cannot_make_changes_modifiable_is_off;
    else if (check_opt_strings(args->os_varp, p_ff_values, FALSE) != OK)
	return e_invalid_argument;

    // may also change 'textmode'
    if (get_fileformat(curbuf) == EOL_DOS)
	curbuf->b_p_tx = TRUE;
    else
	curbuf->b_p_tx = FALSE;
    redraw_titles();
    // update flag in swap file
    ml_setflags(curbuf);
    // Redraw needed when switching to/from "mac": a CR in the text
    // will be displayed differently.
    if (get_fileformat(curbuf) == EOL_MAC || *args->os_oldval.string == 'm')
	redraw_curbuf_later(UPD_NOT_VALID);

    return NULL;
}

/*
 * The 'fileformats' option is changed.
 */
    char *
did_set_fileformats(optset_T *args UNUSED)
{
    if (check_opt_strings(p_ffs, p_ff_values, TRUE) != OK)
	return e_invalid_argument;

    // also change 'textauto'
    if (*p_ffs == NUL)
	p_ta = FALSE;
    else
	p_ta = TRUE;

    return NULL;
}

#if defined(FEAT_CRYPT) || defined(PROTO)
/*
 * The 'cryptkey' option is changed.
 */
    char *
did_set_cryptkey(optset_T *args)
{
    // Make sure the ":set" command doesn't show the new value in the
    // history.
    remove_key_from_history();

    if (STRCMP(curbuf->b_p_key, args->os_oldval.string) != 0)
    {
	// Need to update the swapfile.
	ml_set_crypt_key(curbuf, args->os_oldval.string,
		*curbuf->b_p_cm == NUL ? p_cm : curbuf->b_p_cm);
	changed_internal();
    }

    return NULL;
}

/*
 * The 'cryptmethod' option is changed.
 */
    char *
did_set_cryptmethod(optset_T *args)
{
    char_u  *p;
    char_u  *s;

    if (args->os_flags & OPT_LOCAL)
	p = curbuf->b_p_cm;
    else
	p = p_cm;
    if (check_opt_strings(p, p_cm_values, TRUE) != OK)
	return e_invalid_argument;
    else if (crypt_self_test() == FAIL)
	return e_invalid_argument;

    // When setting the global value to empty, make it "zip".
    if (*p_cm == NUL)
    {
	free_string_option(p_cm);
	p_cm = vim_strsave((char_u *)"zip");
    }
    // When using ":set cm=name" the local value is going to be empty.
    // Do that here, otherwise the crypt functions will still use the
    // local value.
    if ((args->os_flags & (OPT_LOCAL | OPT_GLOBAL)) == 0)
    {
	free_string_option(curbuf->b_p_cm);
	curbuf->b_p_cm = empty_option;
    }

    // Need to update the swapfile when the effective method changed.
    // Set "s" to the effective old value, "p" to the effective new
    // method and compare.
    if ((args->os_flags & OPT_LOCAL) && *args->os_oldval.string == NUL)
	s = p_cm;  // was previously using the global value
    else
	s = args->os_oldval.string;
    if (*curbuf->b_p_cm == NUL)
	p = p_cm;  // is now using the global value
    else
	p = curbuf->b_p_cm;
    if (STRCMP(s, p) != 0)
	ml_set_crypt_key(curbuf, curbuf->b_p_key, s);

    // If the global value changes need to update the swapfile for all
    // buffers using that value.
    if ((args->os_flags & OPT_GLOBAL)
	    && STRCMP(p_cm, args->os_oldval.string) != 0)
    {
	buf_T	*buf;

	FOR_ALL_BUFFERS(buf)
	    if (buf != curbuf && *buf->b_p_cm == NUL)
		ml_set_crypt_key(buf, buf->b_p_key, args->os_oldval.string);
    }
    return NULL;
}
#endif

/*
 * The 'matchpairs' option is changed.
 */
    char *
did_set_matchpairs(optset_T *args)
{
    char_u	*p;

    if (has_mbyte)
    {
	for (p = args->os_varp; *p != NUL; ++p)
	{
	    int x2 = -1;
	    int x3 = -1;

	    p += mb_ptr2len(p);
	    if (*p != NUL)
		x2 = *p++;
	    if (*p != NUL)
	    {
		x3 = mb_ptr2char(p);
		p += mb_ptr2len(p);
	    }
	    if (x2 != ':' || x3 == -1 || (*p != NUL && *p != ','))
		return e_invalid_argument;
	    if (*p == NUL)
		break;
	}
    }
    else
    {
	// Check for "x:y,x:y"
	for (p = args->os_varp; *p != NUL; p += 4)
	{
	    if (p[1] != ':' || p[2] == NUL || (p[3] != NUL && p[3] != ','))
		return e_invalid_argument;
	    if (p[3] == NUL)
		break;
	}
    }

    return NULL;
}

/*
 * The 'comments' option is changed.
 */
    char *
did_set_comments(optset_T *args)
{
    char_u	*s;
    char	*errmsg = NULL;

    for (s = args->os_varp; *s; )
    {
	while (*s && *s != ':')
	{
	    if (vim_strchr((char_u *)COM_ALL, *s) == NULL
		    && !VIM_ISDIGIT(*s) && *s != '-')
	    {
		errmsg = illegal_char(args->os_errbuf, *s);
		break;
	    }
	    ++s;
	}
	if (*s++ == NUL)
	    errmsg = e_missing_colon;
	else if (*s == ',' || *s == NUL)
	    errmsg = e_zero_length_string;
	if (errmsg != NULL)
	    break;
	while (*s && *s != ',')
	{
	    if (*s == '\\' && s[1] != NUL)
		++s;
	    ++s;
	}
	s = skip_to_option_part(s);
    }

    return errmsg;
}

/*
 * The global 'listchars' or 'fillchars' option is changed.
 */
    static char *
did_set_global_listfillchars(char_u **varp, int opt_flags)
{
    char	*errmsg = NULL;
    char_u	**local_ptr = varp == &p_lcs
	? &curwin->w_p_lcs : &curwin->w_p_fcs;

    // only apply the global value to "curwin" when it does not have a
    // local value
    errmsg = set_chars_option(curwin, varp,
	    **local_ptr == NUL || !(opt_flags & OPT_GLOBAL));
    if (errmsg != NULL)
	return errmsg;

    tabpage_T	*tp;
    win_T	*wp;

    // If the current window is set to use the global
    // 'listchars'/'fillchars' value, clear the window-local value.
    if (!(opt_flags & OPT_GLOBAL))
	clear_string_option(local_ptr);
    FOR_ALL_TAB_WINDOWS(tp, wp)
    {
	// If the current window has a local value need to apply it
	// again, it was changed when setting the global value.
	// If no error was returned above, we don't expect an error
	// here, so ignore the return value.
	local_ptr = varp == &p_lcs ? &wp->w_p_lcs : &wp->w_p_fcs;
	if (**local_ptr == NUL)
	    (void)set_chars_option(wp, local_ptr, TRUE);
    }

    redraw_all_later(UPD_NOT_VALID);

    return NULL;
}

/*
 * The 'verbosefile' option is changed.
 */
    char *
did_set_verbosefile(optset_T *args UNUSED)
{
    verbose_stop();
    if (*p_vfile != NUL && verbose_open() == FAIL)
	return e_invalid_argument;

    return NULL;
}

#if defined(FEAT_VIMINFO) || defined(PROTO)
/*
 * The 'viminfo' option is changed.
 */
    char *
did_set_viminfo(optset_T *args)
{
    char_u	*s;
    char	*errmsg = NULL;

    for (s = p_viminfo; *s;)
    {
	// Check it's a valid character
	if (vim_strchr((char_u *)"!\"%'/:<@cfhnrs", *s) == NULL)
	{
	    errmsg = illegal_char(args->os_errbuf, *s);
	    break;
	}
	if (*s == 'n')	// name is always last one
	    break;
	else if (*s == 'r') // skip until next ','
	{
	    while (*++s && *s != ',')
		;
	}
	else if (*s == '%')
	{
	    // optional number
	    while (vim_isdigit(*++s))
		;
	}
	else if (*s == '!' || *s == 'h' || *s == 'c')
	    ++s;		// no extra chars
	else		// must have a number
	{
	    while (vim_isdigit(*++s))
		;

	    if (!VIM_ISDIGIT(*(s - 1)))
	    {
		if (args->os_errbuf != NULL)
		{
		    sprintf(args->os_errbuf,
			    _(e_missing_number_after_angle_str_angle),
			    transchar_byte(*(s - 1)));
		    errmsg = args->os_errbuf;
		}
		else
		    errmsg = "";
		break;
	    }
	}
	if (*s == ',')
	    ++s;
	else if (*s)
	{
	    if (args->os_errbuf != NULL)
		errmsg = e_missing_comma;
	    else
		errmsg = "";
	    break;
	}
    }
    if (*p_viminfo && errmsg == NULL && get_viminfo_parameter('\'') < 0)
	errmsg = e_must_specify_a_value;

    return errmsg;
}
#endif

/*
 * Some terminal option (t_xxx) is changed
 */
    static void
did_set_term_option(char_u **varp, int *did_swaptcap UNUSED)
{
    // ":set t_Co=0" and ":set t_Co=1" do ":set t_Co="
    if (varp == &T_CCO)
    {
	int colors = atoi((char *)T_CCO);

	// Only reinitialize colors if t_Co value has really changed to
	// avoid expensive reload of colorscheme if t_Co is set to the
	// same value multiple times.
	if (colors != t_colors)
	{
	    t_colors = colors;
	    if (t_colors <= 1)
	    {
		vim_free(T_CCO);
		T_CCO = empty_option;
	    }
#if defined(FEAT_VTP) && defined(FEAT_TERMGUICOLORS)
	    if (is_term_win32())
	    {
		swap_tcap();
		*did_swaptcap = TRUE;
	    }
#endif
	    // We now have a different color setup, initialize it again.
	    init_highlight(TRUE, FALSE);
	}
    }
    ttest(FALSE);
    if (varp == &T_ME)
    {
	out_str(T_ME);
	redraw_later(UPD_CLEAR);
#if defined(MSWIN) && (!defined(FEAT_GUI_MSWIN) || defined(VIMDLL))
	// Since t_me has been set, this probably means that the user
	// wants to use this as default colors.  Need to reset default
	// background/foreground colors.
# ifdef VIMDLL
	if (!gui.in_use && !gui.starting)
# endif
	    mch_set_normal_colors();
#endif
    }
    if (varp == &T_BE && termcap_active)
    {
	MAY_WANT_TO_LOG_THIS;

	if (*T_BE == NUL)
	    // When clearing t_BE we assume the user no longer wants
	    // bracketed paste, thus disable it by writing t_BD.
	    out_str(T_BD);
	else
	    out_str(T_BE);
    }
}

#if defined(FEAT_LINEBREAK) || defined(PROTO)
/*
 * The 'showbreak' option is changed.
 */
    char *
did_set_showbreak(optset_T *args)
{
    char_u	*s;

    for (s = args->os_varp; *s; )
    {
	if (ptr2cells(s) != 1)
	    return e_showbreak_contains_unprintable_or_wide_character;
	MB_PTR_ADV(s);
    }

    return NULL;
}
#endif

#if defined(CURSOR_SHAPE) || defined(PROTO)
/*
 * The 'guicursor' option is changed.
 */
    char *
did_set_guicursor(optset_T *args UNUSED)
{
    return parse_shape_opt(SHAPE_CURSOR);
}
#endif

#if defined(FEAT_GUI) || defined(PROTO)
/*
 * The 'guifont' option is changed.
 */
    char *
did_set_guifont(optset_T *args UNUSED)
{
    char_u	*p;
    char	*errmsg = NULL;

    if (gui.in_use)
    {
	p = p_guifont;
# if defined(FEAT_GUI_GTK)
	// Put up a font dialog and let the user select a new value.
	// If this is cancelled go back to the old value but don't
	// give an error message.
	if (STRCMP(p, "*") == 0)
	{
	    p = gui_mch_font_dialog(args->os_oldval.string);
	    free_string_option(p_guifont);
	    p_guifont = (p != NULL) ? p : vim_strsave(args->os_oldval.string);
	}
# endif
	if (p != NULL && gui_init_font(p_guifont, FALSE) != OK)
	{
# if defined(FEAT_GUI_MSWIN) || defined(FEAT_GUI_PHOTON) || defined(FEAT_GUI_MACVIM)
	    if (STRCMP(p_guifont, "*") == 0)
	    {
		// Dialog was cancelled: Keep the old value without giving
		// an error message.
		free_string_option(p_guifont);
		p_guifont = vim_strsave(args->os_oldval.string);
	    }
	    else
# endif
		errmsg = e_invalid_fonts;
	}
    }

    return errmsg;
}

# if defined(FEAT_XFONTSET) || defined(PROTO)
/*
 * The 'guifontset' option is changed.
 */
    char *
did_set_guifontset(optset_T *args UNUSED)
{
    char *errmsg = NULL;

    if (STRCMP(p_guifontset, "*") == 0)
	errmsg = e_cant_select_fontset;
    else if (gui.in_use && gui_init_font(p_guifontset, TRUE) != OK)
	errmsg = e_invalid_fontset;

    return errmsg;
}
# endif

/*
 * The 'guifontwide' option is changed.
 */
    char *
did_set_guifontwide(optset_T *args UNUSED)
{
    char *errmsg = NULL;

    if (STRCMP(p_guifontwide, "*") == 0)
	errmsg = e_cant_select_wide_font;
    else if (gui_get_wide_font() == FAIL)
	errmsg = e_invalid_wide_font;

    return errmsg;
}
#endif

#if defined(FEAT_GUI_GTK) || defined(PROTO)
/*
 * The 'guiligatures' option is changed.
 */
    char *
did_set_guiligatures(optset_T *args UNUSED)
{
    gui_set_ligatures();
    return NULL;
}
#endif

#if defined(FEAT_MOUSESHAPE) || defined(PROTO)
    char *
did_set_mouseshape(optset_T *args UNUSED)
{
    char *errmsg = NULL;

    errmsg = parse_shape_opt(SHAPE_MOUSE);
    update_mouseshape(-1);

    return errmsg;
}
#endif

/*
 * The 'titlestring' or the 'iconstring' option is changed.
 */
    static char *
did_set_titleiconstring(optset_T *args UNUSED, int flagval UNUSED)
{
#ifdef FEAT_STL_OPT
    // NULL => statusline syntax
    if (vim_strchr(args->os_varp, '%')
				    && check_stl_option(args->os_varp) == NULL)
	stl_syntax |= flagval;
    else
	stl_syntax &= ~flagval;
#endif
    did_set_title();

    return NULL;
}

/*
 * The 'titlestring' option is changed.
 */
    char *
did_set_titlestring(optset_T *args)
{
    int flagval = 0;

#ifdef FEAT_STL_OPT
    flagval = STL_IN_TITLE;
#endif
    return did_set_titleiconstring(args, flagval);
}

/*
 * The 'iconstring' option is changed.
 */
    char *
did_set_iconstring(optset_T *args)
{
    int flagval = 0;

#ifdef FEAT_STL_OPT
    flagval = STL_IN_ICON;
#endif

    return did_set_titleiconstring(args, flagval);
}

/*
 * An option which is a list of flags is set.  Valid values are in 'flags'.
 */
    static char *
did_set_option_listflag(char_u *varp, char_u *flags, char *errbuf)
{
    char_u	*s;

    for (s = varp; *s; ++s)
	if (vim_strchr(flags, *s) == NULL)
	    return illegal_char(errbuf, *s);

    return NULL;
}

#if defined(FEAT_GUI) || defined(PROTO)
/*
 * The 'guioptions' option is changed.
 */
    char *
did_set_guioptions(optset_T *args)
{
    char *errmsg;

    errmsg = did_set_option_listflag(args->os_varp, (char_u *)GO_ALL,
							args->os_errbuf);
    if (errmsg != NULL)
	return errmsg;

    gui_init_which_components(args->os_oldval.string);
    return NULL;
}
#endif

#if defined(FEAT_GUI_TABLINE)
/*
 * The 'guitablabel' option is changed.
 */
    char *
did_set_guitablabel(optset_T *args UNUSED)
{
    redraw_tabline = TRUE;
    return NULL;
}
#endif

#if defined(UNIX) || defined(VMS) || defined(PROTO)
/*
 * The 'ttymouse' option is changed.
 */
    char *
did_set_ttymouse(optset_T *args UNUSED)
{
    char *errmsg = NULL;

    // Switch the mouse off before changing the escape sequences used for
    // that.
    mch_setmouse(FALSE);
    if (opt_strings_flags(p_ttym, p_ttym_values, &ttym_flags, FALSE) != OK)
	errmsg = e_invalid_argument;
    else
	check_mouse_termcode();
    if (termcap_active)
	setmouse();		// may switch it on again

    return errmsg;
}
#endif

/*
 * The 'selection' option is changed.
 */
    char *
did_set_selection(optset_T *args UNUSED)
{
    if (*p_sel == NUL
	    || check_opt_strings(p_sel, p_sel_values, FALSE) != OK)
	return e_invalid_argument;

    return NULL;
}

#if defined(FEAT_BROWSE) || defined(PROTO)
/*
 * The 'browsedir' option is changed.
 */
    char *
did_set_browsedir(optset_T *args UNUSED)
{
    if (check_opt_strings(p_bsdir, p_bsdir_values, FALSE) != OK
	    && !mch_isdir(p_bsdir))
	return e_invalid_argument;

    return NULL;
}
#endif

/*
 * The 'keymodel' option is changed.
 */
    char *
did_set_keymodel(optset_T *args UNUSED)
{
    if (check_opt_strings(p_km, p_km_values, TRUE) != OK)
	return e_invalid_argument;

    km_stopsel = (vim_strchr(p_km, 'o') != NULL);
    km_startsel = (vim_strchr(p_km, 'a') != NULL);
    return NULL;
}

/*
 * The 'keyprotocol' option is changed.
 */
    char *
did_set_keyprotocol(optset_T *args UNUSED)
{
    if (match_keyprotocol(NULL) == KEYPROTOCOL_FAIL)
	return e_invalid_argument;

    return NULL;
}

/*
 * The 'mousemodel' option is changed.
 */
    char *
did_set_mousemodel(optset_T *args UNUSED)
{
    if (check_opt_strings(p_mousem, p_mousem_values, FALSE) != OK)
	return e_invalid_argument;
#if defined(FEAT_GUI_MOTIF) && defined(FEAT_MENU) && (XmVersion <= 1002)
    else if (*p_mousem != *oldval)
	// Changed from "extend" to "popup" or "popup_setpos" or vv: need
	// to create or delete the popup menus.
	gui_motif_update_mousemodel(root_menu);
#endif

    return NULL;
}

/*
 * The 'debug' option is changed.
 */
    char *
did_set_debug(optset_T *args UNUSED)
{
    return did_set_opt_strings(p_debug, p_debug_values, TRUE);
}

/*
 * The 'display' option is changed.
 */
    char *
did_set_display(optset_T *args UNUSED)
{
    if (opt_strings_flags(p_dy, p_dy_values, &dy_flags, TRUE) != OK)
	return e_invalid_argument;

    (void)init_chartab();
    return NULL;
}

#if defined(FEAT_SPELL) || defined(PROTO)
/*
 * The 'spellfile' option is changed.
 */
    char *
did_set_spellfile(optset_T *args)
{
    if (!valid_spellfile(args->os_varp))
	return e_invalid_argument;

    // If there is a window for this buffer in which 'spell' is set load the
    // wordlists.
    return did_set_spell_option(TRUE);
}

/*
 * The 'spell' option is changed.
 */
    char *
did_set_spelllang(optset_T *args)
{
    if (!valid_spelllang(args->os_varp))
	return e_invalid_argument;

    // If there is a window for this buffer in which 'spell' is set load the
    // wordlists.
    return did_set_spell_option(FALSE);
}

/*
 * The 'spellcapcheck' option is changed.
 */
    char *
did_set_spellcapcheck(optset_T *args UNUSED)
{
    // compile the regexp program.
    return compile_cap_prog(curwin->w_s);
}

/*
 * The 'spelloptions' option is changed.
 */
    char *
did_set_spelloptions(optset_T *args)
{
    if (*args->os_varp != NUL && STRCMP("camel", args->os_varp) != 0)
	return e_invalid_argument;

    return NULL;
}

/*
 * The 'spellsuggest' option is changed.
 */
    char *
did_set_spellsuggest(optset_T *args UNUSED)
{
    if (spell_check_sps() != OK)
	return e_invalid_argument;

    return NULL;
}

/*
 * The 'mkspellmem' option is changed.
 */
    char *
did_set_mkspellmem(optset_T *args UNUSED)
{
    if (spell_check_msm() != OK)
	return e_invalid_argument;

    return NULL;
}
#endif

/*
 * The 'nrformats' option is changed.
 */
    char *
did_set_nrformats(optset_T *args)
{
    return did_set_opt_strings(args->os_varp, p_nf_values, TRUE);
}

/*
 * The 'buftype' option is changed.
 */
    char *
did_set_buftype(optset_T *args UNUSED)
{
    if (check_opt_strings(curbuf->b_p_bt, p_buftype_values, FALSE) != OK)
	return e_invalid_argument;

    if (curwin->w_status_height)
    {
	curwin->w_redr_status = TRUE;
	redraw_later(UPD_VALID);
    }
    curbuf->b_help = (curbuf->b_p_bt[0] == 'h');
    redraw_titles();

    return NULL;
}

#if defined(FEAT_STL_OPT) || defined(PROTO)
/*
 * The 'statusline' or the 'tabline' or the 'rulerformat' option is changed.
 * "rulerformat" is TRUE if the 'rulerformat' option is changed.
 */
    static char *
did_set_statustabline_rulerformat(optset_T *args, int rulerformat)
{
    char_u	*s;
    char	*errmsg = NULL;
    int		wid;

    if (rulerformat)	// reset ru_wid first
	ru_wid = 0;
    s = args->os_varp;
    if (rulerformat && *s == '%')
    {
	// set ru_wid if 'ruf' starts with "%99("
	if (*++s == '-')	// ignore a '-'
	    s++;
	wid = getdigits(&s);
	if (wid && *s == '(' && (errmsg = check_stl_option(p_ruf)) == NULL)
	    ru_wid = wid;
	else
	    errmsg = check_stl_option(p_ruf);
    }
    // check 'statusline' or 'tabline' only if it doesn't start with "%!"
    else if (rulerformat || s[0] != '%' || s[1] != '!')
	errmsg = check_stl_option(s);
    if (rulerformat && errmsg == NULL)
	comp_col();

    return errmsg;
}

/*
 * The 'statusline' option is changed.
 */
    char *
did_set_statusline(optset_T *args)
{
    return did_set_statustabline_rulerformat(args, FALSE);
}

/*
 * The 'tabline' option is changed.
 */
    char *
did_set_tabline(optset_T *args)
{
    return did_set_statustabline_rulerformat(args, FALSE);
}


/*
 * The 'rulerformat' option is changed.
 */
    char *
did_set_rulerformat(optset_T *args)
{
    return did_set_statustabline_rulerformat(args, TRUE);
}
#endif

/*
 * The 'complete' option is changed.
 */
    char *
did_set_complete(optset_T *args)
{
    char_u	*s;

    // check if it is a valid value for 'complete' -- Acevedo
    for (s = args->os_varp; *s;)
    {
	while (*s == ',' || *s == ' ')
	    s++;
	if (!*s)
	    break;
	if (vim_strchr((char_u *)".wbuksid]tU", *s) == NULL)
	    return illegal_char(args->os_errbuf, *s);
	if (*++s != NUL && *s != ',' && *s != ' ')
	{
	    if (s[-1] == 'k' || s[-1] == 's')
	    {
		// skip optional filename after 'k' and 's'
		while (*s && *s != ',' && *s != ' ')
		{
		    if (*s == '\\' && s[1] != NUL)
			++s;
		    ++s;
		}
	    }
	    else
	    {
		if (args->os_errbuf != NULL)
		{
		    sprintf((char *)args->os_errbuf,
			    _(e_illegal_character_after_chr), *--s);
		    return args->os_errbuf;
		}
		return "";
	    }
	}
    }

    return NULL;
}

/*
 * The 'completeopt' option is changed.
 */
    char *
did_set_completeopt(optset_T *args UNUSED)
{
    if (check_opt_strings(p_cot, p_cot_values, TRUE) != OK)
	return e_invalid_argument;

    completeopt_was_set();
    return NULL;
}

#if defined(BACKSLASH_IN_FILENAME) || defined(PROTO)
/*
 * The 'completeslash' option is changed.
 */
    char *
did_set_completeslash(optset_T *args UNUSED)
{
    if (check_opt_strings(p_csl, p_csl_values, FALSE) != OK
	    || check_opt_strings(curbuf->b_p_csl, p_csl_values, FALSE) != OK)
	return e_invalid_argument;

    return NULL;
}
#endif

#if defined(FEAT_SIGNS) || defined(PROTO)
/*
 * The 'signcolumn' option is changed.
 */
    char *
did_set_signcolumn(optset_T *args)
{
    if (check_opt_strings(args->os_varp, p_scl_values, FALSE) != OK)
	return e_invalid_argument;
    // When changing the 'signcolumn' to or from 'number', recompute the
    // width of the number column if 'number' or 'relativenumber' is set.
    if (((*args->os_oldval.string == 'n' && args->os_oldval.string[1] == 'u')
		|| (*curwin->w_p_scl == 'n' && *(curwin->w_p_scl + 1) =='u'))
	    && (curwin->w_p_nu || curwin->w_p_rnu))
	curwin->w_nrwidth_line_count = 0;

    return NULL;
}
#endif

#if (defined(FEAT_TOOLBAR) && !defined(FEAT_GUI_MSWIN)) || defined(PROTO)
/*
 * The 'toolbar' option is changed.
 */
    char *
did_set_toolbar(optset_T *args UNUSED)
{
    if (opt_strings_flags(p_toolbar, p_toolbar_values,
		&toolbar_flags, TRUE) != OK)
	return e_invalid_argument;

    out_flush();
    gui_mch_show_toolbar((toolbar_flags &
		(TOOLBAR_TEXT | TOOLBAR_ICONS)) != 0);
    return NULL;
}
#endif

<<<<<<< HEAD
#if defined(FEAT_TOOLBAR) && defined(FEAT_GUI_GTK) || defined(FEAT_GUI_MACVIM)
=======
#if (defined(FEAT_TOOLBAR) && defined(FEAT_GUI_GTK)) || defined(PROTO)
>>>>>>> f0300fc7
/*
 * The 'toolbariconsize' option is changed.  GTK+ 2 and MacVim only.
 */
    char *
did_set_toolbariconsize(optset_T *args UNUSED)
{
    if (opt_strings_flags(p_tbis, p_tbis_values, &tbis_flags, FALSE) != OK)
	return e_invalid_argument;

    out_flush();
    gui_mch_show_toolbar((toolbar_flags &
		(TOOLBAR_TEXT | TOOLBAR_ICONS)) != 0);
    return NULL;
}
#endif

/*
 * The 'pastetoggle' option is changed.
 */
    char *
did_set_pastetoggle(optset_T *args UNUSED)
{
    char_u	*p;

    // translate key codes like in a mapping
    if (*p_pt)
    {
	(void)replace_termcodes(p_pt, &p,
		REPTERM_FROM_PART | REPTERM_DO_LT, NULL);
	if (p != NULL)
	{
	    free_string_option(p_pt);
	    p_pt = p;
	}
    }

    return NULL;
}

/*
 * The 'backspace' option is changed.
 */
    char *
did_set_backspace(optset_T *args UNUSED)
{
    if (VIM_ISDIGIT(*p_bs))
    {
	if (*p_bs > '3' || p_bs[1] != NUL)
	    return e_invalid_argument;
    }
    else if (check_opt_strings(p_bs, p_bs_values, TRUE) != OK)
	return e_invalid_argument;

    return NULL;
}

/*
 * The 'bufhidden' option is changed.
 */
    char *
did_set_bufhidden(optset_T *args UNUSED)
{
    return did_set_opt_strings(curbuf->b_p_bh, p_bufhidden_values, FALSE);
}

/*
 * The 'tagcase' option is changed.
 */
    char *
did_set_tagcase(optset_T *args)
{
    unsigned int	*flags;
    char_u		*p;

    if (args->os_flags & OPT_LOCAL)
    {
	p = curbuf->b_p_tc;
	flags = &curbuf->b_tc_flags;
    }
    else
    {
	p = p_tc;
	flags = &tc_flags;
    }

    if ((args->os_flags & OPT_LOCAL) && *p == NUL)
	// make the local value empty: use the global value
	*flags = 0;
    else if (*p == NUL
	    || opt_strings_flags(p, p_tc_values, flags, FALSE) != OK)
	return e_invalid_argument;

    return NULL;
}

#if defined(FEAT_DIFF) || defined(PROTO)
/*
 * The 'diffopt' option is changed.
 */
    char *
did_set_diffopt(optset_T *args UNUSED)
{
    if (diffopt_changed() == FAIL)
	return e_invalid_argument;

    return NULL;
}
#endif

#if defined(FEAT_FOLDING) || defined(PROTO)
/*
 * The 'foldmethod' option is changed.
 */
    char *
did_set_foldmethod(optset_T *args)
{
    if (check_opt_strings(args->os_varp, p_fdm_values, FALSE) != OK
	    || *curwin->w_p_fdm == NUL)
	return e_invalid_argument;

    foldUpdateAll(curwin);
    if (foldmethodIsDiff(curwin))
	newFoldLevel();
    return NULL;
}

/*
 * The 'foldmarker' option is changed.
 */
    char *
did_set_foldmarker(optset_T *args)
{
    char_u	*p;

    p = vim_strchr(args->os_varp, ',');
    if (p == NULL)
	return e_comma_required;
    else if (p == args->os_varp || p[1] == NUL)
	return e_invalid_argument;
    else if (foldmethodIsMarker(curwin))
	foldUpdateAll(curwin);

    return NULL;
}

/*
 * The 'commentstring' option is changed.
 */
    char *
did_set_commentstring(optset_T *args)
{
    if (*args->os_varp != NUL && strstr((char *)args->os_varp, "%s") == NULL)
	return e_commentstring_must_be_empty_or_contain_str;

    return NULL;
}

/*
 * The 'foldignore' option is changed.
 */
    char *
did_set_foldignore(optset_T *args UNUSED)
{
    if (foldmethodIsIndent(curwin))
	foldUpdateAll(curwin);
    return NULL;
}

/*
 * The 'foldclose' option is changed.
 */
    char *
did_set_foldclose(optset_T *args UNUSED)
{
    return did_set_opt_strings(p_fcl, p_fcl_values, TRUE);
}

/*
 * The 'foldopen' option is changed.
 */
    char *
did_set_foldopen(optset_T *args UNUSED)
{
    return did_set_opt_flags(p_fdo, p_fdo_values, &fdo_flags, TRUE);
}
#endif

#ifdef FEAT_FULLSCREEN
/*
 * The 'fuoptions' option is changed.
 */
    static char *
did_set_fuoptions()
{
    if (check_fuoptions() != OK)
	return e_invalid_argument;
    return NULL;
}
#endif

/*
 * The 'virtualedit' option is changed.
 */
    char *
did_set_virtualedit(optset_T *args)
{
    char_u		*ve = p_ve;
    unsigned int	*flags = &ve_flags;

    if (args->os_flags & OPT_LOCAL)
    {
	ve = curwin->w_p_ve;
	flags = &curwin->w_ve_flags;
    }

    if ((args->os_flags & OPT_LOCAL) && *ve == NUL)
	// make the local value empty: use the global value
	*flags = 0;
    else
    {
	if (opt_strings_flags(ve, p_ve_values, flags, TRUE) != OK)
	    return e_invalid_argument;
	else if (STRCMP(ve, args->os_oldval.string) != 0)
	{
	    // Recompute cursor position in case the new 've' setting
	    // changes something.
	    validate_virtcol();
	    coladvance(curwin->w_virtcol);
	}
    }

    return NULL;
}

#if (defined(FEAT_CSCOPE) && defined(FEAT_QUICKFIX)) || defined(PROTO)
/*
 * The 'cscopequickfix' option is changed.
 */
    char *
did_set_cscopequickfix(optset_T *args UNUSED)
{
    char_u	*p;

    if (p_csqf == NULL)
	return NULL;

    p = p_csqf;
    while (*p != NUL)
    {
	if (vim_strchr((char_u *)CSQF_CMDS, *p) == NULL
		|| p[1] == NUL
		|| vim_strchr((char_u *)CSQF_FLAGS, p[1]) == NULL
		|| (p[2] != NUL && p[2] != ','))
	    return e_invalid_argument;
	else if (p[2] == NUL)
	    break;
	else
	    p += 3;
    }

    return NULL;
}
#endif

/*
 * The 'cinoptions' option is changed.
 */
    char *
did_set_cinoptions(optset_T *args UNUSED)
{
    // TODO: recognize errors
    parse_cino(curbuf);

    return NULL;
}

/*
 * The 'lispoptions' option is changed.
 */
    char *
did_set_lispoptions(optset_T *args)
{
    if (*args->os_varp != NUL
	    && STRCMP(args->os_varp, "expr:0") != 0
	    && STRCMP(args->os_varp, "expr:1") != 0)
	return e_invalid_argument;

    return NULL;
}

#if defined(FEAT_RENDER_OPTIONS) || defined(PROTO)
/*
 * The 'renderoptions' option is changed.
 */
    char *
did_set_renderoptions(optset_T *args UNUSED)
{
    if (!gui_mch_set_rendering_options(p_rop))
	return e_invalid_argument;

    return NULL;
}
#endif

#if defined(FEAT_RIGHTLEFT) || defined(PROTO)
/*
 * The 'rightleftcmd' option is changed.
 */
    char *
did_set_rightleftcmd(optset_T *args)
{
    // Currently only "search" is a supported value.
    if (*args->os_varp != NUL && STRCMP(args->os_varp, "search") != 0)
	return e_invalid_argument;

    return NULL;
}
#endif

/*
 * The 'filetype' or the 'syntax' option is changed.
 */
    char *
did_set_filetype_or_syntax(optset_T *args)
{
    if (!valid_filetype(args->os_varp))
	return e_invalid_argument;

    args->os_value_changed =
			STRCMP(args->os_oldval.string, args->os_varp) != 0;

    // Since we check the value, there is no need to set P_INSECURE,
    // even when the value comes from a modeline.
    args->os_value_checked = TRUE;

    return NULL;
}

#if defined(FEAT_TERMINAL) || defined(PROTO)
/*
 * The 'termwinkey' option is changed.
 */
    char *
did_set_termwinkey(optset_T *args UNUSED)
{
    if (*curwin->w_p_twk != NUL
	    && string_to_key(curwin->w_p_twk, TRUE) == 0)
	return e_invalid_argument;

    return NULL;
}

/*
 * The 'termwinsize' option is changed.
 */
    char *
did_set_termwinsize(optset_T *args UNUSED)
{
    char_u	*p;

    if (*curwin->w_p_tws == NUL)
	return NULL;

    p = skipdigits(curwin->w_p_tws);
    if (p == curwin->w_p_tws
	    || (*p != 'x' && *p != '*')
	    || *skipdigits(p + 1) != NUL)
	return e_invalid_argument;

    return NULL;
}

# if defined(MSWIN) || defined(PROTO)
/*
 * The 'termwintype' option is changed.
 */
    char *
did_set_termwintype(optset_T *args UNUSED)
{
    return did_set_opt_strings(p_twt, p_twt_values, FALSE);
}
# endif
#endif

#if defined(FEAT_VARTABS) || defined(PROTO)
/*
 * The 'varsofttabstop' option is changed.
 */
    char *
did_set_varsofttabstop(optset_T *args)
{
    char_u *cp;

    if (!(args->os_varp[0]) || (args->os_varp[0] == '0' && !(args->os_varp[1])))
    {
	if (curbuf->b_p_vsts_array)
	{
	    vim_free(curbuf->b_p_vsts_array);
	    curbuf->b_p_vsts_array = 0;
	}
    }
    else
    {
	for (cp = args->os_varp; *cp; ++cp)
	{
	    if (vim_isdigit(*cp))
		continue;
	    if (*cp == ',' && cp > args->os_varp && *(cp-1) != ',')
		continue;
	    return e_invalid_argument;
	}

	int *oldarray = curbuf->b_p_vsts_array;
	if (tabstop_set(args->os_varp, &(curbuf->b_p_vsts_array)) == OK)
	{
	    if (oldarray)
		vim_free(oldarray);
	}
	else
	    return e_invalid_argument;
    }

    return NULL;
}

/*
 * The 'vartabstop' option is changed.
 */
    char *
did_set_vartabstop(optset_T *args)
{
    char_u *cp;

    if (!(args->os_varp[0]) || (args->os_varp[0] == '0' && !(args->os_varp[1])))
    {
	if (curbuf->b_p_vts_array)
	{
	    vim_free(curbuf->b_p_vts_array);
	    curbuf->b_p_vts_array = NULL;
	}
    }
    else
    {
	for (cp = args->os_varp; *cp; ++cp)
	{
	    if (vim_isdigit(*cp))
		continue;
	    if (*cp == ',' && cp > args->os_varp && *(cp-1) != ',')
		continue;
	    return e_invalid_argument;
	}

	int *oldarray = curbuf->b_p_vts_array;

	if (tabstop_set(args->os_varp, &(curbuf->b_p_vts_array)) == OK)
	{
	    vim_free(oldarray);
# ifdef FEAT_FOLDING
	    if (foldmethodIsIndent(curwin))
		foldUpdateAll(curwin);
# endif
	}
	else
	    return e_invalid_argument;
    }

    return NULL;
}
#endif

#if defined(FEAT_PROP_POPUP) || defined(PROTO)
/*
 * The 'previewpopup' option is changed.
 */
    char *
did_set_previewpopup(optset_T *args UNUSED)
{
    if (parse_previewpopup(NULL) == FAIL)
	return e_invalid_argument;

    return NULL;
}

# if defined(FEAT_QUICKFIX) || defined(PROTO)
/*
 * The 'completepopup' option is changed.
 */
    char *
did_set_completepopup(optset_T *args UNUSED)
{
    if (parse_completepopup(NULL) == FAIL)
	return e_invalid_argument;

    popup_close_info();
    return NULL;
}
# endif
#endif

#if defined(FEAT_EVAL) || defined(PROTO)
/*
 * Returns TRUE if the option pointed by "varp" or "gvarp" is one of the
 * '*expr' options: 'balloonexpr', 'diffexpr', 'foldexpr', 'foldtext',
 * 'formatexpr', 'includeexpr', 'indentexpr', 'patchexpr', 'printexpr' or
 * 'charconvert'.
 */
    static int
is_expr_option(char_u **varp, char_u **gvarp)
{
    return (
# ifdef FEAT_BEVAL
	varp == &p_bexpr ||			// 'balloonexpr'
# endif
# ifdef FEAT_DIFF
	varp == &p_dex ||			// 'diffexpr'
# endif
# ifdef FEAT_FOLDING
	gvarp == &curwin->w_allbuf_opt.wo_fde ||	// 'foldexpr'
	gvarp == &curwin->w_allbuf_opt.wo_fdt ||	// 'foldtext'
# endif
	gvarp == &p_fex ||			// 'formatexpr'
# ifdef FEAT_FIND_ID
	gvarp == &p_inex ||			// 'includeexpr'
# endif
	gvarp == &p_inde ||			// 'indentexpr'
# ifdef FEAT_DIFF
	varp == &p_pex ||			// 'patchexpr'
# endif
# ifdef FEAT_POSTSCRIPT
	varp == &p_pexpr ||			// 'printexpr'
# endif
	varp == &p_ccv);			// 'charconvert'
}

/*
 * One of the '*expr' options is changed: 'balloonexpr', 'diffexpr',
 * 'foldexpr', 'foldtext', 'formatexpr', 'includeexpr', 'indentexpr',
 * 'patchexpr', 'printexpr' and 'charconvert'.
 *
 */
    char *
did_set_optexpr(optset_T *args)
{
    // If the option value starts with <SID> or s:, then replace that with
    // the script identifier.
    char_u *name = get_scriptlocal_funcname(args->os_varp);
    if (name != NULL)
    {
	free_string_option(args->os_varp);
	args->os_varp = name;
    }

    return NULL;
}

# if defined(FEAT_FOLDING) || defined(PROTO)
/*
 * The 'foldexpr' option is changed.
 */
    char *
did_set_foldexpr(optset_T *args)
{
    (void)did_set_optexpr(args);
    if (foldmethodIsExpr(curwin))
	foldUpdateAll(curwin);
    return NULL;
}
# endif
#endif

#if defined(FEAT_CONCEAL) || defined(PROTO)
/*
 * The 'concealcursor' option is changed.
 */
    char *
did_set_concealcursor(optset_T *args)
{
    return did_set_option_listflag(args->os_varp, (char_u *)COCU_ALL,
							args->os_errbuf);
}
#endif

/*
 * The 'cpoptions' option is changed.
 */
    char *
did_set_cpoptions(optset_T *args)
{
    return did_set_option_listflag(args->os_varp, (char_u *)CPO_ALL,
							args->os_errbuf);
}

/*
 * The 'formatoptions' option is changed.
 */
    char *
did_set_formatoptions(optset_T *args)
{
    return did_set_option_listflag(args->os_varp, (char_u *)FO_ALL,
							args->os_errbuf);
}

/*
 * The 'mouse' option is changed.
 */
    char *
did_set_mouse(optset_T *args)
{
    return did_set_option_listflag(args->os_varp, (char_u *)MOUSE_ALL,
							args->os_errbuf);
}

/*
 * The 'shortmess' option is changed.
 */
    char *
did_set_shortmess(optset_T *args)
{
    return did_set_option_listflag(args->os_varp, (char_u *)SHM_ALL,
							args->os_errbuf);
}

/*
 * The 'whichwrap' option is changed.
 */
    char *
did_set_whichwrap(optset_T *args)
{
    return did_set_option_listflag(args->os_varp, (char_u *)WW_ALL,
							args->os_errbuf);
}

#ifdef FEAT_SYN_HL
/*
 * When the 'syntax' option is set, load the syntax of that name.
 */
    static void
do_syntax_autocmd(int value_changed)
{
    static int syn_recursive = 0;

    ++syn_recursive;
    // Only pass TRUE for "force" when the value changed or not used
    // recursively, to avoid endless recurrence.
    apply_autocmds(EVENT_SYNTAX, curbuf->b_p_syn, curbuf->b_fname,
	    value_changed || syn_recursive == 1, curbuf);
    curbuf->b_flags |= BF_SYN_SET;
    --syn_recursive;
}
#endif

/*
 * When the 'filetype' option is set, trigger the FileType autocommand.
 */
    static void
do_filetype_autocmd(char_u **varp, int opt_flags, int value_changed)
{
    // Skip this when called from a modeline and the filetype was already set
    // to this value.
    if ((opt_flags & OPT_MODELINE) && !value_changed)
	return;

    static int  ft_recursive = 0;
    int	    secure_save = secure;

    // Reset the secure flag, since the value of 'filetype' has
    // been checked to be safe.
    secure = 0;

    ++ft_recursive;
    did_filetype = TRUE;
    // Only pass TRUE for "force" when the value changed or not
    // used recursively, to avoid endless recurrence.
    apply_autocmds(EVENT_FILETYPE, curbuf->b_p_ft, curbuf->b_fname,
	    value_changed || ft_recursive == 1, curbuf);
    --ft_recursive;
    // Just in case the old "curbuf" is now invalid.
    if (varp != &(curbuf->b_p_ft))
	varp = NULL;

    secure = secure_save;
}

#ifdef FEAT_SPELL
/*
 * When the 'spelllang' option is set, source the spell/LANG.vim file in
 * 'runtimepath'.
 */
    static void
do_spelllang_source(void)
{
    char_u	fname[200];
    char_u	*p;
    char_u	*q = curwin->w_s->b_p_spl;

    // Skip the first name if it is "cjk".
    if (STRNCMP(q, "cjk,", 4) == 0)
	q += 4;

    // They could set 'spellcapcheck' depending on the language.  Use the first
    // name in 'spelllang' up to '_region' or '.encoding'.
    for (p = q; *p != NUL; ++p)
	if (!ASCII_ISALNUM(*p) && *p != '-')
	    break;
    if (p > q)
    {
	vim_snprintf((char *)fname, 200, "spell/%.*s.vim",
		(int)(p - q), q);
	source_runtime(fname, DIP_ALL);
    }
}
#endif

/*
 * Handle string options that need some action to perform when changed.
 * The new value must be allocated.
 * Returns NULL for success, or an untranslated error message for an error.
 */
    char *
did_set_string_option(
    int		opt_idx,		// index in options[] table
    char_u	**varp,			// pointer to the option variable
    char_u	*oldval,		// previous value of the option
    char_u	*value,			// new value of the option
    char	*errbuf,		// buffer for errors, or NULL
    int		opt_flags,		// OPT_LOCAL and/or OPT_GLOBAL
    int		*value_checked)		// value was checked to be safe, no
					// need to set P_INSECURE
{
    char	*errmsg = NULL;
    int		restore_chartab = FALSE;
    char_u	**gvarp;
    long_u	free_oldval = (get_option_flags(opt_idx) & P_ALLOCED);
    int		value_changed = FALSE;
    int		did_swaptcap = FALSE;
    opt_did_set_cb_T did_set_cb = get_option_did_set_cb(opt_idx);

    // Get the global option to compare with, otherwise we would have to check
    // two values for all local options.
    gvarp = (char_u **)get_option_varp_scope(opt_idx, OPT_GLOBAL);

    // Disallow changing some options from secure mode
    if ((secure
#ifdef HAVE_SANDBOX
		|| sandbox != 0
#endif
		) && (get_option_flags(opt_idx) & P_SECURE))
	errmsg = e_not_allowed_here;
    // Check for a "normal" directory or file name in some options.
    else if (check_illegal_path_names(opt_idx, varp))
	errmsg = e_invalid_argument;
    else if (did_set_cb != NULL)
    {
	optset_T   args;

	args.os_varp = *varp;
	args.os_flags = opt_flags;
	args.os_oldval.string = oldval;
	args.os_newval.string = value;
	args.os_value_checked = FALSE;
	args.os_value_changed = FALSE;
	args.os_restore_chartab = FALSE;
	args.os_errbuf = errbuf;
	// Invoke the option specific callback function to validate and apply
	// the new option value.
	errmsg = did_set_cb(&args);

#ifdef FEAT_EVAL
	// The '*expr' option (e.g. diffexpr, foldexpr, etc.), callback
	// functions may modify '*varp'.
	if (errmsg == NULL && is_expr_option(varp, gvarp))
	    *varp = args.os_varp;
#endif
	// The 'filetype' and 'syntax' option callback functions may change
	// the os_value_changed field.
	value_changed = args.os_value_changed;
	// The 'keymap', 'filetype' and 'syntax' option callback functions
	// may change the os_value_checked field.
	*value_checked = args.os_value_checked;
	// The 'isident', 'iskeyword', 'isprint' and 'isfname' options may
	// change the character table.  On failure, this needs to be restored.
	restore_chartab = args.os_restore_chartab;
    }
    else if (varp == &T_NAME)			// 'term'
	errmsg = did_set_term(&opt_idx, &free_oldval);
    else if (  varp == &p_enc			// 'encoding'
	    || gvarp == &p_fenc			// 'fileencoding'
	    || varp == &p_tenc			// 'termencoding'
	    || gvarp == &p_menc)		// 'makeencoding'
	errmsg = did_set_encoding(varp, gvarp, opt_flags);
    else if (  varp == &p_lcs			// global 'listchars'
	    || varp == &p_fcs)			// global 'fillchars'
	errmsg = did_set_global_listfillchars(varp, opt_flags);
    else if (varp == &curwin->w_p_lcs)		// local 'listchars'
	errmsg = set_chars_option(curwin, varp, TRUE);
    else if (varp == &curwin->w_p_fcs)		// local 'fillchars'
	errmsg = set_chars_option(curwin, varp, TRUE);
    // terminal options
    else if (istermoption_idx(opt_idx) && full_screen)
	did_set_term_option(varp, &did_swaptcap);
<<<<<<< HEAD
#ifdef FEAT_LINEBREAK
    else if (gvarp == &p_sbr)			// 'showbreak'
	errmsg = did_set_showbreak(varp);
#endif
#ifdef FEAT_GUI
    else if (varp == &p_guifont)		// 'guifont'
    {
	errmsg = did_set_guifont(oldval);
	redraw_gui_only = TRUE;
    }
# ifdef FEAT_XFONTSET
    else if (varp == &p_guifontset)		// 'guifontset'
    {
	errmsg = did_set_guifontset();
	redraw_gui_only = TRUE;
    }
# endif
    else if (varp == &p_guifontwide)		// 'guifontwide'
    {
	errmsg = did_set_guifontwide();
	redraw_gui_only = TRUE;
    }
#endif
#if defined(FEAT_GUI_GTK)
    else if (varp == &p_guiligatures)		// 'guiligatures'
    {
	did_set_guiligatures();
	redraw_gui_only = TRUE;
    }
#endif
#ifdef CURSOR_SHAPE
    else if (varp == &p_guicursor)		// 'guicursor'
	errmsg = parse_shape_opt(SHAPE_CURSOR);
#endif
#ifdef FEAT_MOUSESHAPE
    else if (varp == &p_mouseshape)		// 'mouseshape'
	errmsg = did_set_mouseshape();
#endif
#ifdef FEAT_PRINTER
    else if (varp == &p_popt)			// 'printoptions'
	errmsg = parse_printoptions();
# if defined(FEAT_POSTSCRIPT)
    else if (varp == &p_pmfn)			// 'printmbfont'
	errmsg = parse_printmbfont();
# endif
#endif
#ifdef FEAT_LANGMAP
    else if (varp == &p_langmap)		// 'langmap'
	langmap_set();
#endif
#ifdef FEAT_LINEBREAK
    else if (varp == &p_breakat)		// 'breakat'
	fill_breakat_flags();
#endif
    else if (  varp == &p_titlestring		// 'titlestring'
	    || varp == &p_iconstring)		// 'iconstring'
	did_set_titleiconstring(varp);
#ifdef FEAT_GUI
    else if (varp == &p_go)			// 'guioptions'
    {
	did_set_guioptions(oldval);
	redraw_gui_only = TRUE;
    }
#endif
#if defined(FEAT_GUI_TABLINE)
    else if (varp == &p_gtl)			// 'guitablabel'
    {
	did_set_guitablabel();
	redraw_gui_only = TRUE;
    }
    else if (varp == &p_gtt)			// 'guitabtooltip'
	redraw_gui_only = TRUE;
#endif
#if defined(UNIX) || defined(VMS)
    else if (varp == &p_ttym)			// 'ttymouse'
	errmsg = did_set_ttymouse();
#endif
    else if (varp == &p_sel)			// 'selection'
	errmsg = did_set_selection();
    else if (varp == &p_slm)			// 'selectmode'
	errmsg = did_set_opt_strings(p_slm, p_slm_values, TRUE);
#ifdef FEAT_BROWSE
    else if (varp == &p_bsdir)			// 'browsedir'
	errmsg = did_set_browsedir();
#endif
    else if (varp == &p_km)			// 'keymodel'
	errmsg = did_set_keymodel();
    else if (varp == &p_kpc)			// 'keyprotocol'
	errmsg = did_set_keyprotocol();
    else if (varp == &p_mousem)			// 'mousemodel'
	errmsg = did_set_mousemodel();
    else if (varp == &p_swb)			// 'switchbuf'
	errmsg = did_set_opt_flags(p_swb, p_swb_values, &swb_flags, TRUE);
    else if (varp == &p_spk)			// 'splitkeep'
	errmsg = did_set_opt_strings(p_spk, p_spk_values, FALSE);
    else if (varp == &p_debug)			// 'debug'
	errmsg = did_set_opt_strings(p_debug, p_debug_values, TRUE);
    else if (varp == &p_dy)			// 'display'
	errmsg = did_set_display();
    else if (varp == &p_ead)			// 'eadirection'
	errmsg = did_set_opt_strings(p_ead, p_ead_values, FALSE);
#ifdef FEAT_CLIPBOARD
    else if (varp == &p_cb)			// 'clipboard'
	errmsg = check_clipboard_option();
#endif
#ifdef FEAT_SPELL
    else if (varp == &(curwin->w_s->b_p_spf))	// 'spellfile'
	errmsg = did_set_spellfile(varp);
    else if (varp == &(curwin->w_s->b_p_spl))	// 'spell'
	errmsg = did_set_spell(varp);
    else if (varp == &(curwin->w_s->b_p_spc))	// 'spellcapcheck'
	errmsg = did_set_spellcapcheck();
    else if (varp == &(curwin->w_s->b_p_spo))	// 'spelloptions'
	errmsg = did_set_spelloptions(varp);
    else if (varp == &p_sps)			// 'spellsuggest'
	errmsg = did_set_spellsuggest();
    else if (varp == &p_msm)			// 'mkspellmem'
	errmsg = did_set_mkspellmem();
#endif
    else if (gvarp == &p_bh)			// 'bufhidden'
	errmsg = did_set_opt_strings(curbuf->b_p_bh, p_bufhidden_values,
								FALSE);
    else if (gvarp == &p_bt)			// 'buftype'
	errmsg = did_set_buftype();
#ifdef FEAT_STL_OPT
    else if (  gvarp == &p_stl			// 'statusline'
	    || varp == &p_tal			// 'tabline'
	    || varp == &p_ruf)			// 'rulerformat'
	errmsg = did_set_statusline(varp);
#endif
    else if (gvarp == &p_cpt)			// 'complete'
	errmsg = did_set_complete(varp, errbuf);
    else if (varp == &p_cot)			// 'completeopt'
	errmsg = did_set_completeopt();
#ifdef BACKSLASH_IN_FILENAME
    else if (gvarp == &p_csl)			// 'completeslash'
	errmsg = did_set_completeslash();
#endif
#ifdef FEAT_SIGNS
    else if (varp == &curwin->w_p_scl)		// 'signcolumn'
	errmsg = did_set_signcolumn(varp, oldval);
#endif
    else if (varp == &p_sloc)			// 'showcmdloc'
	errmsg = did_set_opt_strings(p_sloc, p_sloc_values, FALSE);
#if defined(FEAT_TOOLBAR) && !defined(FEAT_GUI_MSWIN)
    else if (varp == &p_toolbar)		// 'toolbar'
	errmsg = did_set_toolbar();
#endif
#if defined(FEAT_TOOLBAR) && defined(FEAT_GUI_GTK) || defined(FEAT_GUI_MACVIM)
    else if (varp == &p_tbis)			// 'toolbariconsize'
	errmsg = did_set_toolbariconsize();
#endif
    else if (varp == &p_pt)			// 'pastetoggle'
	did_set_pastetoggle();
    else if (varp == &p_bs)			// 'backspace'
	errmsg = did_set_backspace();
    else if (varp == &p_bo)			// 'belloff'
	errmsg = did_set_opt_flags(p_bo, p_bo_values, &bo_flags, TRUE);
    else if (gvarp == &p_tc)			// 'tagcase'
	errmsg = did_set_tagcase(opt_flags);
    else if (varp == &p_cmp)			// 'casemap'
	errmsg = did_set_opt_flags(p_cmp, p_cmp_values, &cmp_flags, TRUE);
#ifdef FEAT_DIFF
    else if (varp == &p_dip)			// 'diffopt'
	errmsg = did_set_diffopt();
#endif
#ifdef FEAT_FOLDING
    else if (gvarp == &curwin->w_allbuf_opt.wo_fdm)	// 'foldmethod'
	errmsg = did_set_foldmethod(varp);
    else if (gvarp == &curwin->w_allbuf_opt.wo_fmr)	// 'foldmarker'
	errmsg = did_set_foldmarker(varp);
    else if (gvarp == &p_cms)			// 'commentstring'
	errmsg = did_set_commentstring(varp);
    else if (varp == &p_fdo)			// 'foldopen'
	errmsg = did_set_opt_flags(p_fdo, p_fdo_values, &fdo_flags, TRUE);
    else if (varp == &p_fcl)			// 'foldclose'
	errmsg = did_set_opt_strings(p_fcl, p_fcl_values, TRUE);
    else if (gvarp == &curwin->w_allbuf_opt.wo_fdi)	// 'foldignore'
	did_set_foldignore();
#endif
#ifdef FEAT_FULLSCREEN
    else if (varp == &p_fuoptions)		// 'fuoptions'
	errmsg = did_set_fuoptions();
#endif
    else if (gvarp == &p_ve)			// 'virtualedit'
	errmsg = did_set_virtualedit(oldval, opt_flags);
#if defined(FEAT_CSCOPE) && defined(FEAT_QUICKFIX)
    else if (varp == &p_csqf)			// 'cscopequickfix'
	errmsg = did_set_cscopequickfix();
#endif
    else if (gvarp == &p_cino)			// 'cinoptions'
	did_set_cinoptions();
    else if (gvarp == &p_lop)			// 'lispoptions'
	errmsg = did_set_lispoptions(varp);
#if defined(FEAT_RENDER_OPTIONS)
    else if (varp == &p_rop)			// 'renderoptions'
	errmsg = did_set_renderoptions();
#endif
    else if (gvarp == &p_ft)			// 'filetype'
	errmsg = did_set_filetype_or_syntax(varp, oldval, value_checked,
							&value_changed);
#ifdef FEAT_SYN_HL
    else if (gvarp == &p_syn)			// 'syntax'
	errmsg = did_set_filetype_or_syntax(varp, oldval, value_checked,
							&value_changed);
#endif
#ifdef FEAT_TERMINAL
    else if (varp == &curwin->w_p_twk)		// 'termwinkey'
	errmsg = did_set_termwinkey();
    else if (varp == &curwin->w_p_tws)		// 'termwinsize'
	errmsg = did_set_termwinsize();
    else if (varp == &curwin->w_p_wcr)		// 'wincolor'
	term_update_wincolor(curwin);
# if defined(MSWIN)
    else if (varp == &p_twt)			// 'termwintype'
	errmsg = did_set_opt_strings(p_twt, p_twt_values, FALSE);
# endif
#endif
#ifdef FEAT_VARTABS
    else if (varp == &(curbuf->b_p_vsts))	// 'varsofttabstop'
	errmsg = did_set_varsofttabstop(varp);
    else if (varp == &(curbuf->b_p_vts))	// 'vartabstop'
	errmsg = did_set_vartabstop(varp);
#endif
#ifdef FEAT_PROP_POPUP
    else if (varp == &p_pvp)			// 'previewpopup'
	errmsg = did_set_previewpopup();
# ifdef FEAT_QUICKFIX
    else if (varp == &p_cpp)			// 'completepopup'
	errmsg = did_set_completepopup();
# endif
#endif
#ifdef FEAT_EVAL
    else if (
# ifdef FEAT_BEVAL
	    varp == &p_bexpr ||			// 'balloonexpr'
# endif
# ifdef FEAT_DIFF
	    varp == &p_dex ||			// 'diffexpr'
# endif
# ifdef FEAT_FOLDING
	    gvarp == &curwin->w_allbuf_opt.wo_fde ||	// 'foldexpr'
	    gvarp == &curwin->w_allbuf_opt.wo_fdt ||	// 'foldtext'
# endif
	    gvarp == &p_fex ||			// 'formatexpr'
# ifdef FEAT_FIND_ID
	    gvarp == &p_inex ||			// 'includeexpr'
# endif
	    gvarp == &p_inde ||			// 'indentexpr'
# ifdef FEAT_DIFF
	    varp == &p_pex ||			// 'patchexpr'
# endif
# ifdef FEAT_POSTSCRIPT
	    varp == &p_pexpr ||			// 'printexpr'
# endif
	    varp == &p_ccv)			// 'charconvert'
	did_set_optexpr(varp);
#endif
#ifdef FEAT_COMPL_FUNC
    else if (gvarp == &p_cfu)			// 'completefunc'
	errmsg = set_completefunc_option();
    else if (gvarp == &p_ofu)			// 'omnifunc'
	errmsg = set_omnifunc_option();
    else if (gvarp == &p_tsrfu)			// 'thesaurusfunc'
	errmsg = set_thesaurusfunc_option();
#endif
#if defined(FEAT_EVAL) && \
     (defined(FEAT_XIM) || defined(IME_WITHOUT_XIM) || defined(VIMDLL))
    else if (gvarp == &p_imaf)			// 'imactivatefunc'
	errmsg = set_imactivatefunc_option();
    else if (gvarp == &p_imsf)			// 'imstatusfunc'
	errmsg = set_imstatusfunc_option();
#endif
    else if (varp == &p_opfunc)			// 'operatorfunc'
	errmsg = set_operatorfunc_option();
#ifdef FEAT_QUICKFIX
    else if (varp == &p_qftf)			// 'quickfixtextfunc'
	errmsg = qf_process_qftf_option();
#endif
#ifdef FEAT_EVAL
    else if (gvarp == &p_tfu)			// 'tagfunc'
	errmsg = set_tagfunc_option();
#endif
    else if (varp == &p_ww)			// 'whichwrap'
	errmsg = did_set_option_listflag(varp, (char_u *)WW_ALL, errbuf);
    else if (varp == &p_shm)			// 'shortmess'
	errmsg = did_set_option_listflag(varp, (char_u *)SHM_ALL, errbuf);
    else if (varp == &(p_cpo))			// 'cpoptions'
	errmsg = did_set_option_listflag(varp, (char_u *)CPO_ALL, errbuf);
    else if (varp == &(curbuf->b_p_fo))		// 'formatoptions'
	errmsg = did_set_option_listflag(varp, (char_u *)FO_ALL, errbuf);
#ifdef FEAT_CONCEAL
    else if (varp == &curwin->w_p_cocu)		// 'concealcursor'
	errmsg = did_set_option_listflag(varp, (char_u *)COCU_ALL, errbuf);
#endif
    else if (varp == &p_mouse)			// 'mouse'
	errmsg = did_set_option_listflag(varp, (char_u *)MOUSE_ALL, errbuf);
#if defined(FEAT_GUI)
    else if (varp == &p_go)			// 'guioptions'
	errmsg = did_set_option_listflag(varp, (char_u *)GO_ALL, errbuf);
#endif
=======
>>>>>>> f0300fc7

    // If an error is detected, restore the previous value.
    if (errmsg != NULL)
    {
	free_string_option(*varp);
	*varp = oldval;
	// When resetting some values, need to act on it.
	if (restore_chartab)
	    (void)init_chartab();
	if (varp == &p_hl)
	    (void)highlight_changed();
    }
    else
    {
#ifdef FEAT_EVAL
	// Remember where the option was set.
	set_option_sctx_idx(opt_idx, opt_flags, current_sctx);
#endif
	// Free string options that are in allocated memory.
	// Use "free_oldval", because recursiveness may change the flags under
	// our fingers (esp. init_highlight()).
	if (free_oldval)
	    free_string_option(oldval);
	set_option_flag(opt_idx, P_ALLOCED);

	if ((opt_flags & (OPT_LOCAL | OPT_GLOBAL)) == 0
		&& is_global_local_option(opt_idx))
	{
	    // global option with local value set to use global value; free
	    // the local value and make it empty
	    char_u *p = get_option_varp_scope(opt_idx, OPT_LOCAL);
	    free_string_option(*(char_u **)p);
	    *(char_u **)p = empty_option;
	}

	// May set global value for local option.
	else if (!(opt_flags & OPT_LOCAL) && opt_flags != OPT_GLOBAL)
	    set_string_option_global(opt_idx, varp);

	// Trigger the autocommand only after setting the flags.
#ifdef FEAT_SYN_HL
	if (varp == &(curbuf->b_p_syn))
	    do_syntax_autocmd(value_changed);
#endif
	else if (varp == &(curbuf->b_p_ft))
	    do_filetype_autocmd(varp, opt_flags, value_changed);
#ifdef FEAT_SPELL
	if (varp == &(curwin->w_s->b_p_spl))
	    do_spelllang_source();
#endif
    }

    if (varp == &p_mouse)
    {
	if (*p_mouse == NUL)
	    mch_setmouse(FALSE);    // switch mouse off
	else
	    setmouse();		    // in case 'mouse' changed
    }

#if defined(FEAT_LUA) || defined(PROTO)
    if (varp == &p_rtp)
	update_package_paths_in_lua();
#endif

#if defined(FEAT_LINEBREAK)
    // Changing Formatlistpattern when briopt includes the list setting:
    // redraw
    if ((varp == &p_flp || varp == &(curbuf->b_p_flp))
	    && curwin->w_briopt_list)
	redraw_all_later(UPD_NOT_VALID);
#endif

    if (curwin->w_curswant != MAXCOL
		   && (get_option_flags(opt_idx) & (P_CURSWANT | P_RALL)) != 0)
	curwin->w_set_curswant = TRUE;

    if ((opt_flags & OPT_NO_REDRAW) == 0)
    {
#ifdef FEAT_GUI
	// set when changing an option that only requires a redraw in the GUI
	int	redraw_gui_only = FALSE;

	if (varp == &p_go			// 'guioptions'
		|| varp == &p_guifont		// 'guifont'
# ifdef FEAT_GUI_TABLINE
		|| varp == &p_gtl		// 'guitablabel'
		|| varp == &p_gtt		// 'guitabtooltip'
# endif
# ifdef FEAT_XFONTSET
		|| varp == &p_guifontset	// 'guifontset'
# endif
		|| varp == &p_guifontwide	// 'guifontwide'
# ifdef FEAT_GUI_GTK
		|| varp == &p_guiligatures	// 'guiligatures'
# endif
	    )
	    redraw_gui_only = TRUE;

	// check redraw when it's not a GUI option or the GUI is active.
	if (!redraw_gui_only || gui.in_use)
#endif
	    check_redraw(get_option_flags(opt_idx));
    }

#if defined(FEAT_VTP) && defined(FEAT_TERMGUICOLORS)
    if (did_swaptcap)
    {
	set_termname((char_u *)"win32");
	init_highlight(TRUE, FALSE);
    }
#endif

    return errmsg;
}

/*
 * Check an option that can be a range of string values.
 *
 * Return OK for correct value, FAIL otherwise.
 * Empty is always OK.
 */
    static int
check_opt_strings(
    char_u	*val,
    char	**values,
    int		list)	    // when TRUE: accept a list of values
{
    return opt_strings_flags(val, values, NULL, list);
}

/*
 * Handle an option that can be a range of string values.
 * Set a flag in "*flagp" for each string present.
 *
 * Return OK for correct value, FAIL otherwise.
 * Empty is always OK.
 */
    static int
opt_strings_flags(
    char_u	*val,		// new value
    char	**values,	// array of valid string values
    unsigned	*flagp,
    int		list)		// when TRUE: accept a list of values
{
    int		i;
    int		len;
    unsigned	new_flags = 0;

    while (*val)
    {
	for (i = 0; ; ++i)
	{
	    if (values[i] == NULL)	// val not found in values[]
		return FAIL;

	    len = (int)STRLEN(values[i]);
	    if (STRNCMP(values[i], val, len) == 0
		    && ((list && val[len] == ',') || val[len] == NUL))
	    {
		val += len + (val[len] == ',');
		new_flags |= (1 << i);
		break;		// check next item in val list
	    }
	}
    }
    if (flagp != NULL)
	*flagp = new_flags;

    return OK;
}

/*
 * return OK if "p" is a valid fileformat name, FAIL otherwise.
 */
    int
check_ff_value(char_u *p)
{
    return check_opt_strings(p, p_ff_values, FALSE);
}

#if defined(FEAT_FULLSCREEN) || defined(PROTO)
/*
 * Read the 'fuoptions' option, set fuoptions_flags and fuoptions_bgcolor.
 */
    int
check_fuoptions(void)
{
    unsigned	new_fuoptions_flags;
    int		new_fuoptions_bgcolor;
    char_u	*p;

    new_fuoptions_flags = 0;
    new_fuoptions_bgcolor = 0xFF000000;

    for (p = p_fuoptions; *p; ++p)
    {
	int i, j, k;

	for (i = 0; ASCII_ISALPHA(p[i]); ++i)
	    ;
	if (p[i] != NUL && p[i] != ',' && p[i] != ':')
	    return FAIL;
	if (i == 10 && STRNCMP(p, "background", 10) == 0)
	{
	    if (p[i] != ':')
		return FAIL;
	    i++;
	    if (p[i] == NUL)
		return FAIL;
	    if (p[i] == '#')
	    {
		// explicit color (#aarrggbb)
		i++;
		for (j = i; j < i + 8 && vim_isxdigit(p[j]); ++j)
		    ;
		if (j < i + 8)
		    return FAIL;    // less than 8 digits
		if (p[j] != NUL && p[j] != ',')
		    return FAIL;
		new_fuoptions_bgcolor = 0;
		for (k = 0; k < 8; ++k)
		    new_fuoptions_bgcolor = new_fuoptions_bgcolor * 16
							   + hex2nr(p[i + k]);
		i = j;
		// mark bgcolor as an explicit argb color
		new_fuoptions_flags &= ~FUOPT_BGCOLOR_HLGROUP;
	    }
	    else
	    {
		char_u hg_term; // character terminating highlight group string
                                // in 'background' option

		// highlight group name
		for (j = i; ASCII_ISALPHA(p[j]); ++j)
		    ;
		if (p[j] != NUL && p[j] != ',')
		    return FAIL;
		hg_term = p[j];
		p[j] = NUL;     // temporarily terminate string
		new_fuoptions_bgcolor = syn_name2id((char_u*)(p + i));
		p[j] = hg_term; // restore string
		if (! new_fuoptions_bgcolor)
		    return FAIL;
		i = j;
		// mark bgcolor as highlight group id
		new_fuoptions_flags |= FUOPT_BGCOLOR_HLGROUP;
	    }
	}
	else if (i == 7 && STRNCMP(p, "maxhorz", 7) == 0)
	    new_fuoptions_flags |= FUOPT_MAXHORZ;
	else if (i == 7 && STRNCMP(p, "maxvert", 7) == 0)
	    new_fuoptions_flags |= FUOPT_MAXVERT;
	else
	    return FAIL;
	p += i;
	if (*p == NUL)
	    break;
	if (*p == ':')
	    return FAIL;
    }

    fuoptions_flags = new_fuoptions_flags;
    fuoptions_bgcolor = new_fuoptions_bgcolor;

    // Let the GUI know, in case the background color has changed.
    gui_mch_fuopt_update();

    return OK;
}
#endif
/*
 * Save the actual shortmess Flags and clear them temporarily to avoid that
 * file messages overwrites any output from the following commands.
 *
 * Caller must make sure to first call save_clear_shm_value() and then
 * restore_shm_value() exactly the same number of times.
 */
    void
save_clear_shm_value(void)
{
    if (STRLEN(p_shm) >= SHM_LEN)
    {
	iemsg(e_internal_error_shortmess_too_long);
	return;
    }

    if (++set_shm_recursive == 1)
    {
	STRCPY(shm_buf, p_shm);
	set_option_value_give_err((char_u *)"shm", 0L, (char_u *)"", 0);
    }
}

/*
 * Restore the shortmess Flags set from the save_clear_shm_value() function.
 */
    void
restore_shm_value(void)
{
    if (--set_shm_recursive == 0)
    {
	set_option_value_give_err((char_u *)"shm", 0L, shm_buf, 0);
	vim_memset(shm_buf, 0, SHM_LEN);
    }
}<|MERGE_RESOLUTION|>--- conflicted
+++ resolved
@@ -2323,11 +2323,7 @@
 }
 #endif
 
-<<<<<<< HEAD
-#if defined(FEAT_TOOLBAR) && defined(FEAT_GUI_GTK) || defined(FEAT_GUI_MACVIM)
-=======
-#if (defined(FEAT_TOOLBAR) && defined(FEAT_GUI_GTK)) || defined(PROTO)
->>>>>>> f0300fc7
+#if (defined(FEAT_TOOLBAR) && defined(FEAT_GUI_GTK)) || defined(FEAT_GUI_MACVIM) || defined(PROTO)
 /*
  * The 'toolbariconsize' option is changed.  GTK+ 2 and MacVim only.
  */
@@ -2519,8 +2515,8 @@
 /*
  * The 'fuoptions' option is changed.
  */
-    static char *
-did_set_fuoptions()
+    char *
+did_set_fuoptions(optset_T *args UNUSED)
 {
     if (check_fuoptions() != OK)
 	return e_invalid_argument;
@@ -3128,310 +3124,6 @@
     // terminal options
     else if (istermoption_idx(opt_idx) && full_screen)
 	did_set_term_option(varp, &did_swaptcap);
-<<<<<<< HEAD
-#ifdef FEAT_LINEBREAK
-    else if (gvarp == &p_sbr)			// 'showbreak'
-	errmsg = did_set_showbreak(varp);
-#endif
-#ifdef FEAT_GUI
-    else if (varp == &p_guifont)		// 'guifont'
-    {
-	errmsg = did_set_guifont(oldval);
-	redraw_gui_only = TRUE;
-    }
-# ifdef FEAT_XFONTSET
-    else if (varp == &p_guifontset)		// 'guifontset'
-    {
-	errmsg = did_set_guifontset();
-	redraw_gui_only = TRUE;
-    }
-# endif
-    else if (varp == &p_guifontwide)		// 'guifontwide'
-    {
-	errmsg = did_set_guifontwide();
-	redraw_gui_only = TRUE;
-    }
-#endif
-#if defined(FEAT_GUI_GTK)
-    else if (varp == &p_guiligatures)		// 'guiligatures'
-    {
-	did_set_guiligatures();
-	redraw_gui_only = TRUE;
-    }
-#endif
-#ifdef CURSOR_SHAPE
-    else if (varp == &p_guicursor)		// 'guicursor'
-	errmsg = parse_shape_opt(SHAPE_CURSOR);
-#endif
-#ifdef FEAT_MOUSESHAPE
-    else if (varp == &p_mouseshape)		// 'mouseshape'
-	errmsg = did_set_mouseshape();
-#endif
-#ifdef FEAT_PRINTER
-    else if (varp == &p_popt)			// 'printoptions'
-	errmsg = parse_printoptions();
-# if defined(FEAT_POSTSCRIPT)
-    else if (varp == &p_pmfn)			// 'printmbfont'
-	errmsg = parse_printmbfont();
-# endif
-#endif
-#ifdef FEAT_LANGMAP
-    else if (varp == &p_langmap)		// 'langmap'
-	langmap_set();
-#endif
-#ifdef FEAT_LINEBREAK
-    else if (varp == &p_breakat)		// 'breakat'
-	fill_breakat_flags();
-#endif
-    else if (  varp == &p_titlestring		// 'titlestring'
-	    || varp == &p_iconstring)		// 'iconstring'
-	did_set_titleiconstring(varp);
-#ifdef FEAT_GUI
-    else if (varp == &p_go)			// 'guioptions'
-    {
-	did_set_guioptions(oldval);
-	redraw_gui_only = TRUE;
-    }
-#endif
-#if defined(FEAT_GUI_TABLINE)
-    else if (varp == &p_gtl)			// 'guitablabel'
-    {
-	did_set_guitablabel();
-	redraw_gui_only = TRUE;
-    }
-    else if (varp == &p_gtt)			// 'guitabtooltip'
-	redraw_gui_only = TRUE;
-#endif
-#if defined(UNIX) || defined(VMS)
-    else if (varp == &p_ttym)			// 'ttymouse'
-	errmsg = did_set_ttymouse();
-#endif
-    else if (varp == &p_sel)			// 'selection'
-	errmsg = did_set_selection();
-    else if (varp == &p_slm)			// 'selectmode'
-	errmsg = did_set_opt_strings(p_slm, p_slm_values, TRUE);
-#ifdef FEAT_BROWSE
-    else if (varp == &p_bsdir)			// 'browsedir'
-	errmsg = did_set_browsedir();
-#endif
-    else if (varp == &p_km)			// 'keymodel'
-	errmsg = did_set_keymodel();
-    else if (varp == &p_kpc)			// 'keyprotocol'
-	errmsg = did_set_keyprotocol();
-    else if (varp == &p_mousem)			// 'mousemodel'
-	errmsg = did_set_mousemodel();
-    else if (varp == &p_swb)			// 'switchbuf'
-	errmsg = did_set_opt_flags(p_swb, p_swb_values, &swb_flags, TRUE);
-    else if (varp == &p_spk)			// 'splitkeep'
-	errmsg = did_set_opt_strings(p_spk, p_spk_values, FALSE);
-    else if (varp == &p_debug)			// 'debug'
-	errmsg = did_set_opt_strings(p_debug, p_debug_values, TRUE);
-    else if (varp == &p_dy)			// 'display'
-	errmsg = did_set_display();
-    else if (varp == &p_ead)			// 'eadirection'
-	errmsg = did_set_opt_strings(p_ead, p_ead_values, FALSE);
-#ifdef FEAT_CLIPBOARD
-    else if (varp == &p_cb)			// 'clipboard'
-	errmsg = check_clipboard_option();
-#endif
-#ifdef FEAT_SPELL
-    else if (varp == &(curwin->w_s->b_p_spf))	// 'spellfile'
-	errmsg = did_set_spellfile(varp);
-    else if (varp == &(curwin->w_s->b_p_spl))	// 'spell'
-	errmsg = did_set_spell(varp);
-    else if (varp == &(curwin->w_s->b_p_spc))	// 'spellcapcheck'
-	errmsg = did_set_spellcapcheck();
-    else if (varp == &(curwin->w_s->b_p_spo))	// 'spelloptions'
-	errmsg = did_set_spelloptions(varp);
-    else if (varp == &p_sps)			// 'spellsuggest'
-	errmsg = did_set_spellsuggest();
-    else if (varp == &p_msm)			// 'mkspellmem'
-	errmsg = did_set_mkspellmem();
-#endif
-    else if (gvarp == &p_bh)			// 'bufhidden'
-	errmsg = did_set_opt_strings(curbuf->b_p_bh, p_bufhidden_values,
-								FALSE);
-    else if (gvarp == &p_bt)			// 'buftype'
-	errmsg = did_set_buftype();
-#ifdef FEAT_STL_OPT
-    else if (  gvarp == &p_stl			// 'statusline'
-	    || varp == &p_tal			// 'tabline'
-	    || varp == &p_ruf)			// 'rulerformat'
-	errmsg = did_set_statusline(varp);
-#endif
-    else if (gvarp == &p_cpt)			// 'complete'
-	errmsg = did_set_complete(varp, errbuf);
-    else if (varp == &p_cot)			// 'completeopt'
-	errmsg = did_set_completeopt();
-#ifdef BACKSLASH_IN_FILENAME
-    else if (gvarp == &p_csl)			// 'completeslash'
-	errmsg = did_set_completeslash();
-#endif
-#ifdef FEAT_SIGNS
-    else if (varp == &curwin->w_p_scl)		// 'signcolumn'
-	errmsg = did_set_signcolumn(varp, oldval);
-#endif
-    else if (varp == &p_sloc)			// 'showcmdloc'
-	errmsg = did_set_opt_strings(p_sloc, p_sloc_values, FALSE);
-#if defined(FEAT_TOOLBAR) && !defined(FEAT_GUI_MSWIN)
-    else if (varp == &p_toolbar)		// 'toolbar'
-	errmsg = did_set_toolbar();
-#endif
-#if defined(FEAT_TOOLBAR) && defined(FEAT_GUI_GTK) || defined(FEAT_GUI_MACVIM)
-    else if (varp == &p_tbis)			// 'toolbariconsize'
-	errmsg = did_set_toolbariconsize();
-#endif
-    else if (varp == &p_pt)			// 'pastetoggle'
-	did_set_pastetoggle();
-    else if (varp == &p_bs)			// 'backspace'
-	errmsg = did_set_backspace();
-    else if (varp == &p_bo)			// 'belloff'
-	errmsg = did_set_opt_flags(p_bo, p_bo_values, &bo_flags, TRUE);
-    else if (gvarp == &p_tc)			// 'tagcase'
-	errmsg = did_set_tagcase(opt_flags);
-    else if (varp == &p_cmp)			// 'casemap'
-	errmsg = did_set_opt_flags(p_cmp, p_cmp_values, &cmp_flags, TRUE);
-#ifdef FEAT_DIFF
-    else if (varp == &p_dip)			// 'diffopt'
-	errmsg = did_set_diffopt();
-#endif
-#ifdef FEAT_FOLDING
-    else if (gvarp == &curwin->w_allbuf_opt.wo_fdm)	// 'foldmethod'
-	errmsg = did_set_foldmethod(varp);
-    else if (gvarp == &curwin->w_allbuf_opt.wo_fmr)	// 'foldmarker'
-	errmsg = did_set_foldmarker(varp);
-    else if (gvarp == &p_cms)			// 'commentstring'
-	errmsg = did_set_commentstring(varp);
-    else if (varp == &p_fdo)			// 'foldopen'
-	errmsg = did_set_opt_flags(p_fdo, p_fdo_values, &fdo_flags, TRUE);
-    else if (varp == &p_fcl)			// 'foldclose'
-	errmsg = did_set_opt_strings(p_fcl, p_fcl_values, TRUE);
-    else if (gvarp == &curwin->w_allbuf_opt.wo_fdi)	// 'foldignore'
-	did_set_foldignore();
-#endif
-#ifdef FEAT_FULLSCREEN
-    else if (varp == &p_fuoptions)		// 'fuoptions'
-	errmsg = did_set_fuoptions();
-#endif
-    else if (gvarp == &p_ve)			// 'virtualedit'
-	errmsg = did_set_virtualedit(oldval, opt_flags);
-#if defined(FEAT_CSCOPE) && defined(FEAT_QUICKFIX)
-    else if (varp == &p_csqf)			// 'cscopequickfix'
-	errmsg = did_set_cscopequickfix();
-#endif
-    else if (gvarp == &p_cino)			// 'cinoptions'
-	did_set_cinoptions();
-    else if (gvarp == &p_lop)			// 'lispoptions'
-	errmsg = did_set_lispoptions(varp);
-#if defined(FEAT_RENDER_OPTIONS)
-    else if (varp == &p_rop)			// 'renderoptions'
-	errmsg = did_set_renderoptions();
-#endif
-    else if (gvarp == &p_ft)			// 'filetype'
-	errmsg = did_set_filetype_or_syntax(varp, oldval, value_checked,
-							&value_changed);
-#ifdef FEAT_SYN_HL
-    else if (gvarp == &p_syn)			// 'syntax'
-	errmsg = did_set_filetype_or_syntax(varp, oldval, value_checked,
-							&value_changed);
-#endif
-#ifdef FEAT_TERMINAL
-    else if (varp == &curwin->w_p_twk)		// 'termwinkey'
-	errmsg = did_set_termwinkey();
-    else if (varp == &curwin->w_p_tws)		// 'termwinsize'
-	errmsg = did_set_termwinsize();
-    else if (varp == &curwin->w_p_wcr)		// 'wincolor'
-	term_update_wincolor(curwin);
-# if defined(MSWIN)
-    else if (varp == &p_twt)			// 'termwintype'
-	errmsg = did_set_opt_strings(p_twt, p_twt_values, FALSE);
-# endif
-#endif
-#ifdef FEAT_VARTABS
-    else if (varp == &(curbuf->b_p_vsts))	// 'varsofttabstop'
-	errmsg = did_set_varsofttabstop(varp);
-    else if (varp == &(curbuf->b_p_vts))	// 'vartabstop'
-	errmsg = did_set_vartabstop(varp);
-#endif
-#ifdef FEAT_PROP_POPUP
-    else if (varp == &p_pvp)			// 'previewpopup'
-	errmsg = did_set_previewpopup();
-# ifdef FEAT_QUICKFIX
-    else if (varp == &p_cpp)			// 'completepopup'
-	errmsg = did_set_completepopup();
-# endif
-#endif
-#ifdef FEAT_EVAL
-    else if (
-# ifdef FEAT_BEVAL
-	    varp == &p_bexpr ||			// 'balloonexpr'
-# endif
-# ifdef FEAT_DIFF
-	    varp == &p_dex ||			// 'diffexpr'
-# endif
-# ifdef FEAT_FOLDING
-	    gvarp == &curwin->w_allbuf_opt.wo_fde ||	// 'foldexpr'
-	    gvarp == &curwin->w_allbuf_opt.wo_fdt ||	// 'foldtext'
-# endif
-	    gvarp == &p_fex ||			// 'formatexpr'
-# ifdef FEAT_FIND_ID
-	    gvarp == &p_inex ||			// 'includeexpr'
-# endif
-	    gvarp == &p_inde ||			// 'indentexpr'
-# ifdef FEAT_DIFF
-	    varp == &p_pex ||			// 'patchexpr'
-# endif
-# ifdef FEAT_POSTSCRIPT
-	    varp == &p_pexpr ||			// 'printexpr'
-# endif
-	    varp == &p_ccv)			// 'charconvert'
-	did_set_optexpr(varp);
-#endif
-#ifdef FEAT_COMPL_FUNC
-    else if (gvarp == &p_cfu)			// 'completefunc'
-	errmsg = set_completefunc_option();
-    else if (gvarp == &p_ofu)			// 'omnifunc'
-	errmsg = set_omnifunc_option();
-    else if (gvarp == &p_tsrfu)			// 'thesaurusfunc'
-	errmsg = set_thesaurusfunc_option();
-#endif
-#if defined(FEAT_EVAL) && \
-     (defined(FEAT_XIM) || defined(IME_WITHOUT_XIM) || defined(VIMDLL))
-    else if (gvarp == &p_imaf)			// 'imactivatefunc'
-	errmsg = set_imactivatefunc_option();
-    else if (gvarp == &p_imsf)			// 'imstatusfunc'
-	errmsg = set_imstatusfunc_option();
-#endif
-    else if (varp == &p_opfunc)			// 'operatorfunc'
-	errmsg = set_operatorfunc_option();
-#ifdef FEAT_QUICKFIX
-    else if (varp == &p_qftf)			// 'quickfixtextfunc'
-	errmsg = qf_process_qftf_option();
-#endif
-#ifdef FEAT_EVAL
-    else if (gvarp == &p_tfu)			// 'tagfunc'
-	errmsg = set_tagfunc_option();
-#endif
-    else if (varp == &p_ww)			// 'whichwrap'
-	errmsg = did_set_option_listflag(varp, (char_u *)WW_ALL, errbuf);
-    else if (varp == &p_shm)			// 'shortmess'
-	errmsg = did_set_option_listflag(varp, (char_u *)SHM_ALL, errbuf);
-    else if (varp == &(p_cpo))			// 'cpoptions'
-	errmsg = did_set_option_listflag(varp, (char_u *)CPO_ALL, errbuf);
-    else if (varp == &(curbuf->b_p_fo))		// 'formatoptions'
-	errmsg = did_set_option_listflag(varp, (char_u *)FO_ALL, errbuf);
-#ifdef FEAT_CONCEAL
-    else if (varp == &curwin->w_p_cocu)		// 'concealcursor'
-	errmsg = did_set_option_listflag(varp, (char_u *)COCU_ALL, errbuf);
-#endif
-    else if (varp == &p_mouse)			// 'mouse'
-	errmsg = did_set_option_listflag(varp, (char_u *)MOUSE_ALL, errbuf);
-#if defined(FEAT_GUI)
-    else if (varp == &p_go)			// 'guioptions'
-	errmsg = did_set_option_listflag(varp, (char_u *)GO_ALL, errbuf);
-#endif
-=======
->>>>>>> f0300fc7
 
     // If an error is detected, restore the previous value.
     if (errmsg != NULL)
