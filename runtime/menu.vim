" Vim support file to define the default menus
" You can also use this as a start for your own set of menus.
"
" Maintainer:	Bram Moolenaar <Bram@vim.org>
" Last Change:	2020 Mar 19

" Note that ":an" (short for ":anoremenu") is often used to make a menu work
" in all modes and avoid side effects from mappings defined by the user.

" Make sure the '<' and 'C' flags are not included in 'cpoptions', otherwise
" <CR> would not be recognized.  See ":help 'cpoptions'".
let s:cpo_save = &cpo
set cpo&vim

" Avoid installing the menus twice
if !exists("did_install_default_menus")
let did_install_default_menus = 1


if exists("v:lang") || &langmenu != ""
  " Try to find a menu translation file for the current language.
  if &langmenu != ""
    if &langmenu =~ "none"
      let s:lang = ""
    else
      let s:lang = &langmenu
    endif
  else
    let s:lang = v:lang
  endif
  " A language name must be at least two characters, don't accept "C"
  " Also skip "en_US" to avoid picking up "en_gb" translations.
  if strlen(s:lang) > 1 && s:lang !~? '^en_us'
    " When the language does not include the charset add 'encoding'
    if s:lang =~ '^\a\a$\|^\a\a_\a\a$'
      let s:lang = s:lang . '.' . &enc
    endif

    " We always use a lowercase name.
    " Change "iso-8859" to "iso_8859" and "iso8859" to "iso_8859", some
    " systems appear to use this.
    " Change spaces to underscores.
    let s:lang = substitute(tolower(s:lang), '\.iso-', ".iso_", "")
    let s:lang = substitute(s:lang, '\.iso8859', ".iso_8859", "")
    let s:lang = substitute(s:lang, " ", "_", "g")
    " Remove "@euro", otherwise "LC_ALL=de_DE@euro gvim" will show English menus
    let s:lang = substitute(s:lang, "@euro", "", "")
    " Change "iso_8859-1" and "iso_8859-15" to "latin1", we always use the
    " same menu file for them.
    let s:lang = substitute(s:lang, 'iso_8859-15\=$', "latin1", "")
    menutrans clear
    exe "runtime! lang/menu_" . s:lang . ".vim"

    if !exists("did_menu_trans")
      " There is no exact match, try matching with a wildcard added
      " (e.g. find menu_de_de.iso_8859-1.vim if s:lang == de_DE).
      let s:lang = substitute(s:lang, '\.[^.]*', "", "")
      exe "runtime! lang/menu_" . s:lang . "[^a-z]*vim"

      if !exists("did_menu_trans") && s:lang =~ '_'
	" If the language includes a region try matching without that region.
	" (e.g. find menu_de.vim if s:lang == de_DE).
	let langonly = substitute(s:lang, '_.*', "", "")
	exe "runtime! lang/menu_" . langonly . "[^a-z]*vim"
      endif

      if !exists("did_menu_trans") && strlen($LANG) > 1 && s:lang !~ '^en_us'
	" On windows locale names are complicated, try using $LANG, it might
	" have been set by set_init_1().  But don't do this for "en" or "en_us".
	" But don't match "slovak" when $LANG is "sl".
	exe "runtime! lang/menu_" . tolower($LANG) . "[^a-z]*vim"
      endif
    endif
  endif
endif


" MacVim Window menu (should be next to Help so give it a high priority)
if has("gui_macvim")
  an <silent> 9998.300 Window.Minimize		    <Nop>
  an <silent> 9998.301 Window.Minimize\ All	    <Nop>
  an <silent> 9998.310 Window.Zoom		    <Nop>
  an <silent> 9998.311 Window.Zoom\ All		    <Nop>
  an <silent> 9998.320 Window.Toggle\ Full\ Screen\ Mode :set invfullscreen<CR>
  an 9998.330 Window.-SEP1-			    <Nop>
  " TODO! Grey out if no tabs are visible.
  an <silent> 9998.340 Window.Select\ Next\ Tab	    :tabnext<CR>
  an <silent> 9998.350 Window.Select\ Previous\ Tab :tabprevious<CR>
  an 9998.360 Window.-SEP2-			    <Nop>
  an <silent> 9998.370 Window.Bring\ All\ To\ Front <Nop>
  an <silent> 9998.380 Window.Stay\ in\ Front <Nop>
  an <silent> 9998.390 Window.Stay\ in\ Back <Nop>
  an <silent> 9998.400 Window.Stay\ Level\ Normal <Nop>
endif

" Help menu
if has("gui_macvim")
  an 9999.1 &Help.MacVim\ Help		    :h gui_mac<CR>
  an <silent> 9999.2 Help.MacVim\ Website   <Nop>
  an 9999.3 &Help.-sep0-		    <Nop>
endif
an 9999.10 &Help.&Overview<Tab><F1>	:help<CR>
an 9999.20 &Help.&User\ Manual		:help usr_toc<CR>
an 9999.30 &Help.&How-To\ Links		:help how-to<CR>
an <silent> 9999.40 &Help.&Find\.\.\.	:call <SID>Helpfind()<CR>
an 9999.45 &Help.-sep1-			<Nop>
an 9999.50 &Help.&Credits		:help credits<CR>
an 9999.60 &Help.Co&pying		:help copying<CR>
an 9999.70 &Help.&Sponsor/Register	:help sponsor<CR>
an 9999.70 &Help.O&rphans		:help kcc<CR>
an 9999.75 &Help.-sep2-			<Nop>
an 9999.80 &Help.&Version		:version<CR>
an 9999.90 &Help.&About			:intro<CR>

fun! s:Helpfind()
  if !exists("g:menutrans_help_dialog")
    let g:menutrans_help_dialog = "Enter a command or word to find help on:\n\nPrepend i_ for Input mode commands (e.g.: i_CTRL-X)\nPrepend c_ for command-line editing commands (e.g.: c_<Del>)\nPrepend ' for an option name (e.g.: 'shiftwidth')"
  endif
  let h = inputdialog(g:menutrans_help_dialog)
  if h != ""
    let v:errmsg = ""
    silent! exe "help " . h
    if v:errmsg != ""
      echo v:errmsg
    endif
  endif
endfun

" File menu
if has("gui_macvim")
  an <silent> 10.290 &File.New\ Window		    <Nop>
  an  10.295 &File.New\ Tab			    :tabnew<CR>
  an <silent> 10.310 &File.Open\.\.\.		    <Nop>
  an <silent> 10.325 &File.Open\ Recent		    <Nop>
  an 10.328 &File.-SEP0-			    <Nop>
  an <silent> 10.330 &File.Close\ Window<Tab>:qa    :conf qa<CR>
  an <silent> 10.332 &File.Close		    :conf q<CR>
  an <silent> 10.341 &File.Save\ All		    :browse conf wa<CR>
  an 10.350 &File.Save\ As\.\.\.<Tab>:sav	    :browse confirm saveas<CR>
else
endif
if !has("gui_macvim")
  an 10.310 &File.&Open\.\.\.<Tab>:e		:browse confirm e<CR>
endif
an 10.320 &File.Sp&lit-Open\.\.\.<Tab>:sp	:browse sp<CR>
an 10.320 &File.Open\ Tab\.\.\.<Tab>:tabnew	:browse tabnew<CR>
if !has("gui_macvim")
  an 10.325 &File.&New<Tab>:enew		:confirm enew<CR>
  an <silent> 10.330 &File.&Close<Tab>:close
	\ :if winheight(2) < 0 && tabpagewinnr(2) == 0 <Bar>
	\   confirm enew <Bar>
	\ else <Bar>
	\   confirm close <Bar>
	\ endif<CR>
endif
an 10.335 &File.-SEP1-				<Nop>
an <silent> 10.340 &File.&Save<Tab>:w		:if expand("%") == ""<Bar>browse confirm w<Bar>else<Bar>confirm w<Bar>endif<CR>
an 10.350 &File.Save\ &As\.\.\.<Tab>:sav	:browse confirm saveas<CR>

if has("diff")
  an 10.400 &File.-SEP2-			<Nop>
  an 10.410 &File.Split\ &Diff\ With\.\.\.	:browse vert diffsplit<CR>
  an 10.420 &File.Split\ Patched\ &By\.\.\.	:browse vert diffpatch<CR>
endif

if has("printer")
  an 10.500 &File.-SEP3-			<Nop>
  an 10.510 &File.&Print			:hardcopy<CR>
  vunmenu   &File.&Print
  vnoremenu &File.&Print			:hardcopy<CR>
elseif has("unix")
  an 10.500 &File.-SEP3-			<Nop>
  an 10.510 &File.&Print			:w !lpr<CR>
  vunmenu   &File.&Print
  vnoremenu &File.&Print			:w !lpr<CR>
endif
if !has("gui_macvim")
  an 10.600 &File.-SEP4-				<Nop>
  an 10.610 &File.Sa&ve-Exit<Tab>:wqa		:confirm wqa<CR>
  an 10.620 &File.E&xit<Tab>:qa			:confirm qa<CR>
endif

func s:SelectAll()
  exe "norm! gg" . (&slm == "" ? "VG" : "gH\<C-O>G")
endfunc

func s:FnameEscape(fname)
  if exists('*fnameescape')
    return fnameescape(a:fname)
  endif
  return escape(a:fname, " \t\n*?[{`$\\%#'\"|!<")
endfunc

" Edit menu
an 20.310 &Edit.&Undo<Tab>u			u
an 20.320 &Edit.&Redo<Tab>^R			<C-R>
an 20.330 &Edit.Rep&eat<Tab>\.			.

an 20.335 &Edit.-SEP1-				<Nop>
vnoremenu 20.340 &Edit.Cu&t<Tab>"+x		"+x
vnoremenu 20.350 &Edit.&Copy<Tab>"+y		"+y
cnoremenu 20.350 &Edit.&Copy<Tab>"+y		<C-Y>
if exists(':tlmenu')
  tlnoremenu 20.350 &Edit.&Copy<Tab>"+y 	<C-W>:<C-Y><CR>
endif
nnoremenu 20.360 &Edit.&Paste<Tab>"+gP		"+gP
cnoremenu	 &Edit.&Paste<Tab>"+gP		<C-R>+
if exists(':tlmenu')
  tlnoremenu	 &Edit.&Paste<Tab>"+gP		<C-W>"+
endif
exe 'vnoremenu <script> &Edit.&Paste<Tab>"+gP	' . paste#paste_cmd['v']
exe 'inoremenu <script> &Edit.&Paste<Tab>"+gP	' . paste#paste_cmd['i']
nnoremenu 20.370 &Edit.Put\ &Before<Tab>[p	[p
inoremenu	 &Edit.Put\ &Before<Tab>[p	<C-O>[p
nnoremenu 20.380 &Edit.Put\ &After<Tab>]p	]p
inoremenu	 &Edit.Put\ &After<Tab>]p	<C-O>]p
if has("win32")
  vnoremenu 20.390 &Edit.&Delete<Tab>x		x
endif
noremenu  <script> <silent> 20.400 &Edit.&Select\ All<Tab>ggVG	:<C-U>call <SID>SelectAll()<CR>
inoremenu <script> <silent> 20.400 &Edit.&Select\ All<Tab>ggVG	<C-O>:call <SID>SelectAll()<CR>
cnoremenu <script> <silent> 20.400 &Edit.&Select\ All<Tab>ggVG	<C-U>call <SID>SelectAll()<CR>

an 20.405	 &Edit.-SEP2-				<Nop>
if has("win32") || has("gui_gtk") || has("gui_kde") || has("gui_motif")
  an 20.410	 &Edit.&Find\.\.\.			:promptfind<CR>
  vunmenu	 &Edit.&Find\.\.\.
  vnoremenu <silent>	 &Edit.&Find\.\.\.		y:promptfind <C-R>=<SID>FixFText()<CR><CR>
  an 20.420	 &Edit.Find\ and\ Rep&lace\.\.\.	:promptrepl<CR>
  vunmenu	 &Edit.Find\ and\ Rep&lace\.\.\.
  vnoremenu <silent>	 &Edit.Find\ and\ Rep&lace\.\.\. y:promptrepl <C-R>=<SID>FixFText()<CR><CR>
elseif has("gui_macvim")
  an <silent> 20.410.10 &Edit.Find.Find\.\.\.	:promptfind<CR>
  vunmenu &Edit.Find.Find\.\.\.
  vnoremenu <silent> &Edit.Find.Find\.\.\.	y:promptfind <C-R>=<SID>FixFText()<CR><CR>
  an 20.410.20 &Edit.Find.Find\ Next			<Nop>
  an 20.410.30 &Edit.Find.Find\ Previous		<Nop>
  vnoremenu 20.410.35 &Edit.Find.Use\ Selection\ for\ Find	<Nop>
else
  an 20.410	 &Edit.&Find<Tab>/			/
  an 20.420	 &Edit.Find\ and\ Rep&lace<Tab>:%s	:%s/
  vunmenu	 &Edit.Find\ and\ Rep&lace<Tab>:%s
  vnoremenu	 &Edit.Find\ and\ Rep&lace<Tab>:s	:s/
endif

an 20.425	 &Edit.-SEP3-				<Nop>
an 20.430	 &Edit.Settings\ &Window		:options<CR>
an 20.435	 &Edit.Startup\ &Settings		:call <SID>EditVimrc()<CR>

fun! s:EditVimrc()
  if $MYVIMRC != ''
    let fname = $MYVIMRC
  elseif has("win32")
    if $HOME != ''
      let fname = $HOME . "/_vimrc"
    else
      let fname = $VIM . "/_vimrc"
    endif
  elseif has("amiga")
    let fname = "s:.vimrc"
  else
    let fname = $HOME . "/.vimrc"
  endif
  let fname = s:FnameEscape(fname)
  if &mod
    exe "split " . fname
  else
    exe "edit " . fname
  endif
endfun

fun! s:FixFText()
  " Fix text in nameless register to be used with :promptfind.
  return substitute(@", "[\r\n]", '\\n', 'g')
endfun

" Edit/Global Settings
an 20.440.100 &Edit.&Global\ Settings.Toggle\ Pattern\ &Highlight<Tab>:set\ hls!	:set hls! hls?<CR>
an 20.440.110 &Edit.&Global\ Settings.Toggle\ &Ignoring\ Case<Tab>:set\ ic!	:set ic! ic?<CR>
an 20.440.110 &Edit.&Global\ Settings.Toggle\ &Showing\ Matched\ Pairs<Tab>:set\ sm!	:set sm! sm?<CR>

an 20.440.120 &Edit.&Global\ Settings.&Context\ Lines.\ 1\  :set so=1<CR>
an 20.440.120 &Edit.&Global\ Settings.&Context\ Lines.\ 2\  :set so=2<CR>
an 20.440.120 &Edit.&Global\ Settings.&Context\ Lines.\ 3\  :set so=3<CR>
an 20.440.120 &Edit.&Global\ Settings.&Context\ Lines.\ 4\  :set so=4<CR>
an 20.440.120 &Edit.&Global\ Settings.&Context\ Lines.\ 5\  :set so=5<CR>
an 20.440.120 &Edit.&Global\ Settings.&Context\ Lines.\ 7\  :set so=7<CR>
an 20.440.120 &Edit.&Global\ Settings.&Context\ Lines.\ 10\  :set so=10<CR>
an 20.440.120 &Edit.&Global\ Settings.&Context\ Lines.\ 100\  :set so=100<CR>

an 20.440.130.40 &Edit.&Global\ Settings.&Virtual\ Edit.Never :set ve=<CR>
an 20.440.130.50 &Edit.&Global\ Settings.&Virtual\ Edit.Block\ Selection :set ve=block<CR>
an 20.440.130.60 &Edit.&Global\ Settings.&Virtual\ Edit.Insert\ Mode :set ve=insert<CR>
an 20.440.130.70 &Edit.&Global\ Settings.&Virtual\ Edit.Block\ and\ Insert :set ve=block,insert<CR>
an 20.440.130.80 &Edit.&Global\ Settings.&Virtual\ Edit.Always :set ve=all<CR>
an 20.440.140 &Edit.&Global\ Settings.Toggle\ Insert\ &Mode<Tab>:set\ im!	:set im!<CR>
an 20.440.145 &Edit.&Global\ Settings.Toggle\ Vi\ C&ompatibility<Tab>:set\ cp!	:set cp!<CR>
an <silent> 20.440.150 &Edit.&Global\ Settings.Search\ &Path\.\.\.  :call <SID>SearchP()<CR>
an <silent> 20.440.160 &Edit.&Global\ Settings.Ta&g\ Files\.\.\.  :call <SID>TagFiles()<CR>
"
" GUI options
an 20.440.300 &Edit.&Global\ Settings.-SEP1-				<Nop>
an <silent> 20.440.310 &Edit.&Global\ Settings.Toggle\ &Toolbar		:call <SID>ToggleGuiOption("T")<CR>
an <silent> 20.440.320 &Edit.&Global\ Settings.Toggle\ &Bottom\ Scrollbar :call <SID>ToggleGuiOption("b")<CR>
an <silent> 20.440.330 &Edit.&Global\ Settings.Toggle\ &Left\ Scrollbar	:call <SID>ToggleGuiOption("l")<CR>
an <silent> 20.440.340 &Edit.&Global\ Settings.Toggle\ &Right\ Scrollbar :call <SID>ToggleGuiOption("r")<CR>

fun! s:SearchP()
  if !exists("g:menutrans_path_dialog")
    let g:menutrans_path_dialog = "Enter search path for files.\nSeparate directory names with a comma."
  endif
  let n = inputdialog(g:menutrans_path_dialog, substitute(&path, '\\ ', ' ', 'g'))
  if n != ""
    let &path = substitute(n, ' ', '\\ ', 'g')
  endif
endfun

fun! s:TagFiles()
  if !exists("g:menutrans_tags_dialog")
    let g:menutrans_tags_dialog = "Enter names of tag files.\nSeparate the names with a comma."
  endif
  let n = inputdialog(g:menutrans_tags_dialog, substitute(&tags, '\\ ', ' ', 'g'))
  if n != ""
    let &tags = substitute(n, ' ', '\\ ', 'g')
  endif
endfun

fun! s:ToggleGuiOption(option)
    " If a:option is already set in guioptions, then we want to remove it
    if match(&guioptions, "\\C" . a:option) > -1
	exec "set go-=" . a:option
    else
	exec "set go+=" . a:option
    endif
endfun

" Edit/File Settings

" Boolean options
an 20.440.100 &Edit.F&ile\ Settings.Toggle\ Line\ &Numbering<Tab>:set\ nu!	:set nu! nu?<CR>
an 20.440.105 &Edit.F&ile\ Settings.Toggle\ Relati&ve\ Line\ Numbering<Tab>:set\ rnu!	:set rnu! rnu?<CR>
an 20.440.110 &Edit.F&ile\ Settings.Toggle\ &List\ Mode<Tab>:set\ list!	:set list! list?<CR>
an 20.440.120 &Edit.F&ile\ Settings.Toggle\ Line\ &Wrapping<Tab>:set\ wrap!	:set wrap! wrap?<CR>
an 20.440.130 &Edit.F&ile\ Settings.Toggle\ W&rapping\ at\ Word<Tab>:set\ lbr!	:set lbr! lbr?<CR>
an 20.440.160 &Edit.F&ile\ Settings.Toggle\ Tab\ &Expanding<Tab>:set\ et!	:set et! et?<CR>
an 20.440.170 &Edit.F&ile\ Settings.Toggle\ &Auto\ Indenting<Tab>:set\ ai!	:set ai! ai?<CR>
an 20.440.180 &Edit.F&ile\ Settings.Toggle\ &C-Style\ Indenting<Tab>:set\ cin!	:set cin! cin?<CR>

" other options
an 20.440.600 &Edit.F&ile\ Settings.-SEP2-		<Nop>
an 20.440.610.20 &Edit.F&ile\ Settings.&Shiftwidth.2	:set sw=2 sw?<CR>
an 20.440.610.30 &Edit.F&ile\ Settings.&Shiftwidth.3	:set sw=3 sw?<CR>
an 20.440.610.40 &Edit.F&ile\ Settings.&Shiftwidth.4	:set sw=4 sw?<CR>
an 20.440.610.50 &Edit.F&ile\ Settings.&Shiftwidth.5	:set sw=5 sw?<CR>
an 20.440.610.60 &Edit.F&ile\ Settings.&Shiftwidth.6	:set sw=6 sw?<CR>
an 20.440.610.80 &Edit.F&ile\ Settings.&Shiftwidth.8	:set sw=8 sw?<CR>

an 20.440.620.20 &Edit.F&ile\ Settings.Soft\ &Tabstop.2	:set sts=2 sts?<CR>
an 20.440.620.30 &Edit.F&ile\ Settings.Soft\ &Tabstop.3	:set sts=3 sts?<CR>
an 20.440.620.40 &Edit.F&ile\ Settings.Soft\ &Tabstop.4	:set sts=4 sts?<CR>
an 20.440.620.50 &Edit.F&ile\ Settings.Soft\ &Tabstop.5	:set sts=5 sts?<CR>
an 20.440.620.60 &Edit.F&ile\ Settings.Soft\ &Tabstop.6	:set sts=6 sts?<CR>
an 20.440.620.80 &Edit.F&ile\ Settings.Soft\ &Tabstop.8	:set sts=8 sts?<CR>

an <silent> 20.440.630 &Edit.F&ile\ Settings.Te&xt\ Width\.\.\.  :call <SID>TextWidth()<CR>
an <silent> 20.440.640 &Edit.F&ile\ Settings.&File\ Format\.\.\.  :call <SID>FileFormat()<CR>
fun! s:TextWidth()
  if !exists("g:menutrans_textwidth_dialog")
    let g:menutrans_textwidth_dialog = "Enter new text width (0 to disable formatting): "
  endif
  let n = inputdialog(g:menutrans_textwidth_dialog, &tw)
  if n != ""
    " Remove leading zeros to avoid it being used as an octal number.
    " But keep a zero by itself.
    let tw = substitute(n, "^0*", "", "")
    let &tw = tw == '' ? 0 : tw
  endif
endfun

fun! s:FileFormat()
  if !exists("g:menutrans_fileformat_dialog")
    let g:menutrans_fileformat_dialog = "Select format for writing the file"
  endif
  if !exists("g:menutrans_fileformat_choices")
    let g:menutrans_fileformat_choices = "&Unix\n&Dos\n&Mac\n&Cancel"
  endif
  if &ff == "dos"
    let def = 2
  elseif &ff == "mac"
    let def = 3
  else
    let def = 1
  endif
  let n = confirm(g:menutrans_fileformat_dialog, g:menutrans_fileformat_choices, def, "Question")
  if n == 1
    set ff=unix
  elseif n == 2
    set ff=dos
  elseif n == 3
    set ff=mac
  endif
endfun

let s:did_setup_color_schemes = 0

" Setup the Edit.Color Scheme submenu
func s:SetupColorSchemes() abort
  if s:did_setup_color_schemes
    return
  endif
  let s:did_setup_color_schemes = 1

  let n = globpath(&runtimepath, "colors/*.vim", 1, 1)
  let n += globpath(&packpath, "pack/*/start/*/colors/*.vim", 1, 1)
  let n += globpath(&packpath, "pack/*/opt/*/colors/*.vim", 1, 1)

  " Ignore case for VMS and windows, sort on name
  let names = sort(map(n, 'substitute(v:val, "\\c.*[/\\\\:\\]]\\([^/\\\\:]*\\)\\.vim", "\\1", "")'), 1)

  " define all the submenu entries
  let idx = 100
  for name in names
    exe "an 20.450." . idx . ' &Edit.C&olor\ Scheme.' . name . " :colors " . name . "<CR>"
    let idx = idx + 10
  endfor
  silent! aunmenu &Edit.Show\ C&olor\ Schemes\ in\ Menu
endfun
if exists("do_no_lazyload_menus")
  call s:SetupColorSchemes()
else
  an <silent> 20.450 &Edit.Show\ C&olor\ Schemes\ in\ Menu :call <SID>SetupColorSchemes()<CR>
endif


" Setup the Edit.Keymap submenu
if has("keymap")
  let s:did_setup_keymaps = 0

  func s:SetupKeymaps() abort
    if s:did_setup_keymaps
      return
    endif
    let s:did_setup_keymaps = 1

    let n = globpath(&runtimepath, "keymap/*.vim", 1, 1)
    if !empty(n)
      let idx = 100
      an 20.460.90 &Edit.&Keymap.None :set keymap=<CR>
      for name in n
	" Ignore case for VMS and windows
	let name = substitute(name, '\c.*[/\\:\]]\([^/\\:_]*\)\(_[0-9a-zA-Z-]*\)\=\.vim', '\1', '')
	exe "an 20.460." . idx . ' &Edit.&Keymap.' . name . " :set keymap=" . name . "<CR>"
	let idx = idx + 10
      endfor
    endif
    silent! aunmenu &Edit.Show\ &Keymaps\ in\ Menu
  endfun
  if exists("do_no_lazyload_menus")
    call s:SetupKeymaps()
  else
    an <silent> 20.460 &Edit.Show\ &Keymaps\ in\ Menu :call <SID>SetupKeymaps()<CR>
  endif
endif
if has("win32") || has("gui_motif") || has("gui_gtk") || has("gui_kde") || has("gui_photon") || has("gui_mac")
  an 20.470 &Edit.Select\ Fo&nt\.\.\.	:set guifont=*<CR>
elseif has("gui_macvim")
  an 20.470 &Edit.-SEP4-                       <Nop>
  an 20.475.10 &Edit.Font.Show\ Fonts          <Nop>
  an 20.475.20 &Edit.Font.-SEP5-               <Nop>
  an 20.475.30 &Edit.Font.Bigger               <Nop>
  an 20.475.40 &Edit.Font.Smaller              <Nop>
  an 20.480 &Edit.Emoji\ &&\ Symbols           <Nop>
endif

" Programming menu
if !exists("g:ctags_command")
  if has("vms")
    let g:ctags_command = "mc vim:ctags *.*"
  else
    let g:ctags_command = "ctags -R ."
  endif
endif

an 40.300 &Tools.&Jump\ to\ This\ Tag<Tab>g^]	g<C-]>
vunmenu &Tools.&Jump\ to\ This\ Tag<Tab>g^]
vnoremenu &Tools.&Jump\ to\ This\ Tag<Tab>g^]	g<C-]>
an 40.310 &Tools.Jump\ &Back<Tab>^T		<C-T>
an 40.320 &Tools.Build\ &Tags\ File		:exe "!" . g:ctags_command<CR>

if has("folding") || has("spell")
  an 40.330 &Tools.-SEP1-						<Nop>
endif

" Tools.Spelling Menu
if has("spell")
  an 40.335.110 &Tools.&Spelling.&Spell\ Check\ On		:set spell<CR>
  an 40.335.120 &Tools.&Spelling.Spell\ Check\ &Off		:set nospell<CR>
  an 40.335.130 &Tools.&Spelling.To\ &Next\ Error<Tab>]s	]s
  an 40.335.130 &Tools.&Spelling.To\ &Previous\ Error<Tab>[s	[s
  an 40.335.140 &Tools.&Spelling.Suggest\ &Corrections<Tab>z=	z=
  an 40.335.150 &Tools.&Spelling.&Repeat\ Correction<Tab>:spellrepall	:spellrepall<CR>
  an 40.335.200 &Tools.&Spelling.-SEP1-				<Nop>
  an 40.335.210 &Tools.&Spelling.Set\ Language\ to\ "en"	:set spl=en spell<CR>
  an 40.335.220 &Tools.&Spelling.Set\ Language\ to\ "en_au"	:set spl=en_au spell<CR>
  an 40.335.230 &Tools.&Spelling.Set\ Language\ to\ "en_ca"	:set spl=en_ca spell<CR>
  an 40.335.240 &Tools.&Spelling.Set\ Language\ to\ "en_gb"	:set spl=en_gb spell<CR>
  an 40.335.250 &Tools.&Spelling.Set\ Language\ to\ "en_nz"	:set spl=en_nz spell<CR>
  an 40.335.260 &Tools.&Spelling.Set\ Language\ to\ "en_us"	:set spl=en_us spell<CR>
  an <silent> 40.335.270 &Tools.&Spelling.&Find\ More\ Languages	:call <SID>SpellLang()<CR>

  let s:undo_spellang = ['aun &Tools.&Spelling.&Find\ More\ Languages']
  func s:SpellLang()
    for cmd in s:undo_spellang
      exe "silent! " . cmd
    endfor
    let s:undo_spellang = []

    if &enc == "iso-8859-15"
      let enc = "latin1"
    else
      let enc = &enc
    endif

    if !exists("g:menutrans_set_lang_to")
      let g:menutrans_set_lang_to = 'Set Language to'
    endif

    let found = 0
    let s = globpath(&runtimepath, "spell/*." . enc . ".spl", 1, 1)
    if !empty(s)
      let n = 300
      for f in s
	let nm = substitute(f, '.*spell[/\\]\(..\)\.[^/\\]*\.spl', '\1', "")
	if nm != "en" && nm !~ '/'
          let _nm = nm
	  let found += 1
	  let menuname = '&Tools.&Spelling.' . escape(g:menutrans_set_lang_to, "\\. \t|") . '\ "' . nm . '"'
	  exe 'an 40.335.' . n . ' ' . menuname . ' :set spl=' . nm . ' spell<CR>'
	  let s:undo_spellang += ['aun ' . menuname]
	endif
	let n += 10
      endfor
    endif
    if found == 0
      echomsg "Could not find other spell files"
    elseif found == 1
      echomsg "Found spell file " . _nm
    else
      echomsg "Found " . found . " more spell files"
    endif
    " Need to redo this when 'encoding' is changed.
    augroup spellmenu
    au! EncodingChanged * call <SID>SpellLang()
    augroup END
  endfun

endif

" Tools.Fold Menu
if has("folding")
  " open close folds
  an 40.340.110 &Tools.&Folding.&Enable/Disable\ Folds<Tab>zi		zi
  an 40.340.120 &Tools.&Folding.&View\ Cursor\ Line<Tab>zv		zv
  an 40.340.120 &Tools.&Folding.Vie&w\ Cursor\ Line\ Only<Tab>zMzx	zMzx
  inoremenu 40.340.120 &Tools.&Folding.Vie&w\ Cursor\ Line\ Only<Tab>zMzx  <C-O>zM<C-O>zx
  an 40.340.130 &Tools.&Folding.C&lose\ More\ Folds<Tab>zm		zm
  an 40.340.140 &Tools.&Folding.&Close\ All\ Folds<Tab>zM		zM
  an 40.340.150 &Tools.&Folding.O&pen\ More\ Folds<Tab>zr		zr
  an 40.340.160 &Tools.&Folding.&Open\ All\ Folds<Tab>zR		zR
  " fold method
  an 40.340.200 &Tools.&Folding.-SEP1-			<Nop>
  an 40.340.210 &Tools.&Folding.Fold\ Met&hod.M&anual	:set fdm=manual<CR>
  an 40.340.210 &Tools.&Folding.Fold\ Met&hod.I&ndent	:set fdm=indent<CR>
  an 40.340.210 &Tools.&Folding.Fold\ Met&hod.E&xpression :set fdm=expr<CR>
  an 40.340.210 &Tools.&Folding.Fold\ Met&hod.S&yntax	:set fdm=syntax<CR>
  an 40.340.210 &Tools.&Folding.Fold\ Met&hod.&Diff	:set fdm=diff<CR>
  an 40.340.210 &Tools.&Folding.Fold\ Met&hod.Ma&rker	:set fdm=marker<CR>
  " create and delete folds
  vnoremenu 40.340.220 &Tools.&Folding.Create\ &Fold<Tab>zf	zf
  an 40.340.230 &Tools.&Folding.&Delete\ Fold<Tab>zd		zd
  an 40.340.240 &Tools.&Folding.Delete\ &All\ Folds<Tab>zD	zD
  " moving around in folds
  an 40.340.300 &Tools.&Folding.-SEP2-				<Nop>
  an 40.340.310.10 &Tools.&Folding.Fold\ Col&umn\ Width.\ &0\ 	:set fdc=0<CR>
  an 40.340.310.20 &Tools.&Folding.Fold\ Col&umn\ Width.\ &2\ 	:set fdc=2<CR>
  an 40.340.310.30 &Tools.&Folding.Fold\ Col&umn\ Width.\ &3\ 	:set fdc=3<CR>
  an 40.340.310.40 &Tools.&Folding.Fold\ Col&umn\ Width.\ &4\ 	:set fdc=4<CR>
  an 40.340.310.50 &Tools.&Folding.Fold\ Col&umn\ Width.\ &5\ 	:set fdc=5<CR>
  an 40.340.310.60 &Tools.&Folding.Fold\ Col&umn\ Width.\ &6\ 	:set fdc=6<CR>
  an 40.340.310.70 &Tools.&Folding.Fold\ Col&umn\ Width.\ &7\ 	:set fdc=7<CR>
  an 40.340.310.80 &Tools.&Folding.Fold\ Col&umn\ Width.\ &8\ 	:set fdc=8<CR>
endif  " has folding

if has("diff")
  an 40.350.100 &Tools.&Diff.&Update		:diffupdate<CR>
  an 40.350.110 &Tools.&Diff.&Get\ Block	:diffget<CR>
  vunmenu &Tools.&Diff.&Get\ Block
  vnoremenu &Tools.&Diff.&Get\ Block		:diffget<CR>
  an 40.350.120 &Tools.&Diff.&Put\ Block	:diffput<CR>
  vunmenu &Tools.&Diff.&Put\ Block
  vnoremenu &Tools.&Diff.&Put\ Block		:diffput<CR>
endif

an 40.358 &Tools.-SEP2-					<Nop>
an 40.360 &Tools.&Make<Tab>:make			:make<CR>
an 40.370 &Tools.&List\ Errors<Tab>:cl			:cl<CR>
an 40.380 &Tools.L&ist\ Messages<Tab>:cl!		:cl!<CR>
an 40.390 &Tools.&Next\ Error<Tab>:cn			:cn<CR>
an 40.400 &Tools.&Previous\ Error<Tab>:cp		:cp<CR>
an 40.410 &Tools.&Older\ List<Tab>:cold			:colder<CR>
an 40.420 &Tools.N&ewer\ List<Tab>:cnew			:cnewer<CR>
an 40.430.50 &Tools.Error\ &Window.&Update<Tab>:cwin	:cwin<CR>
an 40.430.60 &Tools.Error\ &Window.&Open<Tab>:copen	:copen<CR>
an 40.430.70 &Tools.Error\ &Window.&Close<Tab>:cclose	:cclose<CR>

an 40.520 &Tools.-SEP3-					<Nop>
an <silent> 40.530 &Tools.&Convert\ to\ HEX<Tab>:%!xxd
	\ :call <SID>XxdConv()<CR>
an <silent> 40.540 &Tools.Conve&rt\ Back<Tab>:%!xxd\ -r
	\ :call <SID>XxdBack()<CR>

" Use a function to do the conversion, so that it also works with 'insertmode'
" set.
func s:XxdConv()
  let mod = &mod
  if has("vms")
    %!mc vim:xxd
  else
    call s:XxdFind()
    exe '%!' . g:xxdprogram
  endif
  if getline(1) =~ "^0000000:"		" only if it worked
    set ft=xxd
  endif
  let &mod = mod
endfun

func s:XxdBack()
  let mod = &mod
  if has("vms")
    %!mc vim:xxd -r
  else
    call s:XxdFind()
    exe '%!' . g:xxdprogram . ' -r'
  endif
  set ft=
  doautocmd filetypedetect BufReadPost
  let &mod = mod
endfun

func s:XxdFind()
  if !exists("g:xxdprogram")
    " On the PC xxd may not be in the path but in the install directory
    if has("win32") && !executable("xxd")
      let g:xxdprogram = $VIMRUNTIME . (&shellslash ? '/' : '\') . "xxd.exe"
      if g:xxdprogram =~ ' '
	let g:xxdprogram = '"' .. g:xxdprogram .. '"'
      endif
    else
      let g:xxdprogram = "xxd"
    endif
  endif
endfun

let s:did_setup_compilers = 0

" Setup the Tools.Compiler submenu
func s:SetupCompilers() abort
  if s:did_setup_compilers
    return
  endif
  let s:did_setup_compilers = 1

  let n = globpath(&runtimepath, "compiler/*.vim", 1, 1)
  let idx = 100
  for name in n
    " Ignore case for VMS and windows
    let name = substitute(name, '\c.*[/\\:\]]\([^/\\:]*\)\.vim', '\1', '')
    exe "an 30.440." . idx . ' &Tools.Se&t\ Compiler.' . name . " :compiler " . name . "<CR>"
    let idx = idx + 10
  endfor
  silent! aunmenu &Tools.Show\ Compiler\ Se&ttings\ in\ Menu
endfun
if exists("do_no_lazyload_menus")
  call s:SetupCompilers()
else
  an <silent> 30.440 &Tools.Show\ Compiler\ Se&ttings\ in\ Menu :call <SID>SetupCompilers()<CR>
endif

" Load ColorScheme, Compiler Setting and Keymap menus when idle.
if !exists("do_no_lazyload_menus")
  func s:SetupLazyloadMenus()
    call s:SetupColorSchemes()
    call s:SetupCompilers()
    if has("keymap")
      call s:SetupKeymaps()
    endif
  endfunc
  augroup SetupLazyloadMenus
    au!
    au CursorHold,CursorHoldI * call <SID>SetupLazyloadMenus() | au! SetupLazyloadMenus
  augroup END
endif


if !exists("no_buffers_menu")

" Buffer list menu -- Setup functions & actions

" wait with building the menu until after loading 'session' files. Makes
" startup faster.
let s:bmenu_wait = 1

<<<<<<< HEAD
" dictionary of buffer ID to name. This helps prevent bugs where a buffer is
" somehow being renamed and we can't remove it from the menu because we are
" using the wrong menu name.
=======
" Dictionary of buffer number to name. This helps prevent problems where a
" buffer as renamed and we didn't keep track of that.
>>>>>>> 360bdbda
let s:bmenu_items = {}

if !exists("bmenu_priority")
  let bmenu_priority = 60
endif

" invoked from a BufCreate or BufFilePost autocommand
func s:BMAdd()
  if s:bmenu_wait == 0
    " when adding too many buffers, redraw in short format
    if s:bmenu_count == &menuitems && s:bmenu_short == 0
      call s:BMShow()
    else
      let name = expand("<afile>")
      let num = expand("<abuf>")
      if s:BMCanAdd(name, num)
	call <SID>BMFilename(name, num)
	let s:bmenu_count += 1
      endif
    endif
  endif
endfunc

" invoked from a BufDelete or BufFilePre autocommand
func s:BMRemove()
  if s:bmenu_wait == 0
    let bufnum = expand("<abuf>")
    if s:bmenu_items->has_key(bufnum)
      let menu_name = s:bmenu_items[bufnum]
      exe 'silent! aun &Buffers.' . menu_name
      let s:bmenu_count = s:bmenu_count - 1
      unlet s:bmenu_items[bufnum]
    endif
<<<<<<< HEAD
    let bufnum = expand("<abuf>")
    if s:bmenu_items->has_key(bufnum)
      let menu_name = s:bmenu_items[bufnum]
      exe 'silent! aun &Buffers.' . menu_name
      let s:bmenu_count = s:bmenu_count - 1
      unlet s:bmenu_items[bufnum]
    endif
=======
  endif
endfunc

" Return non-zero if buffer with number "name" / "num" is useful to add in the
" buffer menu.
func s:BMCanAdd(name, num)
  " no directory or unlisted buffer
  if isdirectory(a:name) || !buflisted(a:num)
    return 0
  endif

  " no special buffer, such as terminal or popup
  let buftype = getbufvar(a:num, '&buftype')
  if buftype != '' && buftype != 'nofile' && buftype != 'nowrite'
    return 0
>>>>>>> 360bdbda
  endif

  " only existing buffers
  return bufexists(a:num)
endfunc

" Create the buffer menu (delete an existing one first).
func s:BMShow(...)
  let s:bmenu_wait = 1
  let s:bmenu_short = 1
  let s:bmenu_count = 0
  let s:bmenu_items = {}
  "
  " get new priority, if exists
  if a:0 == 1
    let g:bmenu_priority = a:1
  endif

  " Remove old menu, if it exists; keep one entry to avoid a torn off menu to
  " disappear.  Use try/catch to avoid setting v:errmsg
  try | unmenu &Buffers | catch | endtry
  exe 'noremenu ' . g:bmenu_priority . ".1 &Buffers.Dummy l"
  try | unmenu! &Buffers | catch | endtry

  " create new menu; set 'cpo' to include the <CR>
  let cpo_save = &cpo
  set cpo&vim
  exe 'an <silent> ' . g:bmenu_priority . ".2 &Buffers.&Refresh\\ menu :call <SID>BMShow()<CR>"
  exe 'an ' . g:bmenu_priority . ".4 &Buffers.&Delete :confirm bd<CR>"
  exe 'an ' . g:bmenu_priority . ".6 &Buffers.&Alternate :confirm b #<CR>"
  exe 'an ' . g:bmenu_priority . ".7 &Buffers.&Next :confirm bnext<CR>"
  exe 'an ' . g:bmenu_priority . ".8 &Buffers.&Previous :confirm bprev<CR>"
  exe 'an ' . g:bmenu_priority . ".9 &Buffers.-SEP- :"
  let &cpo = cpo_save
  unmenu &Buffers.Dummy

  " figure out how many buffers there are
  let buf = 1
  while buf <= bufnr('$')
    if s:BMCanAdd(bufname(buf), buf)
      let s:bmenu_count = s:bmenu_count + 1
    endif
    let buf = buf + 1
  endwhile
  if s:bmenu_count <= &menuitems
    let s:bmenu_short = 0
  endif

  " iterate through buffer list, adding each buffer to the menu:
  let buf = 1
  while buf <= bufnr('$')
    let name = bufname(buf)
    if s:BMCanAdd(name, buf)
      call <SID>BMFilename(name, buf)
    endif
    let buf = buf + 1
  endwhile
  let s:bmenu_wait = 0
  aug buffer_list
  au!
  au BufCreate,BufFilePost * call <SID>BMAdd()
  au BufDelete,BufFilePre * call <SID>BMRemove()
  aug END
endfunc

func s:BMHash(name)
  " Make name all upper case, so that chars are between 32 and 96
  let nm = substitute(a:name, ".*", '\U\0', "")
  if has("ebcdic")
    " HACK: Replace all non alphabetics with 'Z'
    "       Just to make it work for now.
    let nm = substitute(nm, "[^A-Z]", 'Z', "g")
    let sp = char2nr('A') - 1
  else
    let sp = char2nr(' ')
  endif
  " convert first six chars into a number for sorting:
  return (char2nr(nm[0]) - sp) * 0x800000 + (char2nr(nm[1]) - sp) * 0x20000 + (char2nr(nm[2]) - sp) * 0x1000 + (char2nr(nm[3]) - sp) * 0x80 + (char2nr(nm[4]) - sp) * 0x20 + (char2nr(nm[5]) - sp)
endfunc

func s:BMHash2(name)
  let nm = substitute(a:name, ".", '\L\0', "")
  " Not exactly right for EBCDIC...
  if nm[0] < 'a' || nm[0] > 'z'
    return '&others.'
  elseif nm[0] <= 'd'
    return '&abcd.'
  elseif nm[0] <= 'h'
    return '&efgh.'
  elseif nm[0] <= 'l'
    return '&ijkl.'
  elseif nm[0] <= 'p'
    return '&mnop.'
  elseif nm[0] <= 't'
    return '&qrst.'
  else
    return '&u-z.'
  endif
endfunc

" Insert a buffer name into the buffer menu.
func s:BMFilename(name, num)
  let munge = <SID>BMMunge(a:name, a:num)
  let hash = <SID>BMHash(munge)
  if s:bmenu_short == 0
    let s:bmenu_items[a:num] = munge
<<<<<<< HEAD
    let name = 'an ' . g:bmenu_priority . '.' . hash . ' &Buffers.' . munge
  else
    let menu_name = <SID>BMHash2(munge) . munge
    let s:bmenu_items[a:num] = l:menu_name
    let name = 'an ' . g:bmenu_priority . '.' . hash . '.' . hash . ' &Buffers.' . menu_name
=======
    let cmd = 'an ' . g:bmenu_priority . '.' . hash . ' &Buffers.' . munge
  else
    let menu_name = <SID>BMHash2(munge) . munge
    let s:bmenu_items[a:num] = menu_name
    let cmd = 'an ' . g:bmenu_priority . '.' . hash . '.' . hash . ' &Buffers.' . menu_name
>>>>>>> 360bdbda
  endif
  " set 'cpo' to include the <CR>
  let cpo_save = &cpo
  set cpo&vim
  exe cmd . ' :confirm b' . a:num . '<CR>'
  let &cpo = cpo_save
endfunc

" Truncate a long path to fit it in a menu item.
if !exists("g:bmenu_max_pathlen")
  let g:bmenu_max_pathlen = 35
endif
func s:BMTruncName(fname)
  let name = a:fname
  if g:bmenu_max_pathlen < 5
    let name = ""
  else
    let len = strlen(name)
    if len > g:bmenu_max_pathlen
      let amountl = (g:bmenu_max_pathlen / 2) - 2
      let amountr = g:bmenu_max_pathlen - amountl - 3
      let pattern = '^\(.\{,' . amountl . '}\).\{-}\(.\{,' . amountr . '}\)$'
      let left = substitute(name, pattern, '\1', '')
      let right = substitute(name, pattern, '\2', '')
      if strlen(left) + strlen(right) < len
	let name = left . '...' . right
      endif
    endif
  endif
  return name
endfunc

func s:BMMunge(fname, bnum)
  let name = a:fname
  if name == ''
    if !exists("g:menutrans_no_file")
      let g:menutrans_no_file = "[No Name]"
    endif
    let name = g:menutrans_no_file
  else
    let name = fnamemodify(name, ':p:~')
  endif
  " detach file name and separate it out:
  let name2 = fnamemodify(name, ':t')
  if a:bnum >= 0
    let name2 = name2 . ' (' . a:bnum . ')'
  endif
  let name = name2 . "\t" . <SID>BMTruncName(fnamemodify(name,':h'))
  let name = escape(name, "\\. \t|")
  let name = substitute(name, "&", "&&", "g")
  let name = substitute(name, "\n", "^@", "g")
  return name
endfunc

" When just starting Vim, load the buffer menu later.  Don't do this for MacVim
" because it makes the menu flicker each time a new editor window is opened.
if has("vim_starting") && !has("gui_macvim")
  augroup LoadBufferMenu
    au! VimEnter * if !exists("no_buffers_menu") | call <SID>BMShow() | endif
    au  VimEnter * au! LoadBufferMenu
  augroup END
else
  call <SID>BMShow()
endif

endif " !exists("no_buffers_menu")

" Window menu
if !has("gui_macvim")
an 70.300 &Window.&New<Tab>^Wn			<C-W>n
an 70.310 &Window.S&plit<Tab>^Ws		<C-W>s
an 70.320 &Window.Sp&lit\ To\ #<Tab>^W^^	<C-W><C-^>
an 70.330 &Window.Split\ &Vertically<Tab>^Wv	<C-W>v
an <silent> 70.332 &Window.Split\ File\ E&xplorer	:call MenuExplOpen()<CR>
if !exists("*MenuExplOpen")
  fun MenuExplOpen()
    if @% == ""
      20vsp .
    else
      exe "20vsp " . s:FnameEscape(expand("%:p:h"))
    endif
  endfun
endif
an 70.335 &Window.-SEP1-				<Nop>
an 70.340 &Window.&Close<Tab>^Wc			:confirm close<CR>
an 70.345 &Window.Close\ &Other(s)<Tab>^Wo		:confirm only<CR>
an 70.350 &Window.-SEP2-				<Nop>
an 70.355 &Window.Move\ &To.&Top<Tab>^WK		<C-W>K
an 70.355 &Window.Move\ &To.&Bottom<Tab>^WJ		<C-W>J
an 70.355 &Window.Move\ &To.&Left\ Side<Tab>^WH		<C-W>H
an 70.355 &Window.Move\ &To.&Right\ Side<Tab>^WL	<C-W>L
an 70.360 &Window.Rotate\ &Up<Tab>^WR			<C-W>R
an 70.362 &Window.Rotate\ &Down<Tab>^Wr			<C-W>r
an 70.365 &Window.-SEP3-				<Nop>
an 70.370 &Window.&Equal\ Size<Tab>^W=			<C-W>=
an 70.380 &Window.&Max\ Height<Tab>^W_			<C-W>_
an 70.390 &Window.M&in\ Height<Tab>^W1_			<C-W>1_
an 70.400 &Window.Max\ &Width<Tab>^W\|			<C-W>\|
an 70.410 &Window.Min\ Widt&h<Tab>^W1\|			<C-W>1\|
endif " !has("gui_macvim")

" The popup menu
an 1.10 PopUp.&Undo			u
an 1.15 PopUp.-SEP1-			<Nop>
vnoremenu 1.20 PopUp.Cu&t		"+x
vnoremenu 1.30 PopUp.&Copy		"+y
cnoremenu 1.30 PopUp.&Copy		<C-Y>
nnoremenu 1.40 PopUp.&Paste		"+gP
cnoremenu 1.40 PopUp.&Paste		<C-R>+
exe 'vnoremenu <script> 1.40 PopUp.&Paste	' . paste#paste_cmd['v']
exe 'inoremenu <script> 1.40 PopUp.&Paste	' . paste#paste_cmd['i']
vnoremenu 1.50 PopUp.&Delete		x
an 1.55 PopUp.-SEP2-			<Nop>
vnoremenu 1.60 PopUp.Select\ Blockwise	<C-V>

nnoremenu 1.70 PopUp.Select\ &Word	vaw
onoremenu 1.70 PopUp.Select\ &Word	aw
vnoremenu 1.70 PopUp.Select\ &Word	<C-C>vaw
inoremenu 1.70 PopUp.Select\ &Word	<C-O>vaw
cnoremenu 1.70 PopUp.Select\ &Word	<C-C>vaw

nnoremenu 1.73 PopUp.Select\ &Sentence	vas
onoremenu 1.73 PopUp.Select\ &Sentence	as
vnoremenu 1.73 PopUp.Select\ &Sentence	<C-C>vas
inoremenu 1.73 PopUp.Select\ &Sentence	<C-O>vas
cnoremenu 1.73 PopUp.Select\ &Sentence	<C-C>vas

nnoremenu 1.77 PopUp.Select\ Pa&ragraph	vap
onoremenu 1.77 PopUp.Select\ Pa&ragraph	ap
vnoremenu 1.77 PopUp.Select\ Pa&ragraph	<C-C>vap
inoremenu 1.77 PopUp.Select\ Pa&ragraph	<C-O>vap
cnoremenu 1.77 PopUp.Select\ Pa&ragraph	<C-C>vap

nnoremenu 1.80 PopUp.Select\ &Line	V
onoremenu 1.80 PopUp.Select\ &Line	<C-C>V
vnoremenu 1.80 PopUp.Select\ &Line	<C-C>V
inoremenu 1.80 PopUp.Select\ &Line	<C-O>V
cnoremenu 1.80 PopUp.Select\ &Line	<C-C>V

nnoremenu 1.90 PopUp.Select\ &Block	<C-V>
onoremenu 1.90 PopUp.Select\ &Block	<C-C><C-V>
vnoremenu 1.90 PopUp.Select\ &Block	<C-C><C-V>
inoremenu 1.90 PopUp.Select\ &Block	<C-O><C-V>
cnoremenu 1.90 PopUp.Select\ &Block	<C-C><C-V>

noremenu  <script> <silent> 1.100 PopUp.Select\ &All	:<C-U>call <SID>SelectAll()<CR>
inoremenu <script> <silent> 1.100 PopUp.Select\ &All	<C-O>:call <SID>SelectAll()<CR>
cnoremenu <script> <silent> 1.100 PopUp.Select\ &All	<C-U>call <SID>SelectAll()<CR>

if has("spell")
  " Spell suggestions in the popup menu.  Note that this will slow down the
  " appearance of the menu!
  func s:SpellPopup()
    if exists("s:changeitem") && s:changeitem != ''
      call <SID>SpellDel()
    endif

    " Return quickly if spell checking is not enabled.
    if !&spell || &spelllang == ''
      return
    endif

    let curcol = col('.')
    let [w, a] = spellbadword()
    if col('.') > curcol		" don't use word after the cursor
      let w = ''
    endif
    if w != ''
      if a == 'caps'
	let s:suglist = [substitute(w, '.*', '\u&', '')]
      else
	let s:suglist = spellsuggest(w, 10)
      endif
      if len(s:suglist) > 0
	if !exists("g:menutrans_spell_change_ARG_to")
	  let g:menutrans_spell_change_ARG_to = 'Change\ "%s"\ to'
	endif
	let s:changeitem = printf(g:menutrans_spell_change_ARG_to, escape(w, ' .'))
	let s:fromword = w
	let pri = 1
	" set 'cpo' to include the <CR>
	let cpo_save = &cpo
	set cpo&vim
	for sug in s:suglist
	  exe 'anoremenu 1.5.' . pri . ' PopUp.' . s:changeitem . '.' . escape(sug, ' .')
		\ . ' :call <SID>SpellReplace(' . pri . ')<CR>'
	  let pri += 1
	endfor

	if !exists("g:menutrans_spell_add_ARG_to_word_list")
	  let g:menutrans_spell_add_ARG_to_word_list = 'Add\ "%s"\ to\ Word\ List'
	endif
	let s:additem = printf(g:menutrans_spell_add_ARG_to_word_list, escape(w, ' .'))
	exe 'anoremenu 1.6 PopUp.' . s:additem . ' :spellgood ' . w . '<CR>'

	if !exists("g:menutrans_spell_ignore_ARG")
	  let g:menutrans_spell_ignore_ARG = 'Ignore\ "%s"'
	endif
	let s:ignoreitem = printf(g:menutrans_spell_ignore_ARG, escape(w, ' .'))
	exe 'anoremenu 1.7 PopUp.' . s:ignoreitem . ' :spellgood! ' . w . '<CR>'

	anoremenu 1.8 PopUp.-SpellSep- :
	let &cpo = cpo_save
      endif
    endif
    call cursor(0, curcol)	" put the cursor back where it was
  endfunc

  func s:SpellReplace(n)
    let l = getline('.')
    " Move the cursor to the start of the word.
    call spellbadword()
    call setline('.', strpart(l, 0, col('.') - 1) . s:suglist[a:n - 1]
	  \ . strpart(l, col('.') + len(s:fromword) - 1))
  endfunc

  func s:SpellDel()
    exe "aunmenu PopUp." . s:changeitem
    exe "aunmenu PopUp." . s:additem
    exe "aunmenu PopUp." . s:ignoreitem
    aunmenu PopUp.-SpellSep-
    let s:changeitem = ''
  endfun

  augroup SpellPopupMenu
    au! MenuPopup * call <SID>SpellPopup()
  augroup END
endif

" The GUI toolbar (for MS-Windows and GTK)
if has("toolbar")
  an 1.10 ToolBar.Open			:browse confirm e<CR>
  an <silent> 1.20 ToolBar.Save		:if expand("%") == ""<Bar>browse confirm w<Bar>else<Bar>confirm w<Bar>endif<CR>
  an 1.30 ToolBar.SaveAll		:browse confirm wa<CR>

  if has("printer")
    an 1.40   ToolBar.Print		:hardcopy<CR>
    vunmenu   ToolBar.Print
    vnoremenu ToolBar.Print		:hardcopy<CR>
  elseif has("unix")
    an 1.40   ToolBar.Print		:w !lpr<CR>
    vunmenu   ToolBar.Print
    vnoremenu ToolBar.Print		:w !lpr<CR>
  endif

  an 1.45 ToolBar.-sep1-		<Nop>
  an 1.50 ToolBar.Undo			u
  an 1.60 ToolBar.Redo			<C-R>

  an 1.65 ToolBar.-sep2-		<Nop>
  vnoremenu 1.70 ToolBar.Cut		"+x
  vnoremenu 1.80 ToolBar.Copy		"+y
  cnoremenu 1.80 ToolBar.Copy		<C-Y>
  nnoremenu 1.90 ToolBar.Paste		"+gP
  cnoremenu	 ToolBar.Paste		<C-R>+
  exe 'vnoremenu <script>	 ToolBar.Paste	' . paste#paste_cmd['v']
  exe 'inoremenu <script>	 ToolBar.Paste	' . paste#paste_cmd['i']

  if !has("gui_athena") && !has("gui_macvim")
    an 1.95   ToolBar.-sep3-		<Nop>
    an 1.100  ToolBar.Replace		:promptrepl<CR>
    vunmenu   ToolBar.Replace
    vnoremenu ToolBar.Replace		y:promptrepl <C-R>=<SID>FixFText()<CR><CR>
    an 1.110  ToolBar.FindNext		n
    an 1.120  ToolBar.FindPrev		N
  endif

  if !has("gui_macvim")
    an 1.215 ToolBar.-sep5-		<Nop>
  endif
  an <silent> 1.220 ToolBar.LoadSesn	:call <SID>LoadVimSesn()<CR>
  an <silent> 1.230 ToolBar.SaveSesn	:call <SID>SaveVimSesn()<CR>
  an 1.240 ToolBar.RunScript		:browse so<CR>

  if !has("gui_macvim")
    an 1.245 ToolBar.-sep6-		<Nop>
  endif
  an 1.250 ToolBar.Make			:make<CR>
  if !has("gui_macvim")
    an 1.270 ToolBar.RunCtags		:exe "!" . g:ctags_command<CR>
    an 1.280 ToolBar.TagJump		g<C-]>
  endif

  an 1.295 ToolBar.-sep7-		<Nop>
  an 1.300 ToolBar.Help			:help<CR>
  if !has("gui_macvim")
    an <silent> 1.310 ToolBar.FindHelp	:call <SID>Helpfind()<CR>
  endif

" Only set the tooltips here if not done in a language menu file
if exists("*Do_toolbar_tmenu")
  call Do_toolbar_tmenu()
else
  let did_toolbar_tmenu = 1
  tmenu ToolBar.Open		Open file
  tmenu ToolBar.Save		Save current file
  tmenu ToolBar.SaveAll		Save all files
  tmenu ToolBar.Print		Print
  tmenu ToolBar.Undo		Undo
  tmenu ToolBar.Redo		Redo
  tmenu ToolBar.Cut		Cut to clipboard
  tmenu ToolBar.Copy		Copy to clipboard
  tmenu ToolBar.Paste		Paste from Clipboard
  if !has("gui_athena")
    tmenu ToolBar.Replace	Find / Replace...
    tmenu ToolBar.FindNext	Find Next
    tmenu ToolBar.FindPrev	Find Previous
  endif
  tmenu ToolBar.LoadSesn	Choose a session to load
  tmenu ToolBar.SaveSesn	Save current session
  tmenu ToolBar.RunScript	Choose a Vim Script to run
  tmenu ToolBar.Make		Make current project (:make)
  tmenu ToolBar.RunCtags	Build tags in current directory tree (!ctags -R .)
  tmenu ToolBar.TagJump		Jump to tag under cursor
  tmenu ToolBar.Help		Vim Help
  tmenu ToolBar.FindHelp	Search Vim Help
endif

" Select a session to load; default to current session name if present
fun! s:LoadVimSesn()
  if strlen(v:this_session) > 0
    let name = s:FnameEscape(v:this_session)
  else
    let name = "Session.vim"
  endif
  execute "browse so " . name
endfun

" Select a session to save; default to current session name if present
fun! s:SaveVimSesn()
  if strlen(v:this_session) == 0
    let v:this_session = "Session.vim"
  endif
  execute "browse mksession! " . s:FnameEscape(v:this_session)
endfun

endif

endif " !exists("did_install_default_menus")

" Define these items always, so that syntax can be switched on when it wasn't.
" But skip them when the Syntax menu was disabled by the user.
if !exists("did_install_syntax_menu")
  an 50.212 &Syntax.&Manual		:syn manual<CR>
  an 50.214 &Syntax.A&utomatic		:syn on<CR>
  an <silent> 50.216 &Syntax.On/Off\ for\ &This\ File :call <SID>SynOnOff()<CR>
  if !exists("*s:SynOnOff")
    fun s:SynOnOff()
      if has("syntax_items")
	syn clear
      else
	if !exists("g:syntax_on")
	  syn manual
	endif
	set syn=ON
      endif
    endfun
  endif
endif


" Install the Syntax menu only when filetype.vim has been loaded or when
" manual syntax highlighting is enabled.
" Avoid installing the Syntax menu twice.
if (exists("did_load_filetypes") || exists("syntax_on"))
	\ && !exists("did_install_syntax_menu")
  let did_install_syntax_menu = 1

" Skip setting up the individual syntax selection menus unless
" do_syntax_sel_menu is defined (it takes quite a bit of time).
if exists("do_syntax_sel_menu")
  runtime! synmenu.vim
else
  an <silent> 50.10 &Syntax.&Show\ File\ Types\ in\ Menu	:let do_syntax_sel_menu = 1<Bar>runtime! synmenu.vim<Bar>aunmenu &Syntax.&Show\ File\ Types\ in\ Menu<CR>
  an 50.195 &Syntax.-SEP1-		<Nop>
endif

an 50.210 &Syntax.&Off			:syn off<CR>
an 50.700 &Syntax.-SEP3-		<Nop>
an 50.710 &Syntax.Co&lor\ Test		:sp $VIMRUNTIME/syntax/colortest.vim<Bar>so %<CR>
an 50.720 &Syntax.&Highlight\ Test	:runtime syntax/hitest.vim<CR>
an 50.730 &Syntax.&Convert\ to\ HTML	:runtime syntax/2html.vim<CR>

endif " !exists("did_install_syntax_menu")

" Restore the previous value of 'cpoptions'.
let &cpo = s:cpo_save
unlet s:cpo_save


if has("gui_macvim")
  "
  " Set up menu key equivalents (these should always have the 'D' modifier
  " set), action bindings, and alternate items.
  "
  " Note: menu items which should execute an action are bound to <Nop>; the
  " action message is specified here via the :macmenu command.
  "
  macm File.New\ Window				key=<D-n> action=newWindow:
  macm File.New\ Tab				key=<D-t>
  macm File.Open\.\.\.				key=<D-o> action=fileOpen:
  macm File.Open\ Tab\.\.\.<Tab>:tabnew		key=<D-T>
  macm File.Open\ Recent			action=recentFilesDummy:
  macm File.Close\ Window<Tab>:qa		key=<D-W>
  macm File.Close				key=<D-w> action=performClose:
  macm File.Save<Tab>:w				key=<D-s>
  macm File.Save\ All				key=<D-M-s> alt=YES
  macm File.Save\ As\.\.\.<Tab>:sav		key=<D-S>
  macm File.Print				key=<D-p>

  macm Edit.Undo<Tab>u				key=<D-z> action=undo:
  macm Edit.Redo<Tab>^R				key=<D-Z> action=redo:
  macm Edit.Cut<Tab>"+x				key=<D-x> action=cut:
  macm Edit.Copy<Tab>"+y			key=<D-c> action=copy:
  macm Edit.Paste<Tab>"+gP			key=<D-v> action=paste:
  macm Edit.Select\ All<Tab>ggVG		key=<D-a> action=selectAll:
  macm Edit.Find.Find\.\.\.			key=<D-f>
  macm Edit.Find.Find\ Next			key=<D-g> action=findNext:
  macm Edit.Find.Find\ Previous			key=<D-G> action=findPrevious:
  macm Edit.Find.Use\ Selection\ for\ Find	key=<D-e> action=useSelectionForFind:
  macm Edit.Font.Show\ Fonts			action=orderFrontFontPanel:
  macm Edit.Font.Bigger				key=<D-=> action=fontSizeUp:
  macm Edit.Font.Smaller			key=<D--> action=fontSizeDown:
  macm Edit.Emoji\ &&\ Symbols			key=<D-C-Space> action=orderFrontCharacterPalette:

  macm Tools.Spelling.To\ Next\ Error<Tab>]s	key=<D-;>
  macm Tools.Spelling.Suggest\ Corrections<Tab>z=   key=<D-:>
  macm Tools.Make<Tab>:make			key=<D-b>
  macm Tools.List\ Errors<Tab>:cl		key=<D-l>
  macm Tools.Next\ Error<Tab>:cn		key=<D-C-Right>
  macm Tools.Previous\ Error<Tab>:cp		key=<D-C-Left>
  macm Tools.Older\ List<Tab>:cold		key=<D-C-Up>
  macm Tools.Newer\ List<Tab>:cnew		key=<D-C-Down>

  macm Window.Minimize		key=<D-m>	action=performMiniaturize:
  macm Window.Minimize\ All	key=<D-M-m>	action=miniaturizeAll:	alt=YES
  macm Window.Zoom		key=<D-C-z>	action=performZoom:
  macm Window.Zoom\ All		key=<D-M-C-z>	action=zoomAll:		alt=YES
  macm Window.Toggle\ Full\ Screen\ Mode	key=<D-C-f>
  macm Window.Select\ Next\ Tab			key=<D-}>
  macm Window.Select\ Previous\ Tab		key=<D-{>
  macm Window.Bring\ All\ To\ Front		action=arrangeInFront:
  macm Window.Stay\ in\ Front 	action=stayInFront:
  macm Window.Stay\ in\ Back 	action=stayInBack:
  macm Window.Stay\ Level\ Normal action=stayLevelNormal:

  macm Help.MacVim\ Help			key=<D-?>
  macm Help.MacVim\ Website			action=openWebsite:
endif

if has("touchbar")
  " Set up default Touch Bar buttons.
  " 1. Smart fullscreen icon that toggles between going full screen or not.

  if !exists("g:macvim_default_touchbar_fullscreen") || g:macvim_default_touchbar_fullscreen
    an icon=NSTouchBarEnterFullScreenTemplate 1.10 TouchBar.EnterFullScreen :set fullscreen<CR>
  endif

  let s:touchbar_fullscreen=0
  func! s:SetupFullScreenTouchBar()
    if &fullscreen && s:touchbar_fullscreen != 1
      silent! aun TouchBar.EnterFullScreen
      if !exists("g:macvim_default_touchbar_fullscreen") || g:macvim_default_touchbar_fullscreen
        an icon=NSTouchBarExitFullScreenTemplate 1.10 TouchBar.ExitFullScreen :set nofullscreen<CR>
      endif
      let s:touchbar_fullscreen = 1
    elseif !&fullscreen && s:touchbar_fullscreen != 0
      silent! aun TouchBar.ExitFullScreen
      if !exists("g:macvim_default_touchbar_fullscreen") || g:macvim_default_touchbar_fullscreen
        an icon=NSTouchBarEnterFullScreenTemplate 1.10 TouchBar.EnterFullScreen :set fullscreen<CR>
      endif
      let s:touchbar_fullscreen = 0
    endif
  endfunc
  aug FullScreenTouchBar
    au!
    au VimEnter,VimResized * call <SID>SetupFullScreenTouchBar()
  aug END
endif

" vim: set sw=2 :<|MERGE_RESOLUTION|>--- conflicted
+++ resolved
@@ -711,14 +711,8 @@
 " startup faster.
 let s:bmenu_wait = 1
 
-<<<<<<< HEAD
-" dictionary of buffer ID to name. This helps prevent bugs where a buffer is
-" somehow being renamed and we can't remove it from the menu because we are
-" using the wrong menu name.
-=======
 " Dictionary of buffer number to name. This helps prevent problems where a
 " buffer as renamed and we didn't keep track of that.
->>>>>>> 360bdbda
 let s:bmenu_items = {}
 
 if !exists("bmenu_priority")
@@ -752,15 +746,6 @@
       let s:bmenu_count = s:bmenu_count - 1
       unlet s:bmenu_items[bufnum]
     endif
-<<<<<<< HEAD
-    let bufnum = expand("<abuf>")
-    if s:bmenu_items->has_key(bufnum)
-      let menu_name = s:bmenu_items[bufnum]
-      exe 'silent! aun &Buffers.' . menu_name
-      let s:bmenu_count = s:bmenu_count - 1
-      unlet s:bmenu_items[bufnum]
-    endif
-=======
   endif
 endfunc
 
@@ -776,7 +761,6 @@
   let buftype = getbufvar(a:num, '&buftype')
   if buftype != '' && buftype != 'nofile' && buftype != 'nowrite'
     return 0
->>>>>>> 360bdbda
   endif
 
   " only existing buffers
@@ -883,19 +867,11 @@
   let hash = <SID>BMHash(munge)
   if s:bmenu_short == 0
     let s:bmenu_items[a:num] = munge
-<<<<<<< HEAD
-    let name = 'an ' . g:bmenu_priority . '.' . hash . ' &Buffers.' . munge
-  else
-    let menu_name = <SID>BMHash2(munge) . munge
-    let s:bmenu_items[a:num] = l:menu_name
-    let name = 'an ' . g:bmenu_priority . '.' . hash . '.' . hash . ' &Buffers.' . menu_name
-=======
     let cmd = 'an ' . g:bmenu_priority . '.' . hash . ' &Buffers.' . munge
   else
     let menu_name = <SID>BMHash2(munge) . munge
     let s:bmenu_items[a:num] = menu_name
     let cmd = 'an ' . g:bmenu_priority . '.' . hash . '.' . hash . ' &Buffers.' . menu_name
->>>>>>> 360bdbda
   endif
   " set 'cpo' to include the <CR>
   let cpo_save = &cpo
